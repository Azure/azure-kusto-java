--- conflicted
+++ resolved
@@ -1,24 +1,17 @@
 package com.microsoft.azure.kusto.ingest;
 
-<<<<<<< HEAD
 import com.microsoft.azure.kusto.ingest.result.IngestionResult;
-=======
 import com.microsoft.azure.kusto.ingest.exceptions.IngestionClientException;
 import com.microsoft.azure.kusto.ingest.exceptions.IngestionServiceException;
 import com.microsoft.azure.kusto.ingest.result.TableReportIngestionResult;
->>>>>>> 6711a00b
 import com.microsoft.azure.kusto.ingest.source.BlobSourceInfo;
 import com.microsoft.azure.kusto.ingest.source.FileSourceInfo;
 import com.microsoft.azure.kusto.ingest.source.ResultSetSourceInfo;
 import com.microsoft.azure.kusto.ingest.source.StreamSourceInfo;
 import com.microsoft.azure.storage.blob.CloudBlockBlob;
-<<<<<<< HEAD
 import com.microsoft.azure.storage.table.TableServiceEntity;
 import org.junit.jupiter.api.BeforeAll;
-=======
-import org.junit.jupiter.api.AfterEach;
 import org.junit.jupiter.api.Assertions;
->>>>>>> 6711a00b
 import org.junit.jupiter.api.BeforeEach;
 import org.junit.jupiter.api.Test;
 import org.mockito.ArgumentCaptor;
@@ -26,27 +19,21 @@
 import java.io.*;
 import java.net.URI;
 import java.nio.file.Paths;
-<<<<<<< HEAD
 import java.util.concurrent.CompletableFuture;
-
+import java.sql.*;
+
+import static org.junit.jupiter.api.Assertions.assertEquals;
+import static org.junit.jupiter.api.Assertions.assertThrows;
 import static org.junit.jupiter.api.Assertions.assertNotNull;
 import static org.junit.jupiter.api.Assertions.assertThrows;
-=======
-import java.sql.*;
-
-import static org.junit.jupiter.api.Assertions.assertEquals;
-import static org.junit.jupiter.api.Assertions.assertThrows;
-import static org.mockito.ArgumentMatchers.isA;
->>>>>>> 6711a00b
 import static org.mockito.Mockito.*;
 
 class IngestClientImplTest {
 
-<<<<<<< HEAD
     private static ResourceManager resourceManagerMock = mock(ResourceManager.class);
     private static AzureStorageHelper azureStorageHelperMock = mock(AzureStorageHelper.class);
     private static IngestClientImpl ingestClientImpl;
-    private static IngestionProperties props;
+    private static IngestionProperties ingestionProperties;
 
     @BeforeAll
     static void setUp() throws Exception {
@@ -83,32 +70,26 @@
         doNothing().when(azureStorageHelperMock)
                 .postMessageToQueue(anyString(), anyString());
     }
-=======
-    private ResourceManager resourceManagerMock = mock(ResourceManager.class);
-    private IngestClientImpl ingestClientImplMock;
-    private AzureStorageHelper azureStorageHelperMock;
-    private IngestionProperties ingestionProperties;
->>>>>>> 6711a00b
 
     @BeforeEach
     void setUpEach() {
-        props = new IngestionProperties("dbName", "tableName");
-        props.setJsonMappingName("mappingName");
+        ingestionProperties = new IngestionProperties("dbName", "tableName");
+        ingestionProperties.setJsonMappingName("mappingName");
     }
 
     @Test
     void ingestFromBlobCheckIngestionStatusEmpty() throws Exception {
         BlobSourceInfo blobSourceInfo = new BlobSourceInfo("http://blobPath.com", 100);
-        IngestionResult result = ingestClientImpl.ingestFromBlob(blobSourceInfo, props);
+        IngestionResult result = ingestClientImpl.ingestFromBlob(blobSourceInfo, ingestionProperties);
         assert result.getIngestionStatusesLength() == 0;
     }
 
     @Test
     void ingestFromBlobCheckIngestionStatusNotEmptyInTableReportMethod() throws Exception {
         BlobSourceInfo blobSourceInfo = new BlobSourceInfo("http://blobPath.com", 100);
-        props.setReportMethod(IngestionProperties.IngestionReportMethod.Table);
-
-        IngestionResult result = ingestClientImpl.ingestFromBlob(blobSourceInfo, props);
+        ingestionProperties.setReportMethod(IngestionProperties.IngestionReportMethod.Table);
+
+        IngestionResult result = ingestClientImpl.ingestFromBlob(blobSourceInfo, ingestionProperties);
         assert result.getIngestionStatusesLength() != 0;
     }
 
@@ -116,19 +97,14 @@
     void ingestFromBlobThrowExceptionWhenArgumentIsNull() {
         BlobSourceInfo blobSourceInfo = new BlobSourceInfo("http://blobPath.com", 100);
 
-<<<<<<< HEAD
         assertThrows(IllegalArgumentException.class,
                 () -> ingestClientImpl.ingestFromBlob(null, null));
-=======
-            ingestionProperties = new IngestionProperties("dbName", "tableName");
-            ingestionProperties.setJsonMappingName("mappingName");
->>>>>>> 6711a00b
 
         assertThrows(IllegalArgumentException.class,
                 () -> ingestClientImpl.ingestFromBlob(blobSourceInfo, null));
 
         assertThrows(IllegalArgumentException.class,
-                () -> ingestClientImpl.ingestFromBlob(null, props));
+                () -> ingestClientImpl.ingestFromBlob(null, ingestionProperties));
     }
 
     @Test
@@ -136,7 +112,7 @@
         String testFilePath = Paths.get("src", "test", "resources", "testdata.json").toString();
 
         FileSourceInfo fileSourceInfo = new FileSourceInfo(testFilePath, 100);
-        IngestionResult result = ingestClientImpl.ingestFromFile(fileSourceInfo, props);
+        IngestionResult result = ingestClientImpl.ingestFromFile(fileSourceInfo, ingestionProperties);
 
         assert result.getIngestionStatusesLength() == 0;
 
@@ -153,22 +129,16 @@
         assertThrows(IllegalArgumentException.class,
                 () -> ingestClientImpl.ingestFromFile(fileSourceInfo, null));
 
-<<<<<<< HEAD
-        assertThrows(IllegalArgumentException.class,
-                () -> ingestClientImpl.ingestFromFile(null, props));
+        assertThrows(IllegalArgumentException.class,
+                () -> ingestClientImpl.ingestFromFile(null, ingestionProperties));
     }
 
     @Test
     void ingestFromFileThrowExceptionWhenFileDoesNotExist() {
         FileSourceInfo fileSourceInfo = new FileSourceInfo("file.path", 100);
-=======
-            ingestClientImplMock.ingestFromBlob(blobSourceInfo, ingestionProperties);
-
-            verify(ingestClientImplMock).ingestFromBlob(blobSourceInfo, ingestionProperties);
->>>>>>> 6711a00b
-
-        assertThrows(IllegalArgumentException.class,
-                () -> ingestClientImpl.ingestFromFile(fileSourceInfo, props));
+
+        assertThrows(IllegalArgumentException.class,
+                () -> ingestClientImpl.ingestFromFile(fileSourceInfo, ingestionProperties));
     }
 
     @Test
@@ -177,37 +147,26 @@
 
         InputStream stream = new FileInputStream(testFilePath);
         StreamSourceInfo streamSourceInfo = new StreamSourceInfo(stream,false);
-        IngestionResult result = ingestClientImpl.ingestFromStream(streamSourceInfo, props);
+        IngestionResult result = ingestClientImpl.ingestFromStream(streamSourceInfo, ingestionProperties);
         assert result.getIngestionStatusesLength() == 0;
 
-<<<<<<< HEAD
     }
 
     @Test
     void ingestFromBlobAsyncCheckIngestionStatusEmpty() throws Exception {
         BlobSourceInfo blobSourceInfo = new BlobSourceInfo("http://blobPath", 100);
-        CompletableFuture<IngestionResult> cf = ingestClientImpl.ingestFromBlobAsync(blobSourceInfo, props);
-=======
-            FileSourceInfo fileSourceInfo = new FileSourceInfo(testFilePath, 0);
-            int numOfFiles = 3;
-            for (int i = 0; i < numOfFiles; i++) {
-                ingestClientImplMock.ingestFromFile(fileSourceInfo, ingestionProperties);
-            }
-
-            verify(ingestClientImplMock, times(numOfFiles)).ingestFromFile(fileSourceInfo, ingestionProperties);
->>>>>>> 6711a00b
+        CompletableFuture<IngestionResult> cf = ingestClientImpl.ingestFromBlobAsync(blobSourceInfo, ingestionProperties);
 
         assertNotNull(cf);
         assert cf.get().getIngestionStatusesLength() == 0;
     }
 
     @Test
-<<<<<<< HEAD
     void ingestFromFileAsyncCheckIngestionStatusEmpty() throws Exception {
         String testFilePath = Paths.get("src", "test", "resources", "testdata.json").toString();
 
         FileSourceInfo fileSourceInfo = new FileSourceInfo(testFilePath, 0);
-        CompletableFuture<IngestionResult> cf = ingestClientImpl.ingestFromFileAsync(fileSourceInfo, props);
+        CompletableFuture<IngestionResult> cf = ingestClientImpl.ingestFromFileAsync(fileSourceInfo, ingestionProperties);
 
         assertNotNull(cf);
         assert cf.get().getIngestionStatusesLength() == 0;
@@ -219,7 +178,7 @@
 
         InputStream stream = new FileInputStream(testFilePath);
         StreamSourceInfo streamSourceInfo = new StreamSourceInfo(stream,false);
-        CompletableFuture<IngestionResult> cf = ingestClientImpl.ingestFromStreamAsync(streamSourceInfo, props);
+        CompletableFuture<IngestionResult> cf = ingestClientImpl.ingestFromStreamAsync(streamSourceInfo, ingestionProperties);
 
         assertNotNull(cf);
         assert cf.get().getIngestionStatusesLength() == 0;
@@ -236,25 +195,7 @@
                 () -> ingestClientImpl.ingestFromStream(streamSourceInfo, null));
 
         assertThrows(IllegalArgumentException.class,
-                () -> ingestClientImpl.ingestFromStream(null, props));
-=======
-    void ingestFromStream() {
-        try {
-            String testFilePath = Paths.get("src", "test", "resources", "testdata.json").toString();
-            when(azureStorageHelperMock.uploadStreamToBlob(isA(InputStream.class), isA(String.class), isA(String.class), isA(Boolean.class)))
-                    .thenReturn(new CloudBlockBlob(new URI("https://ms.com/storageUri")));
-            doNothing().when(azureStorageHelperMock).postMessageToQueue(isA(String.class), isA(String.class));
-            int numOfFiles = 3;
-            for (int i = 0; i < numOfFiles; i++) {
-                InputStream stream = new FileInputStream(testFilePath);
-                StreamSourceInfo streamSourceInfo = new StreamSourceInfo(stream, false);
-                ingestClientImplMock.ingestFromStream(streamSourceInfo, ingestionProperties);
-            }
-            verify(ingestClientImplMock, times(numOfFiles)).ingestFromStream(any(StreamSourceInfo.class), any(IngestionProperties.class));
-        } catch (Exception e) {
-            e.printStackTrace();
-        }
->>>>>>> 6711a00b
+                () -> ingestClientImpl.ingestFromStream(null, ingestionProperties));
     }
 
     @Test
