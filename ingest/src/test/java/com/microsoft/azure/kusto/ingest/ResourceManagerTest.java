// Copyright (c) Microsoft Corporation.
// Licensed under the MIT License.

package com.microsoft.azure.kusto.ingest;

import com.fasterxml.jackson.databind.ObjectMapper;
import com.microsoft.azure.kusto.data.Client;
import com.microsoft.azure.kusto.data.KustoOperationResult;
import com.microsoft.azure.kusto.data.Utils;
import com.microsoft.azure.kusto.data.exceptions.DataClientException;
import com.microsoft.azure.kusto.data.exceptions.DataServiceException;
import com.microsoft.azure.kusto.data.exceptions.KustoServiceQueryError;
import com.microsoft.azure.kusto.ingest.exceptions.IngestionClientException;
import com.microsoft.azure.kusto.ingest.exceptions.IngestionServiceException;
<<<<<<< HEAD
import com.microsoft.azure.kusto.ingest.utils.ContainerWithSas;
import com.microsoft.azure.kusto.ingest.utils.QueueWithSas;
import com.microsoft.azure.kusto.ingest.utils.TableWithSas;
import org.json.JSONException;
=======
>>>>>>> c3bc0435
import org.junit.jupiter.api.AfterAll;
import org.junit.jupiter.api.BeforeAll;
import org.junit.jupiter.api.Test;

import java.io.IOException;
import java.util.ArrayList;
import java.util.Arrays;
import java.util.Collections;
import java.util.List;

import static org.junit.jupiter.api.Assertions.assertEquals;
import static org.mockito.Mockito.mock;
import static org.mockito.Mockito.when;

class ResourceManagerTest {
    private static ResourceManager resourceManager;
    private static final Client clientMock = mock(Client.class);
    private static final String QUEUE_1 = "queue1";
    private static final String QUEUE_2 = "queue2";
    private static final String STORAGE_1 = "storage1";
    private static final String STORAGE_2 = "storage2";
    private static final String AUTH_TOKEN = "AuthenticationToken";
    private static final String STATUS_TABLE = "statusTable";
    private static final String FAILED_QUEUE = "failedQueue";
    private static final String SUCCESS_QUEUE = "successQueue";
    private static final QueueWithSas QUEUE_1_RES = TestUtils.queueWithSasFromQueueName(QUEUE_1);
    private static final QueueWithSas QUEUE_2_RES = TestUtils.queueWithSasFromQueueName(QUEUE_2);
    private static final ContainerWithSas STORAGE_1_RES = TestUtils.containerWithSasFromContainerName(STORAGE_1);
    private static final ContainerWithSas STORAGE_2_RES = TestUtils.containerWithSasFromContainerName(STORAGE_2);
    private static final TableWithSas STATUS_TABLE_RES = TestUtils.tableWithSasFromTableName(STATUS_TABLE);
    private static final QueueWithSas FAILED_QUEUE_RES = TestUtils.queueWithSasFromQueueName(FAILED_QUEUE);
    private static final QueueWithSas SUCCESS_QUEUE_RES = TestUtils.queueWithSasFromQueueName(SUCCESS_QUEUE);

    @BeforeAll
<<<<<<< HEAD
    static void setUp() throws DataClientException, DataServiceException, JSONException {
        // Using answer so that we get a new result set with reset iterator
=======
    static void setUp() throws DataClientException, DataServiceException, KustoServiceQueryError, IOException {
>>>>>>> c3bc0435
        when(clientMock.execute(Commands.INGESTION_RESOURCES_SHOW_COMMAND))
                .thenAnswer(invocationOnMock -> generateIngestionResourcesResult());

        when(clientMock.execute(Commands.IDENTITY_GET_COMMAND))
                .thenAnswer(invocationOnMock -> generateIngestionAuthTokenResult());

        resourceManager = new ResourceManager(clientMock, null);
    }

    @AfterAll
    static void afterAll() {
        resourceManager.close();
    }

    @Test
    void GetIdentityToken_ReturnsCorrectToken() throws IngestionServiceException, IngestionClientException {
        assertEquals(AUTH_TOKEN, resourceManager.getIdentityToken());
    }

    @Test
    void GetIngestionResource_TempStorage_VerifyRoundRubin()
            throws IngestionServiceException, IngestionClientException {
        List<String> availableStorages = new ArrayList<>(Arrays.asList(
                STORAGE_1_RES.getEndpoint(), STORAGE_2_RES.getEndpoint()));

        ContainerWithSas storage = resourceManager.getTempStorage();
        int lastIndex = availableStorages.indexOf(storage.getEndpoint());

        for (int i = 0; i < 10; i++) {
            storage = resourceManager.getTempStorage();
            int currIdx = availableStorages.indexOf(storage.getEndpoint());
            assertEquals((lastIndex + 1) % availableStorages.size(), currIdx);
            lastIndex = currIdx;
        }
    }

    @Test
    void GetIngestionResource_AggregationQueue_VerifyRoundRubin()
            throws IngestionServiceException, IngestionClientException {
        List<String> availableQueues = new ArrayList<>(Arrays.asList(
                TestUtils.queueWithSasFromQueueName(QUEUE_1).getEndpoint(), TestUtils.queueWithSasFromQueueName(QUEUE_2).getEndpoint()));

        QueueWithSas queue = resourceManager
                .getQueue();
        int lastIndex = availableQueues.indexOf(queue.getEndpoint());

        for (int i = 0; i < 10; i++) {
            queue = resourceManager
                    .getQueue();
            int currIdx = availableQueues.indexOf(queue.getEndpoint());
            assertEquals((lastIndex + 1) % availableQueues.size(), currIdx);
            lastIndex = currIdx;
        }
    }

    @Test
    void GetIngestionResource_StatusTable_ReturnCorrectTable()
            throws IngestionServiceException, IngestionClientException {
        assertEquals(
                STATUS_TABLE_RES.getUri(),
                resourceManager.getStatusTable().getUri());
    }

    @Test
    void GetIngestionResource_FailedIngestionQueue_ReturnCorrectQueue()
            throws IngestionServiceException, IngestionClientException {
        assertEquals(
                FAILED_QUEUE_RES.getEndpoint(),
                resourceManager.getFailedQueue().getEndpoint());
    }

    @Test
    void GetIngestionResource_SuccessfulIngestionQueue_ReturnCorrectQueue()
            throws IngestionServiceException, IngestionClientException {
        assertEquals(
                SUCCESS_QUEUE_RES.getEndpoint(),
                resourceManager.getSuccessfulQueue().getEndpoint());
    }

    static KustoOperationResult generateIngestionResourcesResult() throws KustoServiceQueryError, IOException {
        ObjectMapper objectMapper = Utils.getObjectMapper();
        List<List<String>> valuesList = new ArrayList<>();
<<<<<<< HEAD
        valuesList.add(new ArrayList<>((Arrays.asList("SecuredReadyForAggregationQueue", QUEUE_1_RES.getQueue().getQueueUrl() + QUEUE_1_RES.getSas()))));
        valuesList.add(new ArrayList<>((Arrays.asList("SecuredReadyForAggregationQueue", QUEUE_2_RES.getQueue().getQueueUrl() + QUEUE_2_RES.getSas()))));
        valuesList.add(new ArrayList<>((Arrays.asList("FailedIngestionsQueue", FAILED_QUEUE_RES.getQueue().getQueueUrl() + FAILED_QUEUE_RES.getSas()))));
        valuesList.add(new ArrayList<>((Arrays.asList("SuccessfulIngestionsQueue", SUCCESS_QUEUE_RES.getQueue().getQueueUrl() + SUCCESS_QUEUE_RES.getSas()))));
        valuesList.add(new ArrayList<>((Arrays.asList("TempStorage", STORAGE_1_RES.getContainer().getBlobContainerUrl() + STORAGE_1_RES.getSas()))));
        valuesList.add(new ArrayList<>((Arrays.asList("TempStorage", STORAGE_2_RES.getContainer().getBlobContainerUrl() + STORAGE_2_RES.getSas()))));
        valuesList.add(new ArrayList<>((Arrays.asList("IngestionsStatusTable", STATUS_TABLE_RES.getTable().getTableEndpoint() + "?sas"))));
        String listAsJson = new ObjectMapper().writeValueAsString(valuesList);
=======
        valuesList.add(new ArrayList<>((Arrays.asList("SecuredReadyForAggregationQueue", QUEUE_1))));
        valuesList.add(new ArrayList<>((Arrays.asList("SecuredReadyForAggregationQueue", QUEUE_2))));
        valuesList.add(new ArrayList<>((Arrays.asList("FailedIngestionsQueue", FAILED_QUEUE))));
        valuesList.add(new ArrayList<>((Arrays.asList("SuccessfulIngestionsQueue", SUCCESS_QUEUE))));
        valuesList.add(new ArrayList<>((Arrays.asList("TempStorage", STORAGE_1))));
        valuesList.add(new ArrayList<>((Arrays.asList("TempStorage", STORAGE_2))));
        valuesList.add(new ArrayList<>((Arrays.asList("IngestionsStatusTable", STATUS_TABLE))));
        String listAsJson = objectMapper.writeValueAsString(valuesList);
>>>>>>> c3bc0435
        String response = "{\"Tables\":[{\"TableName\":\"Table_0\",\"Columns\":[{\"ColumnName\":\"ResourceTypeName\"," +
                "\"DataType\":\"String\",\"ColumnType\":\"string\"},{\"ColumnName\":\"StorageRoot\",\"DataType\":" +
                "\"String\",\"ColumnType\":\"string\"}],\"Rows\":"
                + listAsJson + "}]}";

        return new KustoOperationResult(response, "v1");
    }

    static KustoOperationResult generateIngestionAuthTokenResult() throws KustoServiceQueryError, IOException {
        ObjectMapper objectMapper = Utils.getObjectMapper();
        List<List<String>> valuesList = new ArrayList<>();
        valuesList.add(new ArrayList<>((Collections.singletonList(AUTH_TOKEN))));
        String listAsJson = objectMapper.writeValueAsString(valuesList);

        String response = "{\"Tables\":[{\"TableName\":\"Table_0\",\"Columns\":[{\"ColumnName\":\"AuthorizationContext\",\"DataType\":\"String\",\"ColumnType\":\"string\"}],\"Rows\":"
                +
                listAsJson + "}]}";

        return new KustoOperationResult(response, "v1");
    }
}<|MERGE_RESOLUTION|>--- conflicted
+++ resolved
@@ -12,13 +12,9 @@
 import com.microsoft.azure.kusto.data.exceptions.KustoServiceQueryError;
 import com.microsoft.azure.kusto.ingest.exceptions.IngestionClientException;
 import com.microsoft.azure.kusto.ingest.exceptions.IngestionServiceException;
-<<<<<<< HEAD
 import com.microsoft.azure.kusto.ingest.utils.ContainerWithSas;
 import com.microsoft.azure.kusto.ingest.utils.QueueWithSas;
 import com.microsoft.azure.kusto.ingest.utils.TableWithSas;
-import org.json.JSONException;
-=======
->>>>>>> c3bc0435
 import org.junit.jupiter.api.AfterAll;
 import org.junit.jupiter.api.BeforeAll;
 import org.junit.jupiter.api.Test;
@@ -53,12 +49,8 @@
     private static final QueueWithSas SUCCESS_QUEUE_RES = TestUtils.queueWithSasFromQueueName(SUCCESS_QUEUE);
 
     @BeforeAll
-<<<<<<< HEAD
-    static void setUp() throws DataClientException, DataServiceException, JSONException {
+    static void setUp() throws DataClientException, DataServiceException {
         // Using answer so that we get a new result set with reset iterator
-=======
-    static void setUp() throws DataClientException, DataServiceException, KustoServiceQueryError, IOException {
->>>>>>> c3bc0435
         when(clientMock.execute(Commands.INGESTION_RESOURCES_SHOW_COMMAND))
                 .thenAnswer(invocationOnMock -> generateIngestionResourcesResult());
 
@@ -141,7 +133,6 @@
     static KustoOperationResult generateIngestionResourcesResult() throws KustoServiceQueryError, IOException {
         ObjectMapper objectMapper = Utils.getObjectMapper();
         List<List<String>> valuesList = new ArrayList<>();
-<<<<<<< HEAD
         valuesList.add(new ArrayList<>((Arrays.asList("SecuredReadyForAggregationQueue", QUEUE_1_RES.getQueue().getQueueUrl() + QUEUE_1_RES.getSas()))));
         valuesList.add(new ArrayList<>((Arrays.asList("SecuredReadyForAggregationQueue", QUEUE_2_RES.getQueue().getQueueUrl() + QUEUE_2_RES.getSas()))));
         valuesList.add(new ArrayList<>((Arrays.asList("FailedIngestionsQueue", FAILED_QUEUE_RES.getQueue().getQueueUrl() + FAILED_QUEUE_RES.getSas()))));
@@ -149,17 +140,7 @@
         valuesList.add(new ArrayList<>((Arrays.asList("TempStorage", STORAGE_1_RES.getContainer().getBlobContainerUrl() + STORAGE_1_RES.getSas()))));
         valuesList.add(new ArrayList<>((Arrays.asList("TempStorage", STORAGE_2_RES.getContainer().getBlobContainerUrl() + STORAGE_2_RES.getSas()))));
         valuesList.add(new ArrayList<>((Arrays.asList("IngestionsStatusTable", STATUS_TABLE_RES.getTable().getTableEndpoint() + "?sas"))));
-        String listAsJson = new ObjectMapper().writeValueAsString(valuesList);
-=======
-        valuesList.add(new ArrayList<>((Arrays.asList("SecuredReadyForAggregationQueue", QUEUE_1))));
-        valuesList.add(new ArrayList<>((Arrays.asList("SecuredReadyForAggregationQueue", QUEUE_2))));
-        valuesList.add(new ArrayList<>((Arrays.asList("FailedIngestionsQueue", FAILED_QUEUE))));
-        valuesList.add(new ArrayList<>((Arrays.asList("SuccessfulIngestionsQueue", SUCCESS_QUEUE))));
-        valuesList.add(new ArrayList<>((Arrays.asList("TempStorage", STORAGE_1))));
-        valuesList.add(new ArrayList<>((Arrays.asList("TempStorage", STORAGE_2))));
-        valuesList.add(new ArrayList<>((Arrays.asList("IngestionsStatusTable", STATUS_TABLE))));
         String listAsJson = objectMapper.writeValueAsString(valuesList);
->>>>>>> c3bc0435
         String response = "{\"Tables\":[{\"TableName\":\"Table_0\",\"Columns\":[{\"ColumnName\":\"ResourceTypeName\"," +
                 "\"DataType\":\"String\",\"ColumnType\":\"string\"},{\"ColumnName\":\"StorageRoot\",\"DataType\":" +
                 "\"String\",\"ColumnType\":\"string\"}],\"Rows\":"
