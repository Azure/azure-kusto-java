// Copyright (c) Microsoft Corporation.
// Licensed under the MIT License.

package com.microsoft.azure.kusto.ingest;

import com.fasterxml.jackson.databind.ObjectMapper;
import com.microsoft.azure.kusto.data.Client;
import com.microsoft.azure.kusto.data.KustoOperationResult;
import com.microsoft.azure.kusto.data.exceptions.DataClientException;
import com.microsoft.azure.kusto.data.exceptions.DataServiceException;
import com.microsoft.azure.kusto.data.exceptions.KustoServiceQueryError;
import com.microsoft.azure.kusto.ingest.exceptions.IngestionClientException;
import com.microsoft.azure.kusto.ingest.exceptions.IngestionServiceException;
import org.json.JSONException;
import org.junit.jupiter.api.BeforeAll;
import org.junit.jupiter.api.Test;
import org.mockito.stubbing.Answer;

import java.io.IOException;
import java.util.ArrayList;
import java.util.Arrays;
import java.util.Collections;
import java.util.Date;
import java.util.List;

import static org.junit.jupiter.api.Assertions.assertEquals;
import static org.mockito.Mockito.mock;
import static org.mockito.Mockito.when;

class ResourceManagerTest {
    private static ResourceManager resourceManager;
    private static final Client clientMock = mock(Client.class);
    private static final String QUEUE_1 = "queue1";
    private static final String QUEUE_2 = "queue2";
    private static final String STORAGE_1 = "storage1";
    private static final String STORAGE_2 = "storage2";
    private static final String AUTH_TOKEN = "AuthenticationToken";
    private static final String STATUS_TABLE = "statusTable";
    private static final String FAILED_QUEUE = "failedQueue";
    private static final String SUCCESS_QUEUE = "successQueue";

    @BeforeAll
    static void setUp() throws DataClientException, DataServiceException, JSONException, KustoServiceQueryError, IOException {
        when(clientMock.execute(Commands.INGESTION_RESOURCES_SHOW_COMMAND))
                .thenReturn(generateIngestionResourcesResult());

        when(clientMock.execute(Commands.IDENTITY_GET_COMMAND))
                .thenReturn(generateIngestionAuthTokenResult());

        resourceManager = new ResourceManager(clientMock);
    }

    @Test
    void GetIdentityToken_ReturnsCorrectToken() throws IngestionServiceException, IngestionClientException {
        assertEquals(AUTH_TOKEN, resourceManager.getIdentityToken());
    }

    @Test
<<<<<<< HEAD
    void GetIngestionResource_TempStorage_VerifyRoundRubin()
            throws IngestionServiceException, IngestionClientException {
        List<ContainerWithSas> availableStorages = new ArrayList<>(Arrays.asList(
                TestUtils.containerWithSasFromBlobName(STORAGE_1), TestUtils.containerWithSasFromBlobName(STORAGE_2)));
=======
    void GetIngestionResource_TempStorage_VerifyRoundRobin()
        throws IngestionServiceException, IngestionClientException {
        List<String> availableStorages = new ArrayList<>(Arrays.asList(STORAGE_1, STORAGE_2));
>>>>>>> 0a7f304e

        ContainerWithSas storage = resourceManager.getTempStorage();
        int lastIndex = availableStorages.indexOf(storage);

        for (int i = 0; i < 10; i++) {
            storage = resourceManager.getTempStorage();
            int currIdx = availableStorages.indexOf(storage);
            assertEquals((lastIndex + 1) % availableStorages.size(), currIdx);
            lastIndex = currIdx;
        }
    }

    @Test
<<<<<<< HEAD
    void GetIngestionResource_AggregationQueue_VerifyRoundRubin()
            throws IngestionServiceException, IngestionClientException {
        List<QueueWithSas> availableQueues = new ArrayList<>(Arrays.asList(
                TestUtils.queueWithSasFromQueueName(QUEUE_1), TestUtils.queueWithSasFromQueueName(QUEUE_2)));
=======
    void GetIngestionResource_AggregationQueue_VerifyRoundRobin()
        throws IngestionServiceException, IngestionClientException {
        List<String> availableQueues = new ArrayList<>(Arrays.asList(QUEUE_1, QUEUE_2));
>>>>>>> 0a7f304e

        QueueWithSas queue = resourceManager
                .getQueue();
        int lastIndex = availableQueues.indexOf(queue);

        for (int i = 0; i < 10; i++) {
            queue = resourceManager
                    .getQueue();
            int currIdx = availableQueues.indexOf(queue);
            assertEquals((lastIndex + 1) % availableQueues.size(), currIdx);
            lastIndex = currIdx;
        }
    }

    @Test
    void GetIngestionResource_StatusTable_ReturnCorrectTable()
        throws IngestionServiceException, IngestionClientException {
        assertEquals(
                TestUtils.tableWithSasFromTableName(STATUS_TABLE),
                resourceManager.getStatusTable());
    }

    @Test
    void GetIngestionResource_FailedIngestionQueue_ReturnCorrectQueue()
        throws IngestionServiceException, IngestionClientException {
        assertEquals(
                TestUtils.containerWithSasFromBlobName(FAILED_QUEUE),
                resourceManager.getFailedQueues());
    }

    @Test
    void GetIngestionResource_SuccessfulIngestionQueue_ReturnCorrectQueue()
        throws IngestionServiceException, IngestionClientException {
        assertEquals(
                TestUtils.queueWithSasFromQueueName(SUCCESS_QUEUE),
                resourceManager.getSuccessfullQueues());
    }

    @Test
    void TimerTest() throws DataClientException, DataServiceException, InterruptedException, KustoServiceQueryError, IOException {
        Client mockedClient = mock(Client.class);
        final List<Date> refreshTimestamps = new ArrayList<>();
        when(mockedClient.execute(Commands.IDENTITY_GET_COMMAND))
                .thenReturn(generateIngestionAuthTokenResult());
        when(mockedClient.execute(Commands.INGESTION_RESOURCES_SHOW_COMMAND)).then((Answer) invocationOnMock -> {
            refreshTimestamps.add((new Date()));
            if (refreshTimestamps.size() != 1) {
                throw new Exception();
            }

            return generateIngestionResourcesResult();
        });

        ResourceManager resourceManager = new ResourceManager(mockedClient, 1000L, 500L);
        Thread.sleep(100);
        assertEquals(1, refreshTimestamps.size());
        Thread.sleep(1100);
        assertEquals(2, refreshTimestamps.size());
        Thread.sleep(600);
        assertEquals(3, refreshTimestamps.size());
        resourceManager.close();
    }

    private static KustoOperationResult generateIngestionResourcesResult() throws JSONException, KustoServiceQueryError, IOException {
        List<List<String>> valuesList = new ArrayList<>();
        valuesList.add(new ArrayList<>((Arrays.asList("SecuredReadyForAggregationQueue", QUEUE_1))));
        valuesList.add(new ArrayList<>((Arrays.asList("SecuredReadyForAggregationQueue", QUEUE_2))));
        valuesList.add(new ArrayList<>((Arrays.asList("FailedIngestionsQueue", FAILED_QUEUE))));
        valuesList.add(new ArrayList<>((Arrays.asList("SuccessfulIngestionsQueue", SUCCESS_QUEUE))));
        valuesList.add(new ArrayList<>((Arrays.asList("TempStorage", STORAGE_1))));
        valuesList.add(new ArrayList<>((Arrays.asList("TempStorage", STORAGE_2))));
        valuesList.add(new ArrayList<>((Arrays.asList("IngestionsStatusTable", STATUS_TABLE))));
        String listAsJson = new ObjectMapper().writeValueAsString(valuesList);
        String response = "{\"Tables\":[{\"TableName\":\"Table_0\",\"Columns\":[{\"ColumnName\":\"ResourceTypeName\"," +
                "\"DataType\":\"String\",\"ColumnType\":\"string\"},{\"ColumnName\":\"StorageRoot\",\"DataType\":" +
                "\"String\",\"ColumnType\":\"string\"}],\"Rows\":"
                + listAsJson + "}]}";

        return new KustoOperationResult(response, "v1");
    }

    private static KustoOperationResult generateIngestionAuthTokenResult() throws JSONException, KustoServiceQueryError, IOException {
        List<List<String>> valuesList = new ArrayList<>();
        valuesList.add(new ArrayList<>((Collections.singletonList(AUTH_TOKEN))));
        String listAsJson = new ObjectMapper().writeValueAsString(valuesList);

        String response = "{\"Tables\":[{\"TableName\":\"Table_0\",\"Columns\":[{\"ColumnName\":\"AuthorizationContext\",\"DataType\":\"String\",\"ColumnType\":\"string\"}],\"Rows\":"
                +
                listAsJson + "}]}";

        return new KustoOperationResult(response, "v1");
    }
}<|MERGE_RESOLUTION|>--- conflicted
+++ resolved
@@ -56,16 +56,10 @@
     }
 
     @Test
-<<<<<<< HEAD
     void GetIngestionResource_TempStorage_VerifyRoundRubin()
             throws IngestionServiceException, IngestionClientException {
         List<ContainerWithSas> availableStorages = new ArrayList<>(Arrays.asList(
                 TestUtils.containerWithSasFromBlobName(STORAGE_1), TestUtils.containerWithSasFromBlobName(STORAGE_2)));
-=======
-    void GetIngestionResource_TempStorage_VerifyRoundRobin()
-        throws IngestionServiceException, IngestionClientException {
-        List<String> availableStorages = new ArrayList<>(Arrays.asList(STORAGE_1, STORAGE_2));
->>>>>>> 0a7f304e
 
         ContainerWithSas storage = resourceManager.getTempStorage();
         int lastIndex = availableStorages.indexOf(storage);
@@ -79,16 +73,10 @@
     }
 
     @Test
-<<<<<<< HEAD
     void GetIngestionResource_AggregationQueue_VerifyRoundRubin()
             throws IngestionServiceException, IngestionClientException {
         List<QueueWithSas> availableQueues = new ArrayList<>(Arrays.asList(
                 TestUtils.queueWithSasFromQueueName(QUEUE_1), TestUtils.queueWithSasFromQueueName(QUEUE_2)));
-=======
-    void GetIngestionResource_AggregationQueue_VerifyRoundRobin()
-        throws IngestionServiceException, IngestionClientException {
-        List<String> availableQueues = new ArrayList<>(Arrays.asList(QUEUE_1, QUEUE_2));
->>>>>>> 0a7f304e
 
         QueueWithSas queue = resourceManager
                 .getQueue();
@@ -105,7 +93,7 @@
 
     @Test
     void GetIngestionResource_StatusTable_ReturnCorrectTable()
-        throws IngestionServiceException, IngestionClientException {
+            throws IngestionServiceException, IngestionClientException {
         assertEquals(
                 TestUtils.tableWithSasFromTableName(STATUS_TABLE),
                 resourceManager.getStatusTable());
@@ -113,7 +101,7 @@
 
     @Test
     void GetIngestionResource_FailedIngestionQueue_ReturnCorrectQueue()
-        throws IngestionServiceException, IngestionClientException {
+            throws IngestionServiceException, IngestionClientException {
         assertEquals(
                 TestUtils.containerWithSasFromBlobName(FAILED_QUEUE),
                 resourceManager.getFailedQueues());
@@ -121,7 +109,7 @@
 
     @Test
     void GetIngestionResource_SuccessfulIngestionQueue_ReturnCorrectQueue()
-        throws IngestionServiceException, IngestionClientException {
+            throws IngestionServiceException, IngestionClientException {
         assertEquals(
                 TestUtils.queueWithSasFromQueueName(SUCCESS_QUEUE),
                 resourceManager.getSuccessfullQueues());
