// Copyright (c) Microsoft Corporation.
// Licensed under the MIT License.

package com.microsoft.azure.kusto.ingest;

import com.azure.data.tables.TableAsyncClient;
import com.azure.data.tables.models.TableEntity;
import com.azure.storage.blob.BlobAsyncClient;
import com.azure.storage.blob.BlobContainerAsyncClient;
import com.azure.storage.blob.BlobContainerClientBuilder;
import com.azure.storage.queue.QueueAsyncClient;
import com.microsoft.azure.kusto.data.Ensure;
import com.microsoft.azure.kusto.ingest.source.CompressionType;
import com.microsoft.azure.kusto.ingest.utils.IngestionUtils;
import org.junit.jupiter.api.BeforeAll;
import org.junit.jupiter.api.BeforeEach;
import org.junit.jupiter.api.Test;
import reactor.core.publisher.Mono;

import java.io.File;
import java.io.IOException;
import java.io.InputStream;
import java.nio.file.Files;
import java.nio.file.Paths;

import static com.microsoft.azure.kusto.ingest.IngestClientBase.shouldCompress;
import static org.junit.jupiter.api.Assertions.assertThrows;
import static org.mockito.Mockito.any;
import static org.mockito.Mockito.doAnswer;
import static org.mockito.Mockito.isA;
import static org.mockito.Mockito.mock;
import static org.mockito.Mockito.spy;
import static org.mockito.Mockito.verify;

class AzureStorageClientTest {
    static private final AzureStorageClient azureStorageClient = new AzureStorageClient();
    static private AzureStorageClient azureStorageClientSpy;

    static private String testFilePath;
    static private File testFile;
    static private File testFileCompressed;
    static private BlobAsyncClient blob;

    @BeforeAll
    static void setUp() {
        testFilePath = Paths.get("src", "test", "resources", "testdata.json").toString();
        testFile = new File(testFilePath);
        String testFilePathCompressed = Paths.get("src", "test", "resources", "testdata.json.gz").toString();
        testFileCompressed = new File(testFilePathCompressed);
        blob = TestUtils.containerWithSasFromContainerName("storageUrl").getAsyncContainer().getBlobAsyncClient("bloby");
    }

    @BeforeEach
    void setUpEach() {
        azureStorageClientSpy = spy(azureStorageClient);
    }

    void uploadLocalFileToBlob(File file, String blobName, String storageUri, IngestionProperties.DataFormat dataFormat)
            throws IOException {
        Ensure.fileExists(file, "file");
        CompressionType sourceCompressionType = IngestionUtils.getCompression(file.getPath());
        azureStorageClientSpy.uploadLocalFileToBlob(file, blobName, new BlobContainerClientBuilder().endpoint(storageUri).buildAsyncClient(),
                shouldCompress(sourceCompressionType, dataFormat));
    }

    @Test
    void postMessageToQueue_NullQueuePath_IllegalArgumentException() {
        assertThrows(
                IllegalArgumentException.class,
                () -> azureStorageClient.postMessageToQueue(null, "content"));
    }

    @Test
    void postMessageToQueue_NullContent_IllegalArgumentException() {
        QueueAsyncClient queue = TestUtils.queueWithSasFromQueueName("queue1").getAsyncQueue();
        assertThrows(
                IllegalArgumentException.class,
                () -> azureStorageClient.postMessageToQueue(queue, null));
    }

    @Test
    void postMessageToQueue_NullEntity_IllegalArgumentException() {
        assertThrows(
                IllegalArgumentException.class,
                () -> azureStorageClient.azureTableInsertEntity(mock(TableAsyncClient.class), null));
    }

    @Test
    void postMessageToQueue_NullTableUri_IllegalArgumentException() {
        TableEntity serviceEntity = mock(TableEntity.class);
        assertThrows(
                IllegalArgumentException.class,
                () -> azureStorageClient.azureTableInsertEntity(null, serviceEntity));
    }

    @Test
    void uploadLocalFileToBlob_UncompressedFile_CompressAndUploadFileToBlobIsCalled() throws IOException {
        doAnswer(answer -> Mono.empty())
                .when(azureStorageClientSpy)
                .compressAndUploadFileToBlob(any(File.class), any(BlobAsyncClient.class));

        azureStorageClientSpy.uploadLocalFileToBlob(
                testFile,
                "blobName",
                new BlobContainerClientBuilder().endpoint("https://testcontosourl.com/blob").buildAsyncClient(),
                true);

        verify(azureStorageClientSpy).compressAndUploadFileToBlob(any(), any(BlobAsyncClient.class));
    }

    @Test
    void uploadLocalFileToBlob_CompressedFile_UploadFileToBlobIsCalled() throws IOException {
        doAnswer(answer -> Mono.empty())
                .when(azureStorageClientSpy)
                .uploadFileToBlob(any(File.class), any(BlobAsyncClient.class));

        uploadLocalFileToBlob(testFileCompressed, "blobName",
                "https://testcontosourl.com/blob", IngestionProperties.DataFormat.CSV);
        verify(azureStorageClientSpy).uploadFileToBlob(any(File.class), any(BlobAsyncClient.class));
    }

    @Test
    void uploadLocalFileToBlob_NullFilePath_IllegalArgumentException() {
        assertThrows(
                IllegalArgumentException.class,
                () -> uploadLocalFileToBlob(null, "blobName", "storageUri", IngestionProperties.DataFormat.CSV));
    }

    @Test
    void uploadLocalFileToBlob_NullBlobName_IllegalArgumentException() {
        assertThrows(
                IllegalArgumentException.class,
                () -> uploadLocalFileToBlob(testFile, null, "storageUri", IngestionProperties.DataFormat.CSV));
    }

    @Test
    void uploadLocalFileToBlob_NullStorageUri_IllegalArgumentException() {
        assertThrows(
                IllegalArgumentException.class,
                () -> uploadLocalFileToBlob(testFile, "blobName", null, IngestionProperties.DataFormat.CSV));
    }

    @Test
    void uploadLocalFileToBlob_FileDoesNotExist_IOException() {
        File notExistingFile = new File("not.existing.file.path");
        assertThrows(
                IOException.class,
                () -> uploadLocalFileToBlob(notExistingFile, "blobName", "storageUri", IngestionProperties.DataFormat.CSV));
    }

    @Test
    void uploadStreamToBlob_NotCompressMode_UploadStreamIsCalled() throws IOException {
        try (InputStream stream = Files.newInputStream(Paths.get(testFilePath))) {
<<<<<<< HEAD
            doAnswer(answer -> Mono.empty())
                    .when(azureStorageClientSpy)
                    .uploadStream(any(InputStream.class), any(BlobAsyncClient.class));
=======
            doReturn(10).when(azureStorageClientSpy).uploadStream(any(InputStream.class), any(BlobClient.class));
>>>>>>> fa305a3f

            azureStorageClientSpy.uploadStreamToBlob(stream, "blobName",
                    new BlobContainerClientBuilder().endpoint("https://ms.com/storageUrl").buildAsyncClient(), false);
            verify(azureStorageClientSpy).uploadStream(isA(InputStream.class), isA(BlobAsyncClient.class));
        }
    }

    @Test
    void uploadStreamToBlob_CompressMode_CompressAndUploadStreamIsCalled() throws IOException {
        try (InputStream stream = Files.newInputStream(Paths.get(testFilePath))) {
<<<<<<< HEAD
            doAnswer(answer -> Mono.empty())
                    .when(azureStorageClientSpy)
                    .compressAndUploadStream(any(InputStream.class), any(BlobAsyncClient.class));
=======
            doReturn(10).when(azureStorageClientSpy)
                    .compressAndUploadStream(any(InputStream.class), any(BlobClient.class));
>>>>>>> fa305a3f
            azureStorageClientSpy.uploadStreamToBlob(stream, "blobName",
                    new BlobContainerClientBuilder().endpoint("https://ms.com/storageUrl").buildAsyncClient(), true);
            verify(azureStorageClientSpy).compressAndUploadStream(isA(InputStream.class), isA(BlobAsyncClient.class));
        }
    }

    @Test
    void UploadStreamToBlob_NullInputStream_IllegalArgumentException() {
        BlobContainerAsyncClient container = new BlobContainerClientBuilder().endpoint("https://blobPath.blob.core.windows.net/container/blob")
                .buildAsyncClient();
        assertThrows(
                IllegalArgumentException.class,
                () -> azureStorageClient.uploadStreamToBlob(null, "blobName", container, false));
    }

    @Test
    void uploadStreamToBlob_NullBlobName_IllegalArgumentException() throws IOException {
        try (InputStream stream = Files.newInputStream(Paths.get(testFilePath))) {
            BlobContainerAsyncClient storageUrl = new BlobContainerClientBuilder().endpoint("https://blobPath.blob.core.windows.net/container/blob")
                    .buildAsyncClient();
            assertThrows(
                    IllegalArgumentException.class,
                    () -> azureStorageClient.uploadStreamToBlob(stream, null, storageUrl, false));
        }
    }

    @Test
    void uploadStreamToBlob_NullStorageUri_IllegalArgumentException() throws IOException {
        try (InputStream stream = Files.newInputStream(Paths.get(testFilePath))) {
            assertThrows(
                    IllegalArgumentException.class,
                    () -> azureStorageClient.uploadStreamToBlob(stream, "blobName", null, false));
        }
    }

    @Test
    void compressAndUploadFileToBlob_NullFilePath_IllegalArgumentException() {
        assertThrows(
                IllegalArgumentException.class,
                () -> azureStorageClient.compressAndUploadFileToBlob(null, blob));
    }

    @Test
    void compressAndUploadFileToBlob_NullBlob_IllegalArgumentException() {
        assertThrows(
                IllegalArgumentException.class,
                () -> azureStorageClient.compressAndUploadFileToBlob(testFile, null));
    }

    @Test
    void uploadFileToBlob_NullSourceFile_IllegalArgumentException() {
        assertThrows(
                IllegalArgumentException.class,
                () -> azureStorageClient.uploadFileToBlob(null, blob));
    }

    @Test
    void uploadFileToBlob_NullBlob_IllegalArgumentException() {
        assertThrows(
                IllegalArgumentException.class,
                () -> azureStorageClient.uploadFileToBlob(testFile, null));
    }

    @Test
    void uploadStream_NullInputStream_IllegalArgumentException() {
        assertThrows(
                IllegalArgumentException.class,
                () -> azureStorageClient.uploadStream(null, blob));

    }

    @Test
    void uploadStream_NullBlob_IllegalArgumentException() throws IOException {
        try (InputStream stream = Files.newInputStream(Paths.get(testFilePath))) {
            assertThrows(
                    IllegalArgumentException.class,
                    () -> azureStorageClient.uploadStream(stream, null));
        }
    }

    @Test
    void compressAndStream_NullStream_IllegalArgumentException() {
        assertThrows(
                IllegalArgumentException.class,
                () -> azureStorageClient.compressAndUploadStream(null, blob));

    }

    @Test
    void compressAndStream_NullBlob_IllegalArgumentException() throws IOException {
        try (InputStream stream = Files.newInputStream(Paths.get(testFilePath))) {
            assertThrows(
                    IllegalArgumentException.class,
                    () -> azureStorageClient.compressAndUploadStream(stream, null));
        }
    }
}<|MERGE_RESOLUTION|>--- conflicted
+++ resolved
@@ -25,12 +25,7 @@
 
 import static com.microsoft.azure.kusto.ingest.IngestClientBase.shouldCompress;
 import static org.junit.jupiter.api.Assertions.assertThrows;
-import static org.mockito.Mockito.any;
-import static org.mockito.Mockito.doAnswer;
-import static org.mockito.Mockito.isA;
-import static org.mockito.Mockito.mock;
-import static org.mockito.Mockito.spy;
-import static org.mockito.Mockito.verify;
+import static org.mockito.Mockito.*;
 
 class AzureStorageClientTest {
     static private final AzureStorageClient azureStorageClient = new AzureStorageClient();
@@ -151,13 +146,9 @@
     @Test
     void uploadStreamToBlob_NotCompressMode_UploadStreamIsCalled() throws IOException {
         try (InputStream stream = Files.newInputStream(Paths.get(testFilePath))) {
-<<<<<<< HEAD
-            doAnswer(answer -> Mono.empty())
+            doAnswer(answer -> Mono.just(10))
                     .when(azureStorageClientSpy)
                     .uploadStream(any(InputStream.class), any(BlobAsyncClient.class));
-=======
-            doReturn(10).when(azureStorageClientSpy).uploadStream(any(InputStream.class), any(BlobClient.class));
->>>>>>> fa305a3f
 
             azureStorageClientSpy.uploadStreamToBlob(stream, "blobName",
                     new BlobContainerClientBuilder().endpoint("https://ms.com/storageUrl").buildAsyncClient(), false);
@@ -168,14 +159,9 @@
     @Test
     void uploadStreamToBlob_CompressMode_CompressAndUploadStreamIsCalled() throws IOException {
         try (InputStream stream = Files.newInputStream(Paths.get(testFilePath))) {
-<<<<<<< HEAD
-            doAnswer(answer -> Mono.empty())
+            doAnswer(answer -> Mono.just(10))
                     .when(azureStorageClientSpy)
                     .compressAndUploadStream(any(InputStream.class), any(BlobAsyncClient.class));
-=======
-            doReturn(10).when(azureStorageClientSpy)
-                    .compressAndUploadStream(any(InputStream.class), any(BlobClient.class));
->>>>>>> fa305a3f
             azureStorageClientSpy.uploadStreamToBlob(stream, "blobName",
                     new BlobContainerClientBuilder().endpoint("https://ms.com/storageUrl").buildAsyncClient(), true);
             verify(azureStorageClientSpy).compressAndUploadStream(isA(InputStream.class), isA(BlobAsyncClient.class));
