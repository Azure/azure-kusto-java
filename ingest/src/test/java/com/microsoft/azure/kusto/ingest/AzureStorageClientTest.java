--- conflicted
+++ resolved
@@ -10,10 +10,7 @@
 import com.azure.storage.blob.BlobContainerClientBuilder;
 import com.microsoft.azure.kusto.data.Ensure;
 import com.microsoft.azure.kusto.ingest.source.CompressionType;
-<<<<<<< HEAD
-=======
 import com.microsoft.azure.kusto.ingest.utils.IngestionUtils;
->>>>>>> aa1b9f61
 import org.junit.jupiter.api.BeforeAll;
 import org.junit.jupiter.api.BeforeEach;
 import org.junit.jupiter.api.Test;
@@ -44,11 +41,7 @@
         testFile = new File(testFilePath);
         String testFilePathCompressed = Paths.get("src", "test", "resources", "testdata.json.gz").toString();
         testFileCompressed = new File(testFilePathCompressed);
-<<<<<<< HEAD
-        blob = new BlobClientBuilder().endpoint("https://ms.com/storageUri/blobName")
-=======
         blob = new BlobClientBuilder().endpoint("https://testcontosourl.com/storageUrl")
->>>>>>> aa1b9f61
                 .buildClient();
     }
 
@@ -61,13 +54,8 @@
             throws IOException {
         Ensure.fileExists(file, "file");
         CompressionType sourceCompressionType = IngestionUtils.getCompression(file.getPath());
-<<<<<<< HEAD
-        azureStorageClientSpy. uploadLocalFileToBlob(file, blobName, new BlobContainerClientBuilder().endpoint(storageUri).buildClient(),
-                IngestionUtils.shouldCompress(sourceCompressionType, dataFormat));
-=======
         azureStorageClientSpy.uploadLocalFileToBlob(file, blobName, new BlobContainerClientBuilder().endpoint(storageUri).buildClient(),
                 shouldCompress(sourceCompressionType, dataFormat));
->>>>>>> aa1b9f61
     }
 
     @Test
@@ -93,11 +81,7 @@
 
     @Test
     void PostMessageToQueue_NullTableUri_IllegalArgumentException() {
-<<<<<<< HEAD
-            TableEntity serviceEntity = mock(TableEntity.class);
-=======
         TableEntity serviceEntity = mock(TableEntity.class);
->>>>>>> aa1b9f61
         assertThrows(
                 IllegalArgumentException.class,
                 () -> azureStorageClient.azureTableInsertEntity(null, serviceEntity));
@@ -108,12 +92,8 @@
             throws IOException {
         doNothing().when(azureStorageClientSpy).compressAndUploadFileToBlob(any(File.class), any(BlobClient.class));
 
-<<<<<<< HEAD
-        azureStorageClientSpy.uploadLocalFileToBlob(testFile, "blobName", new BlobContainerClientBuilder().endpoint("https://ms.com/blob").buildClient(), true);
-=======
         azureStorageClientSpy.uploadLocalFileToBlob(testFile, "blobName",
                 new BlobContainerClientBuilder().endpoint("https://testcontosourl.com/blob").buildClient(), true);
->>>>>>> aa1b9f61
         verify(azureStorageClientSpy).compressAndUploadFileToBlob(any(), any(BlobClient.class));
     }
 
@@ -123,11 +103,7 @@
         doNothing().when(azureStorageClientSpy).uploadFileToBlob(any(File.class), any(BlobClient.class));
 
         uploadLocalFileToBlob(testFileCompressed, "blobName",
-<<<<<<< HEAD
-                "https://ms.com/blob", IngestionProperties.DataFormat.CSV);
-=======
                 "https://testcontosourl.com/blob", IngestionProperties.DataFormat.CSV);
->>>>>>> aa1b9f61
         verify(azureStorageClientSpy).uploadFileToBlob(any(File.class), any(BlobClient.class));
     }
 
@@ -167,11 +143,7 @@
             doNothing().when(azureStorageClientSpy).uploadStream(any(InputStream.class), any(BlobClient.class));
 
             azureStorageClientSpy.uploadStreamToBlob(stream, "blobName",
-<<<<<<< HEAD
-                    new BlobContainerClientBuilder().endpoint("https://ms.com/storageUri").buildClient(), false);
-=======
                     new BlobContainerClientBuilder().endpoint("https://ms.com/storageUrl").buildClient(), false);
->>>>>>> aa1b9f61
             verify(azureStorageClientSpy).uploadStream(isA(InputStream.class), isA(BlobClient.class));
         }
     }
@@ -183,11 +155,7 @@
             doNothing().when(azureStorageClientSpy)
                     .compressAndUploadStream(any(InputStream.class), any(BlobClient.class));
             azureStorageClientSpy.uploadStreamToBlob(stream, "blobName",
-<<<<<<< HEAD
-                    new BlobContainerClientBuilder().endpoint("https://ms.com/storageUri").buildClient(), true);
-=======
                     new BlobContainerClientBuilder().endpoint("https://ms.com/storageUrl").buildClient(), true);
->>>>>>> aa1b9f61
             verify(azureStorageClientSpy).compressAndUploadStream(isA(InputStream.class), isA(BlobClient.class));
         }
     }
@@ -196,11 +164,7 @@
     void UploadStreamToBlob_NullInputStream_IllegalArgumentException() {
         assertThrows(
                 IllegalArgumentException.class,
-<<<<<<< HEAD
-                () -> azureStorageClient.uploadStreamToBlob(null, "blobName", new BlobContainerClientBuilder().endpoint("storageUri").buildClient(), false));
-=======
                 () -> azureStorageClient.uploadStreamToBlob(null, "blobName", new BlobContainerClientBuilder().endpoint("storageUrl").buildClient(), false));
->>>>>>> aa1b9f61
 
     }
 
@@ -209,11 +173,7 @@
         try (InputStream stream = new FileInputStream(testFilePath)) {
             assertThrows(
                     IllegalArgumentException.class,
-<<<<<<< HEAD
-                    () -> azureStorageClient.uploadStreamToBlob(stream, null, new BlobContainerClientBuilder().endpoint("storageUri").buildClient(), false));
-=======
                     () -> azureStorageClient.uploadStreamToBlob(stream, null, new BlobContainerClientBuilder().endpoint("storageUrl").buildClient(), false));
->>>>>>> aa1b9f61
         }
     }
 
