--- conflicted
+++ resolved
@@ -92,18 +92,11 @@
     }
 
     @Test
-<<<<<<< HEAD
-    void IngestFromBlob_IngestionReportMethodIsNotTable_QueuedIngestionStatus() throws Exception {
-        BlobSourceInfo blobSourceInfo = new BlobSourceInfo("http://blobPath.com", 100);
-        IngestionResult result = managedStreamingIngestClient.ingestFromBlob(blobSourceInfo, ingestionProperties);
-        assertEquals(result.getIngestionStatusesLength(), 1);
-        assertEquals(result.getIngestionStatusCollection().get(0).status, OperationStatus.Queued);
-=======
-    void IngestFromBlob_IngestionReportMethodIsQueue_IngestionStatusHardcoded1() throws Exception {
+    void IngestFromBlob_IngestionReportMethodIsQueue_IngestionStatusHardcoded() throws Exception {
         BlobSourceInfo blobSourceInfo = new BlobSourceInfo("http://blobPath.com", 100);
         IngestionResult result = managedStreamingIngestClient.ingestFromBlob(blobSourceInfo, ingestionProperties);
         assertEquals(1, result.getIngestionStatusesLength());
->>>>>>> 6bec9e77
+        assertEquals(OperationStatus.Queued, result.getIngestionStatusCollection().get(0).status);
     }
 
     @Test
