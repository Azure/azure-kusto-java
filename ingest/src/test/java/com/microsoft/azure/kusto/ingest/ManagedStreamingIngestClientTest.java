--- conflicted
+++ resolved
@@ -1,13 +1,8 @@
 package com.microsoft.azure.kusto.ingest;
 
-<<<<<<< HEAD
 import com.azure.data.tables.models.TableEntity;
 import com.azure.storage.blob.BlobClientBuilder;
-=======
-import com.microsoft.azure.kusto.data.ClientRequestProperties;
->>>>>>> 0a7f304e
 import com.microsoft.azure.kusto.data.StreamingClient;
-import com.microsoft.azure.kusto.data.auth.ConnectionStringBuilder;
 import com.microsoft.azure.kusto.data.exceptions.DataServiceException;
 import com.microsoft.azure.kusto.data.exceptions.DataWebException;
 import com.microsoft.azure.kusto.ingest.exceptions.IngestionClientException;
@@ -19,75 +14,41 @@
 import com.microsoft.azure.kusto.ingest.source.FileSourceInfo;
 import com.microsoft.azure.kusto.ingest.source.ResultSetSourceInfo;
 import com.microsoft.azure.kusto.ingest.source.StreamSourceInfo;
-<<<<<<< HEAD
-=======
-import com.microsoft.azure.storage.blob.CloudBlockBlob;
-import com.microsoft.azure.storage.table.TableServiceEntity;
-import org.jetbrains.annotations.Nullable;
->>>>>>> 0a7f304e
 import org.junit.jupiter.api.BeforeAll;
 import org.junit.jupiter.api.BeforeEach;
 import org.junit.jupiter.api.Test;
-import org.junit.jupiter.params.ParameterizedTest;
-import org.junit.jupiter.params.provider.CsvSource;
-import org.junit.jupiter.params.provider.ValueSource;
 import org.mockito.ArgumentCaptor;
 import org.mockito.Captor;
 import org.mockito.Mock;
 
 import java.io.ByteArrayInputStream;
 import java.io.File;
-import java.io.IOException;
 import java.io.InputStream;
-<<<<<<< HEAD
-=======
-import java.net.URI;
-import java.net.URISyntaxException;
->>>>>>> 0a7f304e
 import java.nio.charset.StandardCharsets;
 import java.nio.file.Files;
 import java.nio.file.Paths;
 import java.sql.ResultSet;
 import java.sql.ResultSetMetaData;
-import java.util.UUID;
 import java.util.concurrent.atomic.AtomicBoolean;
 
 import static com.microsoft.azure.kusto.ingest.StreamingIngestClientTest.jsonDataUncompressed;
 import static com.microsoft.azure.kusto.ingest.StreamingIngestClientTest.verifyCompressedStreamContent;
-import static org.junit.jupiter.api.Assertions.assertArrayEquals;
-import static org.junit.jupiter.api.Assertions.assertDoesNotThrow;
-import static org.junit.jupiter.api.Assertions.assertEquals;
-import static org.junit.jupiter.api.Assertions.assertNotEquals;
-import static org.junit.jupiter.api.Assertions.assertNotNull;
-import static org.junit.jupiter.api.Assertions.assertThrows;
-import static org.junit.jupiter.api.Assertions.assertTrue;
-import static org.mockito.ArgumentMatchers.any;
-import static org.mockito.ArgumentMatchers.anyBoolean;
-import static org.mockito.ArgumentMatchers.anyString;
-import static org.mockito.ArgumentMatchers.eq;
-import static org.mockito.Mockito.atLeast;
-import static org.mockito.Mockito.atLeastOnce;
-import static org.mockito.Mockito.doNothing;
-import static org.mockito.Mockito.doReturn;
-import static org.mockito.Mockito.mock;
-import static org.mockito.Mockito.never;
-import static org.mockito.Mockito.reset;
-import static org.mockito.Mockito.verify;
-import static org.mockito.Mockito.when;
-
+import static org.junit.jupiter.api.Assertions.*;
+import static org.mockito.ArgumentMatchers.*;
+import static org.mockito.Mockito.*;
+//TODO wtf all changed
 class ManagedStreamingIngestClientTest {
     private static final ResourceManager resourceManagerMock = mock(ResourceManager.class);
     private static final AzureStorageClient azureStorageClientMock = mock(AzureStorageClient.class);
     private static ManagedStreamingIngestClient managedStreamingIngestClient;
     private static IngestionProperties ingestionProperties;
-    private static final String STORAGE_URL = "https://testcontosourl.com/storageUrl";
-
-    @Mock private static StreamingClient streamingClientMock;
-
-    @Captor private static ArgumentCaptor<InputStream> argumentCaptor;
-    @Captor private static ArgumentCaptor<ClientRequestProperties> clientRequestPropertiesCaptor;
-
-    private static final UUID CustomUUID = UUID.fromString("11111111-1111-1111-1111-111111111111");
+    private static final String STORAGE_URI = "https://ms.com/storageUri";
+
+    @Mock
+    private static StreamingClient streamingClientMock;
+
+    @Captor
+    private static ArgumentCaptor<InputStream> argumentCaptor;
 
     @BeforeAll
     static void setUp() throws Exception {
@@ -99,22 +60,10 @@
 
         when(resourceManagerMock.getIdentityToken()).thenReturn("identityToken");
 
-<<<<<<< HEAD
         when(azureStorageClientMock.uploadStreamToBlob(any(InputStream.class), anyString(), any(), anyBoolean()))
                 .thenReturn(new BlobClientBuilder().endpoint(STORAGE_URI).blobName("blobName").buildClient());
 
         when(azureStorageClientMock.getBlobPathWithSas(anyString(), anyString())).thenReturn(STORAGE_URI);
-=======
-        when(azureStorageClientMock.uploadStreamToBlob(any(InputStream.class), anyString(), anyString(), anyBoolean()))
-                .thenReturn(new CloudBlockBlob(new URI(STORAGE_URL)));
-
-        when(azureStorageClientMock.getBlobPathWithSas(any(CloudBlockBlob.class))).thenReturn(STORAGE_URL);
-
-        when(azureStorageClientMock.getBlobSize(anyString())).thenReturn(100L);
-
-        when(azureStorageClientMock.uploadLocalFileToBlob(anyString(), anyString(), anyString(), anyBoolean()))
-                .thenReturn(new CloudBlockBlob(new URI(STORAGE_URL)));
->>>>>>> 0a7f304e
 
         doNothing().when(azureStorageClientMock).azureTableInsertEntity(any(), any(TableEntity.class));
 
@@ -122,48 +71,32 @@
 
         streamingClientMock = mock(StreamingClient.class);
         argumentCaptor = ArgumentCaptor.forClass((InputStream.class));
-        clientRequestPropertiesCaptor = ArgumentCaptor.forClass(ClientRequestProperties.class);
     }
 
     @BeforeEach
     void setUpEach() throws IngestionServiceException, IngestionClientException {
         doReturn(TestUtils.containerWithSasFromBlobName("blobName"), TestUtils.containerWithSasFromBlobName("blobName2")).when(resourceManagerMock).getTempStorage();
 
-        ExponentialRetry retryTemplate = new ExponentialRetry(ManagedStreamingIngestClient.ATTEMPT_COUNT);
-        retryTemplate.sleepBaseSecs = 0;
-        retryTemplate.maxJitterSecs = 0;
-
-        managedStreamingIngestClient = new ManagedStreamingIngestClient(resourceManagerMock, azureStorageClientMock, streamingClientMock,
-                retryTemplate);
+        managedStreamingIngestClient = new ManagedStreamingIngestClient(resourceManagerMock, azureStorageClientMock, streamingClientMock);
         ingestionProperties = new IngestionProperties("dbName", "tableName");
-<<<<<<< HEAD
         ingestionProperties.setIngestionMapping("mappingName", IngestionMapping.IngestionMappingKind.Json);
         ingestionProperties.setDataFormat(IngestionProperties.DataFormat.json);
-=======
-        ingestionProperties.setIngestionMapping("mappingName", IngestionMapping.IngestionMappingKind.JSON);
->>>>>>> 0a7f304e
-    }
-
-    @Test
-    void IngestFromBlob_IngestionReportMethodIsQueue_IngestionStatusHardcoded() throws Exception {
-        ingestionProperties.setDataFormat(IngestionProperties.DataFormat.JSON);
+    }
+
+    @Test
+    void IngestFromBlob_IngestionReportMethodIsNotTable_EmptyIngestionStatus() throws Exception {
         BlobSourceInfo blobSourceInfo = new BlobSourceInfo("http://blobPath.com", 100);
         IngestionResult result = managedStreamingIngestClient.ingestFromBlob(blobSourceInfo, ingestionProperties);
-<<<<<<< HEAD
         assertEquals(result.getIngestionStatusCollection().get(0).status, OperationStatus.Queued);
-=======
-        assertEquals(1, result.getIngestionStatusesLength());
-        assertEquals(OperationStatus.Queued, result.getIngestionStatusCollection().get(0).status);
->>>>>>> 0a7f304e
     }
 
     @Test
     void IngestFromBlob_IngestionReportMethodIsTable_NotEmptyIngestionStatus() throws Exception {
         BlobSourceInfo blobSourceInfo = new BlobSourceInfo("http://blobPath.com", 100);
-        ingestionProperties.setReportMethod(IngestionProperties.IngestionReportMethod.TABLE);
-        ingestionProperties.setDataFormat(IngestionProperties.DataFormat.JSON);
+        ingestionProperties.setReportMethod(IngestionProperties.IngestionReportMethod.Table);
+
         IngestionResult result = managedStreamingIngestClient.ingestFromBlob(blobSourceInfo, ingestionProperties);
-        assertNotEquals(0, result.getIngestionStatusesLength());
+        assertNotEquals(result.getIngestionStatusesLength(), 0);
     }
 
     @Test
@@ -183,7 +116,6 @@
 
     @Test
     void IngestFromBlob_IngestionReportMethodIsTable_RemovesSecrets() throws Exception {
-<<<<<<< HEAD
         BlobSourceInfo blobSourceInfo = new BlobSourceInfo("https://storage.table.core.windows.net/ingestionsstatus20190505?sv=2018-03-28&tn=ingestionsstatus20190505&sig=anAusomeSecret%2FK024xNydFzT%2B2cCE%2BA2S8Y6U%3D&st=2019-05-05T09%3A00%3A31Z&se=2019-05-09T10%3A00%3A31Z&sp=raud", 100);
         ingestionProperties.setReportMethod(IngestionProperties.IngestionReportMethod.Table);
         ArgumentCaptor<TableEntity> captur = ArgumentCaptor.forClass(TableEntity.class);
@@ -192,19 +124,6 @@
 
         verify(azureStorageClientMock, atLeast(1)).azureTableInsertEntity(any(), captur.capture());
         assert (IngestionStatus.fromEntity(captur.getValue()).getIngestionSourcePath()).equals("https://storage.table.core.windows.net/ingestionsstatus20190505");
-=======
-        BlobSourceInfo blobSourceInfo = new BlobSourceInfo(
-                "https://storage.table.core.windows.net/ingestionsstatus20190505?sv=2018-03-28&tn=ingestionsstatus20190505&sig=anAusomeSecret%2FK024xNydFzT%2B2cCE%2BA2S8Y6U%3D&st=2019-05-05T09%3A00%3A31Z&se=2019-05-09T10%3A00%3A31Z&sp=raud",
-                100);
-        ingestionProperties.setReportMethod(IngestionProperties.IngestionReportMethod.TABLE);
-        ingestionProperties.setDataFormat(IngestionProperties.DataFormat.JSON);
-        ArgumentCaptor<TableServiceEntity> capture = ArgumentCaptor.forClass(TableServiceEntity.class);
-
-        managedStreamingIngestClient.ingestFromBlob(blobSourceInfo, ingestionProperties);
-
-        verify(azureStorageClientMock, atLeast(1)).azureTableInsertEntity(anyString(), capture.capture());
-        assert (((IngestionStatus) capture.getValue()).getIngestionSourcePath()).equals("https://storage.table.core.windows.net/ingestionsstatus20190505");
->>>>>>> 0a7f304e
     }
 
     @Test
@@ -260,26 +179,9 @@
                 () -> managedStreamingIngestClient.ingestFromResultSet(null, ingestionProperties));
     }
 
-    // Since, like streamingClient, managedStreamingClient forwards everything to the IngestFromStream methods we can use similar tests
-    @ParameterizedTest
-    @ValueSource(booleans = {true, false})
-    void IngestFromFile_Csv(boolean useSourceId) throws Exception {
-        UUID sourceId = useSourceId ? CustomUUID : null;
-        ingestionProperties.setDataFormat(IngestionProperties.DataFormat.JSON);
-        String resourcesDirectory = System.getProperty("user.dir") + "/src/test/resources/";
-        String path = resourcesDirectory + "testdata.csv";
-        FileSourceInfo fileSourceInfo = new FileSourceInfo(path, new File(path).length(), sourceId);
-        OperationStatus status = managedStreamingIngestClient.ingestFromFile(fileSourceInfo, ingestionProperties).getIngestionStatusCollection().get(0).status;
-        assertEquals(OperationStatus.Succeeded, status);
-        verify(streamingClientMock, atLeastOnce()).executeStreamingIngest(any(String.class), any(String.class), any(InputStream.class),
-                clientRequestPropertiesCaptor.capture(), any(String.class), eq("mappingName"), any(boolean.class));
-        verifyClientRequestId(0, sourceId);
-    }
-
-    @ParameterizedTest
-    @ValueSource(booleans = {true, false})
-    void IngestFromResultSet(boolean useSourceId) throws Exception {
-        UUID sourceId = useSourceId ? CustomUUID : null;
+    //Since, like streamingClient, managedStreamingClient forwards everything to the IngestFromStream methods we can use similar tests
+    @Test
+    void IngestFromResultSet() throws Exception {
         ResultSetMetaData resultSetMetaData = mock(ResultSetMetaData.class);
         ResultSet resultSet = mock(ResultSet.class);
 
@@ -293,24 +195,26 @@
 
         ArgumentCaptor<InputStream> argumentCaptor = ArgumentCaptor.forClass(InputStream.class);
 
-<<<<<<< HEAD
         ResultSetSourceInfo resultSetSourceInfo = new ResultSetSourceInfo(resultSet);
 
         OperationStatus status = managedStreamingIngestClient.ingestFromResultSet(resultSetSourceInfo, ingestionProperties).getIngestionStatusCollection().get(0).status;
-=======
-        ingestionProperties.setDataFormat(IngestionProperties.DataFormat.CSV);
-        ingestionProperties.setIngestionMapping("mappingName", IngestionMapping.IngestionMappingKind.CSV);
-        ResultSetSourceInfo resultSetSourceInfo = new ResultSetSourceInfo(resultSet, sourceId);
-        OperationStatus status = managedStreamingIngestClient.ingestFromResultSet(resultSetSourceInfo, ingestionProperties).getIngestionStatusCollection()
-                .get(0).status;
->>>>>>> 0a7f304e
         assertEquals(OperationStatus.Succeeded, status);
         verify(streamingClientMock, atLeastOnce()).executeStreamingIngest(any(String.class), any(String.class), argumentCaptor.capture(),
-                clientRequestPropertiesCaptor.capture(), any(String.class), eq("mappingName"), any(boolean.class));
+                isNull(), any(String.class), eq("mappingName"), any(boolean.class));
 
         InputStream stream = argumentCaptor.getValue();
         verifyCompressedStreamContent(stream, "Name,Age,Weight");
-        verifyClientRequestId(0, sourceId);
+    }
+
+    @Test
+    void IngestFromFile_Csv() throws Exception {
+        String resourcesDirectory = System.getProperty("user.dir") + "/src/test/resources/";
+        String path = resourcesDirectory + "testdata.csv";
+        FileSourceInfo fileSourceInfo = new FileSourceInfo(path, new File(path).length());
+        OperationStatus status = managedStreamingIngestClient.ingestFromFile(fileSourceInfo, ingestionProperties).getIngestionStatusCollection().get(0).status;
+        assertEquals(OperationStatus.Succeeded, status);
+        verify(streamingClientMock, atLeastOnce()).executeStreamingIngest(any(String.class), any(String.class), any(InputStream.class),
+                isNull(), any(String.class), eq("mappingName"), any(boolean.class));
     }
 
     @Test
@@ -320,14 +224,13 @@
         FileSourceInfo fileSourceInfo = new FileSourceInfo(path, new File(path).length());
         String contents = new String(Files.readAllBytes(Paths.get(path)), StandardCharsets.UTF_8).trim();
 
-        ingestionProperties.setDataFormat(IngestionProperties.DataFormat.JSON);
-        ingestionProperties.setIngestionMapping("JsonMapping", IngestionMapping.IngestionMappingKind.JSON);
+        ingestionProperties.setDataFormat(IngestionProperties.DataFormat.json);
+        ingestionProperties.setIngestionMapping("JsonMapping", IngestionMapping.IngestionMappingKind.Json);
         OperationStatus status = managedStreamingIngestClient.ingestFromFile(fileSourceInfo, ingestionProperties).getIngestionStatusCollection().get(0).status;
         assertEquals(OperationStatus.Succeeded, status);
         verify(streamingClientMock, atLeastOnce()).executeStreamingIngest(any(String.class), any(String.class), argumentCaptor.capture(),
-                clientRequestPropertiesCaptor.capture(), any(String.class), any(String.class), any(boolean.class));
+                isNull(), any(String.class), any(String.class), any(boolean.class));
         verifyCompressedStreamContent(argumentCaptor.getValue(), contents);
-        verifyClientRequestId();
     }
 
     @Test
@@ -337,16 +240,16 @@
         FileSourceInfo fileSourceInfo = new FileSourceInfo(path, new File(path).length());
         AtomicBoolean visited = new AtomicBoolean(false);
 
-        ingestionProperties.setDataFormat(IngestionProperties.DataFormat.JSON);
-        ingestionProperties.setIngestionMapping("JsonMapping", IngestionMapping.IngestionMappingKind.JSON);
+        ingestionProperties.setDataFormat(IngestionProperties.DataFormat.json);
+        ingestionProperties.setIngestionMapping("JsonMapping", IngestionMapping.IngestionMappingKind.Json);
         OperationStatus status;
         try {
             when(streamingClientMock.executeStreamingIngest(any(String.class), any(String.class), argumentCaptor.capture(),
-                    clientRequestPropertiesCaptor.capture(), any(String.class), any(String.class), any(boolean.class))).then(a -> {
-                        verifyCompressedStreamContent(argumentCaptor.getValue(), jsonDataUncompressed);
-                        visited.set(true);
-                        return null;
-                    });
+                    isNull(), any(String.class), any(String.class), any(boolean.class))).then(a -> {
+                verifyCompressedStreamContent(argumentCaptor.getValue(), jsonDataUncompressed);
+                visited.set(true);
+                return null;
+            });
 
             status = managedStreamingIngestClient.ingestFromFile(fileSourceInfo, ingestionProperties).getIngestionStatusCollection().get(0).status;
         } finally {
@@ -354,38 +257,24 @@
         }
         assertEquals(OperationStatus.Succeeded, status);
         assertTrue(visited.get());
-        verifyClientRequestId();
-    }
-
-    @ParameterizedTest
-    @CsvSource({"true,true", "false,true", "true,false", "false,false"})
-    void IngestFromStream_Success(boolean leaveOpen, boolean useSourceId) throws Exception {
-        ingestionProperties.setDataFormat(IngestionProperties.DataFormat.JSON);
+    }
+
+    @Test
+    void IngestFromStream_Success() throws Exception {
         String data = "Name, Age, Weight, Height";
-        InputStream inputStream = new CloseableByteArrayInputStream(StandardCharsets.UTF_8.encode(data).array());
-        UUID sourceId = useSourceId ? CustomUUID : null;
-        StreamSourceInfo streamSourceInfo = new StreamSourceInfo(inputStream, leaveOpen, sourceId);
-        OperationStatus status = managedStreamingIngestClient.ingestFromStream(streamSourceInfo, ingestionProperties).getIngestionStatusCollection()
-                .get(0).status;
+        InputStream inputStream = new ByteArrayInputStream(StandardCharsets.UTF_8.encode(data).array());
+        StreamSourceInfo streamSourceInfo = new StreamSourceInfo(inputStream);
+        OperationStatus status = managedStreamingIngestClient.ingestFromStream(streamSourceInfo, ingestionProperties).getIngestionStatusCollection().get(0).status;
         assertEquals(OperationStatus.Succeeded, status);
         verify(streamingClientMock, atLeastOnce()).executeStreamingIngest(any(String.class), any(String.class), argumentCaptor.capture(),
-                clientRequestPropertiesCaptor.capture(), any(String.class), eq("mappingName"), any(boolean.class));
-
-        /*
-         * In order to make efficient ingestion requests, the streaming ingest client compress the given stream unless it is already compressed. When the given
-         * stream content is already compressed, the user must specify that in the stream source info. This method verifies if the stream was compressed
-         * correctly.
+                isNull(), any(String.class), eq("mappingName"), any(boolean.class));
+
+        /* In order to make efficient ingestion requests, the streaming ingest client compress the given stream unless it is already compressed.
+         * When the given stream content is already compressed, the user must specify that in the stream source info.
+         * This method verifies if the stream was compressed correctly.
          */
         InputStream stream = argumentCaptor.getValue();
         verifyCompressedStreamContent(stream, data);
-        verifyClientRequestId(0, sourceId);
-        if (leaveOpen) {
-            assertDoesNotThrow(() -> inputStream.read(new byte[1]));
-        } else {
-            assertThrows(IOException.class, () -> {
-                int _ignored = inputStream.read(new byte[1]);
-            });
-        }
     }
 
     @Test
@@ -396,19 +285,19 @@
             String resourcesDirectory = System.getProperty("user.dir") + "/src/test/resources/";
             String path = resourcesDirectory + "testdata.json.gz";
             FileSourceInfo fileSourceInfo = new FileSourceInfo(path, new File(path).length());
-            ingestionProperties.setDataFormat(IngestionProperties.DataFormat.JSON);
-            ingestionProperties.setIngestionMapping("JsonMapping", IngestionMapping.IngestionMappingKind.JSON);
-
-            when(streamingClientMock.executeStreamingIngest(any(String.class), any(String.class), argumentCaptor.capture(),
-                    any(ClientRequestProperties.class), any(String.class), eq("JsonMapping"), any(boolean.class)))
-                            .thenAnswer((a) -> {
-                                times[0]++;
-                                throw new DataServiceException("some cluster", "Some error", false);
-                            });
+            ingestionProperties.setDataFormat(IngestionProperties.DataFormat.json);
+            ingestionProperties.setIngestionMapping("JsonMapping", IngestionMapping.IngestionMappingKind.Json);
+
+            when(streamingClientMock.executeStreamingIngest(any(String.class), any(String.class), argumentCaptor.capture(),
+                    isNull(), any(String.class), eq("JsonMapping"), any(boolean.class)))
+                    .thenAnswer((a) -> {
+                        times[0]++;
+                        throw new DataServiceException("some cluster", "Some error", false);
+                    });
 
             // Should fail 3 times and then succeed with the queued client
             managedStreamingIngestClient.ingestFromFile(fileSourceInfo, ingestionProperties);
-            assertEquals(ManagedStreamingIngestClient.ATTEMPT_COUNT, times[0]);
+            assertEquals(ManagedStreamingIngestClient.MAX_RETRY_CALLS, times[0]);
         } finally {
             reset(streamingClientMock);
         }
@@ -424,34 +313,30 @@
             StreamSourceInfo streamSourceInfo = new StreamSourceInfo(inputStream);
 
             when(streamingClientMock.executeStreamingIngest(any(String.class), any(String.class), argumentCaptor.capture(),
-                    any(ClientRequestProperties.class), any(String.class), eq("mappingName"), any(boolean.class)))
-                            .thenAnswer((a) -> {
-                                times[0]++;
-                                throw new DataServiceException("some cluster", "Some error", false);
-                            });
+                    isNull(), any(String.class), eq("mappingName"), any(boolean.class)))
+                    .thenAnswer((a) -> {
+                        times[0]++;
+                        throw new DataServiceException("some cluster", "Some error", false);
+                    });
 
             // Should fail 3 times and then succeed with the queued client
-            ingestionProperties.setDataFormat(IngestionProperties.DataFormat.JSON);
             managedStreamingIngestClient.ingestFromStream(streamSourceInfo, ingestionProperties);
-            assertEquals(ManagedStreamingIngestClient.ATTEMPT_COUNT, times[0]);
-        } finally {
-            reset(streamingClientMock);
-        }
-    }
-
-    @ParameterizedTest
-    @CsvSource({"true,true", "false,true", "true,false", "false,false"})
-    void IngestFromStream_FailFewTimes(boolean leaveOpen, boolean useSourceId) throws Exception {
+            assertEquals(ManagedStreamingIngestClient.MAX_RETRY_CALLS, times[0]);
+        } finally {
+            reset(streamingClientMock);
+        }
+    }
+
+    @Test
+    void IngestFromStream_FailFewTimes() throws Exception {
         int failCount = 2;
         // It's an array so we can safely modify it in the lambda
         final int[] times = {0};
         String data = "Name, Age, Weight, Height";
-        InputStream inputStream = new CloseableByteArrayInputStream(StandardCharsets.UTF_8.encode(data).array());
-        UUID sourceId = useSourceId ? CustomUUID : null;
-
-        try {
-            when(streamingClientMock.executeStreamingIngest(any(String.class), any(String.class), argumentCaptor.capture(),
-<<<<<<< HEAD
+        InputStream inputStream = new ByteArrayInputStream(StandardCharsets.UTF_8.encode(data).array());
+
+        try {
+            when(streamingClientMock.executeStreamingIngest(any(String.class), any(String.class), argumentCaptor.capture(),
                     isNull(), any(String.class), eq("mappingName"), any(boolean.class)))
                     .thenAnswer((a) -> {
                         times[0]++;
@@ -463,59 +348,32 @@
 
             StreamSourceInfo streamSourceInfo = new StreamSourceInfo(inputStream);
             OperationStatus status = managedStreamingIngestClient.ingestFromStream(streamSourceInfo, ingestionProperties).getIngestionStatusCollection().get(0).status;
-=======
-                    any(ClientRequestProperties.class), any(String.class), eq("mappingName"), any(boolean.class)))
-                            .thenAnswer((a) -> {
-                                times[0]++;
-                                throw new DataServiceException("some cluster", "Some error", false);
-                            }).thenAnswer((a) -> {
-                                times[0]++;
-                                throw new DataServiceException("some cluster", "Some error", false);
-                            }).thenReturn(null);
-
-            ingestionProperties.setDataFormat(IngestionProperties.DataFormat.JSON);
-            StreamSourceInfo streamSourceInfo = new StreamSourceInfo(inputStream, leaveOpen, sourceId);
-            OperationStatus status = managedStreamingIngestClient.ingestFromStream(streamSourceInfo, ingestionProperties).getIngestionStatusCollection()
-                    .get(0).status;
->>>>>>> 0a7f304e
             assertEquals(OperationStatus.Succeeded, status);
             assertEquals(failCount, times[0]);
 
             verify(streamingClientMock, atLeastOnce()).executeStreamingIngest(any(String.class), any(String.class), argumentCaptor.capture(),
-                    clientRequestPropertiesCaptor.capture(), any(String.class), eq("mappingName"), any(boolean.class));
+                    isNull(), any(String.class), eq("mappingName"), any(boolean.class));
             InputStream stream = argumentCaptor.getValue();
             verifyCompressedStreamContent(stream, data);
-            verifyClientRequestId(2, sourceId);
-
-            if (leaveOpen) {
-                assertDoesNotThrow(() -> inputStream.read(new byte[1]));
-            } else {
-                assertThrows(IOException.class, () -> {
-                    int _ignored = inputStream.read(new byte[1]);
-                });
-            }
-        } finally {
-            reset(streamingClientMock);
-        }
-    }
-
-    @ParameterizedTest
-    @CsvSource({"true,true", "false,true", "true,false", "false,false"})
-    void IngestFromStream_FailTransientException(boolean leaveOpen, boolean useSourceId) throws Exception {
+        } finally {
+            reset(streamingClientMock);
+        }
+    }
+
+    @Test
+    void IngestFromStream_FailTransientException() throws Exception {
         try {
             int failCount = 2;
             // It's an array so we can safely modify it in the lambda
             final int[] times = {0};
             String data = "Name, Age, Weight, Height";
-            InputStream inputStream = new CloseableByteArrayInputStream(StandardCharsets.UTF_8.encode(data).array());
+            InputStream inputStream = new ByteArrayInputStream(StandardCharsets.UTF_8.encode(data).array());
             DataWebException ex = new DataWebException("{\"error\" : {\n" +
                     "  \"code\": \"A\", \"message\": \"B\", \"@message\": \"C\", \"@type\": \"D\", \"@context\": {}, \n" +
                     "  \"@permanent\": false\n" +
                     "} }", null);
-            UUID sourceId = useSourceId ? CustomUUID : null;
-
-            when(streamingClientMock.executeStreamingIngest(any(String.class), any(String.class), argumentCaptor.capture(),
-<<<<<<< HEAD
+
+            when(streamingClientMock.executeStreamingIngest(any(String.class), any(String.class), argumentCaptor.capture(),
                     isNull(), any(String.class), eq("mappingName"), any(boolean.class)))
                     .thenAnswer((a) -> {
                         times[0]++;
@@ -527,36 +385,13 @@
 
             StreamSourceInfo streamSourceInfo = new StreamSourceInfo(inputStream);
             OperationStatus status = managedStreamingIngestClient.ingestFromStream(streamSourceInfo, ingestionProperties).getIngestionStatusCollection().get(0).status;
-=======
-                    any(ClientRequestProperties.class), any(String.class), eq("mappingName"), any(boolean.class)))
-                            .thenAnswer((a) -> {
-                                times[0]++;
-                                throw new DataServiceException("some cluster", "Some error", ex, false);
-                            }).thenAnswer((a) -> {
-                                times[0]++;
-                                throw new DataServiceException("some cluster", "Some error", ex, false);
-                            }).thenReturn(null);
-
-            ingestionProperties.setDataFormat(IngestionProperties.DataFormat.JSON);
-            StreamSourceInfo streamSourceInfo = new StreamSourceInfo(inputStream, leaveOpen, sourceId);
-            OperationStatus status = managedStreamingIngestClient.ingestFromStream(streamSourceInfo, ingestionProperties).getIngestionStatusCollection()
-                    .get(0).status;
->>>>>>> 0a7f304e
             assertEquals(OperationStatus.Succeeded, status);
             assertEquals(failCount, times[0]);
 
             verify(streamingClientMock, atLeastOnce()).executeStreamingIngest(any(String.class), any(String.class), argumentCaptor.capture(),
-                    clientRequestPropertiesCaptor.capture(), any(String.class), eq("mappingName"), any(boolean.class));
+                    isNull(), any(String.class), eq("mappingName"), any(boolean.class));
             InputStream stream = argumentCaptor.getValue();
             verifyCompressedStreamContent(stream, data);
-            verifyClientRequestId(2, sourceId);
-            if (leaveOpen) {
-                assertDoesNotThrow(() -> inputStream.read(new byte[1]));
-            } else {
-                assertThrows(IOException.class, () -> {
-                    int _ignored = inputStream.read(new byte[1]);
-                });
-            }
         } finally {
             reset(streamingClientMock);
         }
@@ -574,112 +409,16 @@
                     "} }", null);
 
             when(streamingClientMock.executeStreamingIngest(any(String.class), any(String.class), argumentCaptor.capture(),
-<<<<<<< HEAD
                     isNull(), any(String.class), eq("mappingName"), any(boolean.class)))
                     .thenAnswer((a) -> {
                         throw new DataServiceException("some cluster", "Some error", ex, true);
                     }).thenAnswer((a) -> {
                 throw new DataServiceException("some cluster", "Some error", ex, true);
             }).thenReturn(null);
-=======
-                    any(ClientRequestProperties.class), any(String.class), eq("mappingName"), any(boolean.class)))
-                            .thenAnswer((a) -> {
-                                throw new DataServiceException("some cluster", "Some error", ex, true);
-                            }).thenAnswer((a) -> {
-                                throw new DataServiceException("some cluster", "Some error", ex, true);
-                            }).thenReturn(null);
-            ingestionProperties.setDataFormat(IngestionProperties.DataFormat.JSON);
->>>>>>> 0a7f304e
             StreamSourceInfo streamSourceInfo = new StreamSourceInfo(inputStream);
             assertThrows(IngestionServiceException.class, () -> managedStreamingIngestClient.ingestFromStream(streamSourceInfo, ingestionProperties));
         } finally {
             reset(streamingClientMock);
         }
     }
-
-    @ParameterizedTest
-    @CsvSource({"true,true", "false,true", "true,false", "false,false"})
-    void IngestFromStream_IngestOverFileLimit_QueuedFallback(boolean leaveOpen, boolean useSourceId) throws Exception {
-        int testByteArraySize = 5 * 1024 * 1024;
-        byte[] bytes = new byte[testByteArraySize];
-        for (int i = 0; i < bytes.length; i++) {
-            bytes[i] = (byte) i;
-        }
-
-        UUID sourceId = useSourceId ? CustomUUID : null;
-        InputStream inputStream = new CloseableByteArrayInputStream(bytes);
-        ingestionProperties.setDataFormat(IngestionProperties.DataFormat.JSON);
-
-        ArgumentCaptor<InputStream> capture = ArgumentCaptor.forClass(InputStream.class);
-
-        StreamSourceInfo streamSourceInfo = new StreamSourceInfo(inputStream, leaveOpen, sourceId);
-        managedStreamingIngestClient.ingestFromStream(streamSourceInfo, ingestionProperties);
-
-        verify(streamingClientMock, never()).executeStreamingIngest(any(String.class), any(String.class), any(InputStream.class),
-                clientRequestPropertiesCaptor.capture(), any(String.class), eq("mappingName"), any(boolean.class));
-
-        verify(azureStorageClientMock, atLeast(1)).uploadStreamToBlob(capture.capture(), anyString(), anyString(), anyBoolean());
-
-        InputStream value = capture.getValue();
-        if (leaveOpen) {
-            assertArrayEquals(bytes, IngestionUtils.readBytesFromInputStream(value, testByteArraySize));
-        } else {
-            assertThrows(IOException.class, () -> {
-                int _ignored = inputStream.read(new byte[1]);
-            });
-        }
-    }
-
-    @Test
-    void CreateManagedStreamingIngestClient_WithDmUri_Pass() throws URISyntaxException {
-        ManagedStreamingIngestClient client = ManagedStreamingIngestClient
-                .fromDmConnectionString(ConnectionStringBuilder.createWithUserPrompt("https://ingest-testendpoint.dev.kusto.windows.net"));
-        assertNotNull(client);
-        assertEquals("https://ingest-testendpoint.dev.kusto.windows.net", client.queuedIngestClient.connectionDataSource);
-        assertEquals("https://testendpoint.dev.kusto.windows.net", client.streamingIngestClient.connectionDataSource);
-    }
-
-    @Test
-    void CreateManagedStreamingIngestClient_WithWrongDmUri_Fail() {
-        assertThrows(IllegalArgumentException.class, () -> {
-            ManagedStreamingIngestClient client = ManagedStreamingIngestClient
-                    .fromDmConnectionString(ConnectionStringBuilder.createWithUserPrompt("https://testendpoint.dev.kusto.windows.net"));
-        });
-    }
-
-    @Test
-    void CreateManagedStreamingIngestClient_WithEngineUri_Pass() throws URISyntaxException {
-        ManagedStreamingIngestClient client = ManagedStreamingIngestClient.fromEngineConnectionString(
-                ConnectionStringBuilder.createWithUserPrompt("https://testendpoint.dev.kusto.windows.net"));
-        assertNotNull(client);
-        assertEquals("https://ingest-testendpoint.dev.kusto.windows.net", client.queuedIngestClient.connectionDataSource);
-        assertEquals("https://testendpoint.dev.kusto.windows.net", client.streamingIngestClient.connectionDataSource);
-    }
-
-    @Test
-    void CreateManagedStreamingIngestClient_WithWrongEngineUri_Fail() {
-        assertThrows(IllegalArgumentException.class, () -> {
-            ManagedStreamingIngestClient client = ManagedStreamingIngestClient.fromEngineConnectionString(
-                    ConnectionStringBuilder.createWithUserPrompt("https://ingest-testendpoint.dev.kusto.windows.net"));
-        });
-    }
-
-    private static void verifyClientRequestId() {
-        verifyClientRequestId(0, null);
-    }
-
-    private static void verifyClientRequestId(int count, @Nullable UUID expectedUUID) {
-        String clientRequestId = clientRequestPropertiesCaptor.getValue().getClientRequestId();
-        assertNotNull(clientRequestId);
-        String[] values = clientRequestId.split(";");
-        assertEquals(3, values.length);
-        assertEquals("KJC.executeManagedStreamingIngest", values[0]);
-        assertDoesNotThrow(() -> {
-            UUID actual = UUID.fromString(values[1]);
-            if (expectedUUID != null) {
-                assertEquals(expectedUUID, actual);
-            }
-        });
-        assertDoesNotThrow(() -> assertEquals(Integer.parseInt(values[2]), count));
-    }
 }