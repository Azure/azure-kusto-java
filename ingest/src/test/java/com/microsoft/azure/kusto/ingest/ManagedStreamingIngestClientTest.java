package com.microsoft.azure.kusto.ingest;

import com.microsoft.azure.kusto.data.ClientRequestProperties;
import com.microsoft.azure.kusto.data.StreamingClient;
import com.microsoft.azure.kusto.data.auth.ConnectionStringBuilder;
import com.microsoft.azure.kusto.data.exceptions.DataServiceException;
import com.microsoft.azure.kusto.data.exceptions.DataWebException;
import com.microsoft.azure.kusto.ingest.exceptions.IngestionClientException;
import com.microsoft.azure.kusto.ingest.exceptions.IngestionServiceException;
import com.microsoft.azure.kusto.ingest.result.IngestionResult;
import com.microsoft.azure.kusto.ingest.result.IngestionStatus;
import com.microsoft.azure.kusto.ingest.result.OperationStatus;
import com.microsoft.azure.kusto.ingest.source.BlobSourceInfo;
import com.microsoft.azure.kusto.ingest.source.FileSourceInfo;
import com.microsoft.azure.kusto.ingest.source.ResultSetSourceInfo;
import com.microsoft.azure.kusto.ingest.source.StreamSourceInfo;
import com.microsoft.azure.storage.blob.CloudBlockBlob;
import com.microsoft.azure.storage.table.TableServiceEntity;

import org.jetbrains.annotations.Nullable;
import org.junit.jupiter.api.BeforeAll;
import org.junit.jupiter.api.BeforeEach;
import org.junit.jupiter.api.Test;
import org.junit.jupiter.params.ParameterizedTest;
import org.junit.jupiter.params.provider.CsvSource;
import org.junit.jupiter.params.provider.ValueSource;
import org.mockito.ArgumentCaptor;
import org.mockito.Captor;
import org.mockito.Mock;

import java.io.ByteArrayInputStream;
import java.io.File;
import java.io.IOException;
import java.io.InputStream;
import java.net.URI;
import java.net.URISyntaxException;
import java.nio.charset.StandardCharsets;
import java.nio.file.Files;
import java.nio.file.Paths;
import java.sql.ResultSet;
import java.sql.ResultSetMetaData;
import java.util.UUID;
import java.util.concurrent.atomic.AtomicBoolean;

import sun.misc.IOUtils;

import static com.microsoft.azure.kusto.ingest.StreamingIngestClientTest.jsonDataUncompressed;
import static com.microsoft.azure.kusto.ingest.StreamingIngestClientTest.verifyCompressedStreamContent;
import static org.junit.jupiter.api.Assertions.assertArrayEquals;
import static org.junit.jupiter.api.Assertions.assertDoesNotThrow;
import static org.junit.jupiter.api.Assertions.assertEquals;
import static org.junit.jupiter.api.Assertions.assertNotEquals;
import static org.junit.jupiter.api.Assertions.assertNotNull;
import static org.junit.jupiter.api.Assertions.assertThrows;
import static org.junit.jupiter.api.Assertions.assertTrue;
import static org.mockito.ArgumentMatchers.any;
import static org.mockito.ArgumentMatchers.anyBoolean;
import static org.mockito.ArgumentMatchers.anyString;
import static org.mockito.ArgumentMatchers.eq;
import static org.mockito.Mockito.atLeast;
import static org.mockito.Mockito.atLeastOnce;
import static org.mockito.Mockito.doNothing;
import static org.mockito.Mockito.doReturn;
import static org.mockito.Mockito.mock;
import static org.mockito.Mockito.never;
import static org.mockito.Mockito.reset;
import static org.mockito.Mockito.verify;
import static org.mockito.Mockito.when;

class ManagedStreamingIngestClientTest {
    private static final ResourceManager resourceManagerMock = mock(ResourceManager.class);
    private static final AzureStorageClient azureStorageClientMock = mock(AzureStorageClient.class);
    private static ManagedStreamingIngestClient managedStreamingIngestClient;
    private static IngestionProperties ingestionProperties;
    private static final String STORAGE_URI = "https://ms.com/storageUri";

    @Mock
    private static StreamingClient streamingClientMock;

    @Captor
    private static ArgumentCaptor<InputStream> argumentCaptor;
    @Captor
    private static ArgumentCaptor<ClientRequestProperties> clientRequestPropertiesCaptor;

    private static final UUID CustomUUID = UUID.fromString("11111111-1111-1111-1111-111111111111");

    @BeforeAll
    static void setUp() throws Exception {
        when(resourceManagerMock.getIngestionResource(ResourceManager.ResourceType.SECURED_READY_FOR_AGGREGATION_QUEUE))
                .thenReturn("queue1")
                .thenReturn("queue2");

        when(resourceManagerMock.getIngestionResource(ResourceManager.ResourceType.INGESTIONS_STATUS_TABLE))
                .thenReturn("http://statusTable.com");

        when(resourceManagerMock.getIdentityToken()).thenReturn("identityToken");

        when(azureStorageClientMock.uploadStreamToBlob(any(InputStream.class), anyString(), anyString(), anyBoolean()))
                .thenReturn(new CloudBlockBlob(new URI(STORAGE_URI)));

        when(azureStorageClientMock.getBlobPathWithSas(any(CloudBlockBlob.class))).thenReturn(STORAGE_URI);

        when(azureStorageClientMock.getBlobSize(anyString())).thenReturn(100L);

        when(azureStorageClientMock.uploadLocalFileToBlob(anyString(), anyString(), anyString(), anyBoolean()))
                .thenReturn(new CloudBlockBlob(new URI(STORAGE_URI)));

        doNothing().when(azureStorageClientMock).azureTableInsertEntity(anyString(), any(TableServiceEntity.class));

        doNothing().when(azureStorageClientMock).postMessageToQueue(anyString(), anyString());

        streamingClientMock = mock(StreamingClient.class);
        argumentCaptor = ArgumentCaptor.forClass((InputStream.class));
        clientRequestPropertiesCaptor = ArgumentCaptor.forClass(ClientRequestProperties.class);
    }

    @BeforeEach
    void setUpEach() throws IngestionServiceException, IngestionClientException {
        doReturn("storage1", "storage2").when(resourceManagerMock).getIngestionResource(ResourceManager.ResourceType.TEMP_STORAGE);

        ExponentialRetry retryTemplate = new ExponentialRetry(ManagedStreamingIngestClient.ATTEMPT_COUNT);
        retryTemplate.sleepBaseSecs = 0;
        retryTemplate.maxJitterSecs = 0;

        managedStreamingIngestClient = new ManagedStreamingIngestClient(resourceManagerMock, azureStorageClientMock, streamingClientMock,
                retryTemplate);
        ingestionProperties = new IngestionProperties("dbName", "tableName");
        ingestionProperties.setIngestionMapping("mappingName", IngestionMapping.IngestionMappingKind.Json);
    }

    @Test
    void IngestFromBlob_IngestionReportMethodIsQueue_IngestionStatusHardcoded() throws Exception {
        ingestionProperties.setDataFormat(IngestionProperties.DataFormat.json);
        BlobSourceInfo blobSourceInfo = new BlobSourceInfo("http://blobPath.com", 100);
        IngestionResult result = managedStreamingIngestClient.ingestFromBlob(blobSourceInfo, ingestionProperties);
        assertEquals(1, result.getIngestionStatusesLength());
        assertEquals(OperationStatus.Queued, result.getIngestionStatusCollection().get(0).status);
    }

    @Test
    void IngestFromBlob_IngestionReportMethodIsTable_NotEmptyIngestionStatus() throws Exception {
        BlobSourceInfo blobSourceInfo = new BlobSourceInfo("http://blobPath.com", 100);
        ingestionProperties.setReportMethod(IngestionProperties.IngestionReportMethod.Table);
        ingestionProperties.setDataFormat(IngestionProperties.DataFormat.json);
        IngestionResult result = managedStreamingIngestClient.ingestFromBlob(blobSourceInfo, ingestionProperties);
        assertNotEquals(0, result.getIngestionStatusesLength());
    }

    @Test
    void IngestFromBlob_NullIngestionProperties_IllegalArgumentException() {
        BlobSourceInfo blobSourceInfo = new BlobSourceInfo("http://blobPath.com", 100);
        assertThrows(
                IllegalArgumentException.class,
                () -> managedStreamingIngestClient.ingestFromBlob(blobSourceInfo, null));
    }

    @Test
    void IngestFromBlob_NullBlobSourceInfo_IllegalArgumentException() {
        assertThrows(
                IllegalArgumentException.class,
                () -> managedStreamingIngestClient.ingestFromBlob(null, ingestionProperties));
    }

    @Test
    void IngestFromBlob_IngestionReportMethodIsTable_RemovesSecrets() throws Exception {
        BlobSourceInfo blobSourceInfo = new BlobSourceInfo("https://storage.table.core.windows.net/ingestionsstatus20190505?sv=2018-03-28&tn=ingestionsstatus20190505&sig=anAusomeSecret%2FK024xNydFzT%2B2cCE%2BA2S8Y6U%3D&st=2019-05-05T09%3A00%3A31Z&se=2019-05-09T10%3A00%3A31Z&sp=raud", 100);
        ingestionProperties.setReportMethod(IngestionProperties.IngestionReportMethod.Table);
<<<<<<< HEAD
        ingestionProperties.setDataFormat(IngestionProperties.DataFormat.json);
        ArgumentCaptor<TableServiceEntity> captur = ArgumentCaptor.forClass(TableServiceEntity.class);
=======
        ArgumentCaptor<TableServiceEntity> capture = ArgumentCaptor.forClass(TableServiceEntity.class);
>>>>>>> 6228ec2e

        managedStreamingIngestClient.ingestFromBlob(blobSourceInfo, ingestionProperties);

        verify(azureStorageClientMock, atLeast(1)).azureTableInsertEntity(anyString(), capture.capture());
        assert (((IngestionStatus) capture.getValue()).getIngestionSourcePath()).equals("https://storage.table.core.windows.net/ingestionsstatus20190505");
    }

    @Test
    void IngestFromFile_NullIngestionProperties_IllegalArgumentException() {
        FileSourceInfo fileSourceInfo = new FileSourceInfo("file.path", 100);
        assertThrows(
                IllegalArgumentException.class,
                () -> managedStreamingIngestClient.ingestFromFile(fileSourceInfo, null));
    }

    @Test
    void IngestFromFile_NullFileSourceInfo_IllegalArgumentException() {
        assertThrows(
                IllegalArgumentException.class,
                () -> managedStreamingIngestClient.ingestFromFile(null, ingestionProperties));
    }

    @Test
    void IngestFromFile_FileDoesNotExist_IngestionClientException() {
        FileSourceInfo fileSourceInfo = new FileSourceInfo("file.path", 100);
        assertThrows(
                IngestionClientException.class,
                () -> managedStreamingIngestClient.ingestFromFile(fileSourceInfo, ingestionProperties));
    }

    @Test
    void IngestFromStream_NullIngestionProperties_IllegalArgumentException() {
        StreamSourceInfo streamSourceInfo = mock(StreamSourceInfo.class);
        assertThrows(
                IllegalArgumentException.class,
                () -> managedStreamingIngestClient.ingestFromStream(streamSourceInfo, null));
    }

    @Test
    void IngestFromStream_NullStreamSourceInfo_IllegalArgumentException() {
        assertThrows(
                IllegalArgumentException.class,
                () -> managedStreamingIngestClient.ingestFromStream(null, ingestionProperties));
    }

    @Test
    void IngestFromResultSet_NullIngestionProperties_IllegalArgumentException() {
        ResultSetSourceInfo resultSetSourceInfo = mock(ResultSetSourceInfo.class);
        assertThrows(
                IllegalArgumentException.class,
                () -> managedStreamingIngestClient.ingestFromResultSet(resultSetSourceInfo, null));
    }

    @Test
    void IngestFromResultSet_NullResultSetSourceInfo_IllegalArgumentException() {
        assertThrows(
                IllegalArgumentException.class,
                () -> managedStreamingIngestClient.ingestFromResultSet(null, ingestionProperties));
    }

    //Since, like streamingClient, managedStreamingClient forwards everything to the IngestFromStream methods we can use similar tests
    @ParameterizedTest
    @ValueSource(booleans = {true, false})
    void IngestFromFile_Csv(boolean useSourceId) throws Exception {
        UUID sourceId = useSourceId ? CustomUUID : null;

        String resourcesDirectory = System.getProperty("user.dir") + "/src/test/resources/";
        String path = resourcesDirectory + "testdata.csv";
        FileSourceInfo fileSourceInfo = new FileSourceInfo(path, new File(path).length(), sourceId);
        OperationStatus status = managedStreamingIngestClient.ingestFromFile(fileSourceInfo, ingestionProperties).getIngestionStatusCollection().get(0).status;
        assertEquals(OperationStatus.Succeeded, status);
        verify(streamingClientMock, atLeastOnce()).executeStreamingIngest(any(String.class), any(String.class), any(InputStream.class),
                clientRequestPropertiesCaptor.capture(), any(String.class), eq("mappingName"), any(boolean.class));
        verifyClientRequestId(0, sourceId);
    }

    @ParameterizedTest
    @ValueSource(booleans = {true, false})
    void IngestFromResultSet(boolean useSourceId) throws Exception {
        UUID sourceId = useSourceId ? CustomUUID : null;
        ResultSetMetaData resultSetMetaData = mock(ResultSetMetaData.class);
        ResultSet resultSet = mock(ResultSet.class);

        when(resultSet.getMetaData()).thenReturn(resultSetMetaData);
        when(resultSet.next()).thenReturn(true).thenReturn(false);
        when(resultSet.getObject(1)).thenReturn("Name");
        when(resultSet.getObject(2)).thenReturn("Age");
        when(resultSet.getObject(3)).thenReturn("Weight");

        when(resultSetMetaData.getColumnCount()).thenReturn(3);

        ArgumentCaptor<InputStream> argumentCaptor = ArgumentCaptor.forClass(InputStream.class);

<<<<<<< HEAD
        ingestionProperties.setDataFormat(IngestionProperties.DataFormat.csv);
        ingestionProperties.setIngestionMapping("mappingName", IngestionMapping.IngestionMappingKind.Csv);
        ResultSetSourceInfo resultSetSourceInfo = new ResultSetSourceInfo(resultSet);
=======
        ResultSetSourceInfo resultSetSourceInfo = new ResultSetSourceInfo(resultSet, sourceId);
>>>>>>> 6228ec2e
        OperationStatus status = managedStreamingIngestClient.ingestFromResultSet(resultSetSourceInfo, ingestionProperties).getIngestionStatusCollection().get(0).status;
        assertEquals(OperationStatus.Succeeded, status);
        verify(streamingClientMock, atLeastOnce()).executeStreamingIngest(any(String.class), any(String.class), argumentCaptor.capture(),
                clientRequestPropertiesCaptor.capture(), any(String.class), eq("mappingName"), any(boolean.class));

        InputStream stream = argumentCaptor.getValue();
        verifyCompressedStreamContent(stream, "Name,Age,Weight");
<<<<<<< HEAD
    }

    @Test
    void IngestFromFile_Csv() throws Exception {
        String resourcesDirectory = System.getProperty("user.dir") + "/src/test/resources/";
        String path = resourcesDirectory + "testdata.csv";
        ingestionProperties.setDataFormat(IngestionProperties.DataFormat.json);
        FileSourceInfo fileSourceInfo = new FileSourceInfo(path, new File(path).length());
        OperationStatus status = managedStreamingIngestClient.ingestFromFile(fileSourceInfo, ingestionProperties).getIngestionStatusCollection().get(0).status;
        assertEquals(OperationStatus.Succeeded, status);
        verify(streamingClientMock, atLeastOnce()).executeStreamingIngest(any(String.class), any(String.class), any(InputStream.class),
                isNull(), any(String.class), eq("mappingName"), any(boolean.class));
=======
        verifyClientRequestId(0, sourceId);
>>>>>>> 6228ec2e
    }

    @Test
    void IngestFromFile_Json() throws Exception {
        String resourcesDirectory = System.getProperty("user.dir") + "/src/test/resources/";
        String path = resourcesDirectory + "testdata.json";
        FileSourceInfo fileSourceInfo = new FileSourceInfo(path, new File(path).length());
        String contents = new String(Files.readAllBytes(Paths.get(path)), StandardCharsets.UTF_8).trim();

        ingestionProperties.setDataFormat(IngestionProperties.DataFormat.json);
        ingestionProperties.setIngestionMapping("JsonMapping", IngestionMapping.IngestionMappingKind.Json);
        OperationStatus status = managedStreamingIngestClient.ingestFromFile(fileSourceInfo, ingestionProperties).getIngestionStatusCollection().get(0).status;
        assertEquals(OperationStatus.Succeeded, status);
        verify(streamingClientMock, atLeastOnce()).executeStreamingIngest(any(String.class), any(String.class), argumentCaptor.capture(),
                clientRequestPropertiesCaptor.capture(), any(String.class), any(String.class), any(boolean.class));
        verifyCompressedStreamContent(argumentCaptor.getValue(), contents);
        verifyClientRequestId();
    }

    @Test
    void IngestFromFile_CompressedJson() throws Exception {
        String resourcesDirectory = System.getProperty("user.dir") + "/src/test/resources/";
        String path = resourcesDirectory + "testdata.json.gz";
        FileSourceInfo fileSourceInfo = new FileSourceInfo(path, new File(path).length());
        AtomicBoolean visited = new AtomicBoolean(false);

        ingestionProperties.setDataFormat(IngestionProperties.DataFormat.json);
        ingestionProperties.setIngestionMapping("JsonMapping", IngestionMapping.IngestionMappingKind.Json);
        OperationStatus status;
        try {
            when(streamingClientMock.executeStreamingIngest(any(String.class), any(String.class), argumentCaptor.capture(),
                    clientRequestPropertiesCaptor.capture(), any(String.class), any(String.class), any(boolean.class))).then(a -> {
                verifyCompressedStreamContent(argumentCaptor.getValue(), jsonDataUncompressed);
                visited.set(true);
                return null;
            });

            status = managedStreamingIngestClient.ingestFromFile(fileSourceInfo, ingestionProperties).getIngestionStatusCollection().get(0).status;
        } finally {
            reset(streamingClientMock);
        }
        assertEquals(OperationStatus.Succeeded, status);
        assertTrue(visited.get());
        verifyClientRequestId();
    }

<<<<<<< HEAD
    @Test
    void IngestFromStream_Success() throws Exception {
        ingestionProperties.setDataFormat(IngestionProperties.DataFormat.json);
=======

    @ParameterizedTest
    @CsvSource({"true,true", "false,true", "true,false", "false,false"})
    void IngestFromStream_Success(boolean leaveOpen, boolean useSourceId) throws Exception {
>>>>>>> 6228ec2e
        String data = "Name, Age, Weight, Height";
        InputStream inputStream = new CloseableByteArrayInputStream(StandardCharsets.UTF_8.encode(data).array());
        UUID sourceId = useSourceId ? CustomUUID : null;
        StreamSourceInfo streamSourceInfo = new StreamSourceInfo(inputStream, leaveOpen, sourceId);
        OperationStatus status = managedStreamingIngestClient.ingestFromStream(streamSourceInfo, ingestionProperties).getIngestionStatusCollection().get(0).status;
        assertEquals(OperationStatus.Succeeded, status);
        verify(streamingClientMock, atLeastOnce()).executeStreamingIngest(any(String.class), any(String.class), argumentCaptor.capture(),
                clientRequestPropertiesCaptor.capture(), any(String.class), eq("mappingName"), any(boolean.class));

        /* In order to make efficient ingestion requests, the streaming ingest client compress the given stream unless it is already compressed.
         * When the given stream content is already compressed, the user must specify that in the stream source info.
         * This method verifies if the stream was compressed correctly.
         */
        InputStream stream = argumentCaptor.getValue();
        verifyCompressedStreamContent(stream, data);
        verifyClientRequestId(0, sourceId);
        if (leaveOpen) {
            assertDoesNotThrow(() -> inputStream.read(new byte[1]));
        } else {
            assertThrows(IOException.class, () -> {
                int _ignored = inputStream.read(new byte[1]);
            });
        }
    }

    @Test
    void IngestFromFile_Fail() throws Exception {
        try {
            // It's an array so we can safely modify it in the lambda
            final int[] times = {0};
            String resourcesDirectory = System.getProperty("user.dir") + "/src/test/resources/";
            String path = resourcesDirectory + "testdata.json.gz";
            FileSourceInfo fileSourceInfo = new FileSourceInfo(path, new File(path).length());
            ingestionProperties.setDataFormat(IngestionProperties.DataFormat.json);
            ingestionProperties.setIngestionMapping("JsonMapping", IngestionMapping.IngestionMappingKind.Json);

            when(streamingClientMock.executeStreamingIngest(any(String.class), any(String.class), argumentCaptor.capture(),
                    any(ClientRequestProperties.class), any(String.class), eq("JsonMapping"), any(boolean.class)))
                    .thenAnswer((a) -> {
                        times[0]++;
                        throw new DataServiceException("some cluster", "Some error", false);
                    });

            // Should fail 3 times and then succeed with the queued client
            managedStreamingIngestClient.ingestFromFile(fileSourceInfo, ingestionProperties);
            assertEquals(ManagedStreamingIngestClient.ATTEMPT_COUNT, times[0]);
        } finally {
            reset(streamingClientMock);
        }
    }

    @Test
    void IngestFromStream_FailStreaming() throws Exception {
        try {
            // It's an array, so we can safely modify it in the lambda
            final int[] times = {0};
            String data = "Name, Age, Weight, Height";
            InputStream inputStream = new ByteArrayInputStream(StandardCharsets.UTF_8.encode(data).array());
            StreamSourceInfo streamSourceInfo = new StreamSourceInfo(inputStream);

            when(streamingClientMock.executeStreamingIngest(any(String.class), any(String.class), argumentCaptor.capture(),
                    any(ClientRequestProperties.class), any(String.class), eq("mappingName"), any(boolean.class)))
                    .thenAnswer((a) -> {
                        times[0]++;
                        throw new DataServiceException("some cluster", "Some error", false);
                    });

            // Should fail 3 times and then succeed with the queued client
            ingestionProperties.setDataFormat(IngestionProperties.DataFormat.json);
            managedStreamingIngestClient.ingestFromStream(streamSourceInfo, ingestionProperties);
            assertEquals(ManagedStreamingIngestClient.ATTEMPT_COUNT, times[0]);
        } finally {
            reset(streamingClientMock);
        }
    }

    @ParameterizedTest
    @CsvSource({"true,true", "false,true", "true,false", "false,false"})
    void IngestFromStream_FailFewTimes(boolean leaveOpen, boolean useSourceId) throws Exception {
        int failCount = 2;
        // It's an array so we can safely modify it in the lambda
        final int[] times = {0};
        String data = "Name, Age, Weight, Height";
        InputStream inputStream = new CloseableByteArrayInputStream(StandardCharsets.UTF_8.encode(data).array());
        UUID sourceId = useSourceId ? CustomUUID : null;

        try {
            when(streamingClientMock.executeStreamingIngest(any(String.class), any(String.class), argumentCaptor.capture(),
                    any(ClientRequestProperties.class), any(String.class), eq("mappingName"), any(boolean.class)))
                    .thenAnswer((a) -> {
                        times[0]++;
                        throw new DataServiceException("some cluster", "Some error", false);
                    }).thenAnswer((a) -> {
                        times[0]++;
                        throw new DataServiceException("some cluster", "Some error", false);
                    }).thenReturn(null);

<<<<<<< HEAD
            ingestionProperties.setDataFormat(IngestionProperties.DataFormat.json);
            StreamSourceInfo streamSourceInfo = new StreamSourceInfo(inputStream);
=======
            StreamSourceInfo streamSourceInfo = new StreamSourceInfo(inputStream, leaveOpen, sourceId);
>>>>>>> 6228ec2e
            OperationStatus status = managedStreamingIngestClient.ingestFromStream(streamSourceInfo, ingestionProperties).getIngestionStatusCollection().get(0).status;
            assertEquals(OperationStatus.Succeeded, status);
            assertEquals(failCount, times[0]);

            verify(streamingClientMock, atLeastOnce()).executeStreamingIngest(any(String.class), any(String.class), argumentCaptor.capture(),
                    clientRequestPropertiesCaptor.capture(), any(String.class), eq("mappingName"), any(boolean.class));
            InputStream stream = argumentCaptor.getValue();
            verifyCompressedStreamContent(stream, data);
            verifyClientRequestId(2, sourceId);

            if (leaveOpen) {
                assertDoesNotThrow(() -> inputStream.read(new byte[1]));
            } else {
                assertThrows(IOException.class, () -> {
                    int _ignored = inputStream.read(new byte[1]);
                });
            }
        } finally {
            reset(streamingClientMock);
        }
    }

    @ParameterizedTest
    @CsvSource({"true,true", "false,true", "true,false", "false,false"})
    void IngestFromStream_FailTransientException(boolean leaveOpen, boolean useSourceId) throws Exception {
        try {
            int failCount = 2;
            // It's an array so we can safely modify it in the lambda
            final int[] times = {0};
            String data = "Name, Age, Weight, Height";
            InputStream inputStream = new CloseableByteArrayInputStream(StandardCharsets.UTF_8.encode(data).array());
            DataWebException ex = new DataWebException("{\"error\" : {\n" +
                    "  \"code\": \"A\", \"message\": \"B\", \"@message\": \"C\", \"@type\": \"D\", \"@context\": {}, \n" +
                    "  \"@permanent\": false\n" +
                    "} }", null);
            UUID sourceId = useSourceId ? CustomUUID : null;

            when(streamingClientMock.executeStreamingIngest(any(String.class), any(String.class), argumentCaptor.capture(),
                    any(ClientRequestProperties.class), any(String.class), eq("mappingName"), any(boolean.class)))
                    .thenAnswer((a) -> {
                        times[0]++;
                        throw new DataServiceException("some cluster", "Some error", ex, false);
                    }).thenAnswer((a) -> {
                        times[0]++;
                        throw new DataServiceException("some cluster", "Some error", ex, false);
                    }).thenReturn(null);

<<<<<<< HEAD
            ingestionProperties.setDataFormat(IngestionProperties.DataFormat.json);
            StreamSourceInfo streamSourceInfo = new StreamSourceInfo(inputStream);
=======
            StreamSourceInfo streamSourceInfo = new StreamSourceInfo(inputStream, leaveOpen, sourceId);
>>>>>>> 6228ec2e
            OperationStatus status = managedStreamingIngestClient.ingestFromStream(streamSourceInfo, ingestionProperties).getIngestionStatusCollection().get(0).status;
            assertEquals(OperationStatus.Succeeded, status);
            assertEquals(failCount, times[0]);

            verify(streamingClientMock, atLeastOnce()).executeStreamingIngest(any(String.class), any(String.class), argumentCaptor.capture(),
                    clientRequestPropertiesCaptor.capture(), any(String.class), eq("mappingName"), any(boolean.class));
            InputStream stream = argumentCaptor.getValue();
            verifyCompressedStreamContent(stream, data);
            verifyClientRequestId(2, sourceId);
            if (leaveOpen) {
                assertDoesNotThrow(() -> inputStream.read(new byte[1]));
            } else {
                assertThrows(IOException.class, () -> {
                    int _ignored = inputStream.read(new byte[1]);
                });
            }
        } finally {
            reset(streamingClientMock);
        }
    }

    @Test
    void IngestFromStream_FailPermanentException() throws Exception {
        try {
            // It's an array, so we can safely modify it in the lambda
            String data = "Name, Age, Weight, Height";
            InputStream inputStream = new ByteArrayInputStream(StandardCharsets.UTF_8.encode(data).array());
            DataWebException ex = new DataWebException("{\"error\" : {\n" +
                    "  \"code\": \"A\", \"message\": \"B\", \"@message\": \"C\", \"@type\": \"D\", \"@context\": {}, \n" +
                    "  \"@permanent\": true\n" +
                    "} }", null);

            when(streamingClientMock.executeStreamingIngest(any(String.class), any(String.class), argumentCaptor.capture(),
                    any(ClientRequestProperties.class), any(String.class), eq("mappingName"), any(boolean.class)))
                    .thenAnswer((a) -> {
                        throw new DataServiceException("some cluster", "Some error", ex, true);
                    }).thenAnswer((a) -> {
                        throw new DataServiceException("some cluster", "Some error", ex, true);
                    }).thenReturn(null);
            ingestionProperties.setDataFormat(IngestionProperties.DataFormat.json);
            StreamSourceInfo streamSourceInfo = new StreamSourceInfo(inputStream);
            assertThrows(IngestionServiceException.class, () -> managedStreamingIngestClient.ingestFromStream(streamSourceInfo, ingestionProperties));
        } finally {
            reset(streamingClientMock);
        }
    }

    @ParameterizedTest
    @CsvSource({"true,true", "false,true", "true,false", "false,false"})
    void IngestFromStream_IngestOverFileLimit_QueuedFallback(boolean leaveOpen, boolean useSourceId) throws Exception {
        byte[] bytes = new byte[5 * 1024 * 1024];
        for (int i = 0; i < bytes.length; i++) {
            bytes[i] = (byte) i;
        }

        UUID sourceId = useSourceId ? CustomUUID : null;
        InputStream inputStream = new CloseableByteArrayInputStream(bytes);

        ArgumentCaptor<InputStream> capture = ArgumentCaptor.forClass(InputStream.class);

        StreamSourceInfo streamSourceInfo = new StreamSourceInfo(inputStream, leaveOpen, sourceId);
        managedStreamingIngestClient.ingestFromStream(streamSourceInfo, ingestionProperties);

        verify(streamingClientMock, never()).executeStreamingIngest(any(String.class), any(String.class), any(InputStream.class),
                clientRequestPropertiesCaptor.capture(), any(String.class), eq("mappingName"), any(boolean.class));

        verify(azureStorageClientMock, atLeast(1)).uploadStreamToBlob(capture.capture(), anyString(), anyString(), anyBoolean());

        InputStream value = capture.getValue();
        if (leaveOpen) {
            assertArrayEquals(bytes, IOUtils.readAllBytes(value));
        } else {
            assertThrows(IOException.class, () -> {
                int _ignored = inputStream.read(new byte[1]);
            });
        }

    }

    @Test
    void CreateManagedStreamingIngestClient_WithDmUri_Pass() throws URISyntaxException {
        ManagedStreamingIngestClient client =
                ManagedStreamingIngestClient.fromDmConnectionString(ConnectionStringBuilder.createWithUserPrompt("https://ingest-testendpoint.dev.kusto.windows.net"));
        assertNotNull(client);
        assertEquals("https://ingest-testendpoint.dev.kusto.windows.net", client.queuedIngestClient.connectionDataSource);
        assertEquals("https://testendpoint.dev.kusto.windows.net", client.streamingIngestClient.connectionDataSource);
    }

    @Test
    void CreateManagedStreamingIngestClient_WithWrongDmUri_Fail() {
        assertThrows(IllegalArgumentException.class, () -> {
            ManagedStreamingIngestClient client =
                    ManagedStreamingIngestClient.fromDmConnectionString(ConnectionStringBuilder.createWithUserPrompt("https://testendpoint.dev.kusto.windows.net"));
        });
    }

    @Test
    void CreateManagedStreamingIngestClient_WithEngineUri_Pass() throws URISyntaxException {
        ManagedStreamingIngestClient client =
                ManagedStreamingIngestClient.fromEngineConnectionString(
                        ConnectionStringBuilder.createWithUserPrompt("https://testendpoint.dev.kusto.windows.net"));
        assertNotNull(client);
        assertEquals("https://ingest-testendpoint.dev.kusto.windows.net", client.queuedIngestClient.connectionDataSource);
        assertEquals("https://testendpoint.dev.kusto.windows.net", client.streamingIngestClient.connectionDataSource);
    }

    @Test
    void CreateManagedStreamingIngestClient_WithWrongEngineUri_Fail() {
        assertThrows(IllegalArgumentException.class, () -> {
            ManagedStreamingIngestClient client =
                    ManagedStreamingIngestClient.fromEngineConnectionString(
                            ConnectionStringBuilder.createWithUserPrompt("https://ingest-testendpoint.dev.kusto.windows.net"));
        });
    }


    private static void verifyClientRequestId() {
        verifyClientRequestId(0, null);
    }

    private static void verifyClientRequestId(int count, @Nullable UUID expectedUUID) {
        String clientRequestId = clientRequestPropertiesCaptor.getValue().getClientRequestId();
        assertNotNull(clientRequestId);
        String[] values = clientRequestId.split(";");
        assertEquals(3, values.length);
        assertEquals("KJC.executeManagedStreamingIngest", values[0]);
        assertDoesNotThrow(() -> {
            UUID actual = UUID.fromString(values[1]);
            if (expectedUUID != null) {
                assertEquals(expectedUUID, actual);
            }
        });
        assertDoesNotThrow(() -> assertEquals(Integer.parseInt(values[2]), count));
    }
}<|MERGE_RESOLUTION|>--- conflicted
+++ resolved
@@ -165,12 +165,8 @@
     void IngestFromBlob_IngestionReportMethodIsTable_RemovesSecrets() throws Exception {
         BlobSourceInfo blobSourceInfo = new BlobSourceInfo("https://storage.table.core.windows.net/ingestionsstatus20190505?sv=2018-03-28&tn=ingestionsstatus20190505&sig=anAusomeSecret%2FK024xNydFzT%2B2cCE%2BA2S8Y6U%3D&st=2019-05-05T09%3A00%3A31Z&se=2019-05-09T10%3A00%3A31Z&sp=raud", 100);
         ingestionProperties.setReportMethod(IngestionProperties.IngestionReportMethod.Table);
-<<<<<<< HEAD
         ingestionProperties.setDataFormat(IngestionProperties.DataFormat.json);
-        ArgumentCaptor<TableServiceEntity> captur = ArgumentCaptor.forClass(TableServiceEntity.class);
-=======
         ArgumentCaptor<TableServiceEntity> capture = ArgumentCaptor.forClass(TableServiceEntity.class);
->>>>>>> 6228ec2e
 
         managedStreamingIngestClient.ingestFromBlob(blobSourceInfo, ingestionProperties);
 
@@ -236,7 +232,7 @@
     @ValueSource(booleans = {true, false})
     void IngestFromFile_Csv(boolean useSourceId) throws Exception {
         UUID sourceId = useSourceId ? CustomUUID : null;
-
+        ingestionProperties.setDataFormat(IngestionProperties.DataFormat.json);
         String resourcesDirectory = System.getProperty("user.dir") + "/src/test/resources/";
         String path = resourcesDirectory + "testdata.csv";
         FileSourceInfo fileSourceInfo = new FileSourceInfo(path, new File(path).length(), sourceId);
@@ -264,13 +260,9 @@
 
         ArgumentCaptor<InputStream> argumentCaptor = ArgumentCaptor.forClass(InputStream.class);
 
-<<<<<<< HEAD
         ingestionProperties.setDataFormat(IngestionProperties.DataFormat.csv);
         ingestionProperties.setIngestionMapping("mappingName", IngestionMapping.IngestionMappingKind.Csv);
-        ResultSetSourceInfo resultSetSourceInfo = new ResultSetSourceInfo(resultSet);
-=======
         ResultSetSourceInfo resultSetSourceInfo = new ResultSetSourceInfo(resultSet, sourceId);
->>>>>>> 6228ec2e
         OperationStatus status = managedStreamingIngestClient.ingestFromResultSet(resultSetSourceInfo, ingestionProperties).getIngestionStatusCollection().get(0).status;
         assertEquals(OperationStatus.Succeeded, status);
         verify(streamingClientMock, atLeastOnce()).executeStreamingIngest(any(String.class), any(String.class), argumentCaptor.capture(),
@@ -278,22 +270,7 @@
 
         InputStream stream = argumentCaptor.getValue();
         verifyCompressedStreamContent(stream, "Name,Age,Weight");
-<<<<<<< HEAD
-    }
-
-    @Test
-    void IngestFromFile_Csv() throws Exception {
-        String resourcesDirectory = System.getProperty("user.dir") + "/src/test/resources/";
-        String path = resourcesDirectory + "testdata.csv";
-        ingestionProperties.setDataFormat(IngestionProperties.DataFormat.json);
-        FileSourceInfo fileSourceInfo = new FileSourceInfo(path, new File(path).length());
-        OperationStatus status = managedStreamingIngestClient.ingestFromFile(fileSourceInfo, ingestionProperties).getIngestionStatusCollection().get(0).status;
-        assertEquals(OperationStatus.Succeeded, status);
-        verify(streamingClientMock, atLeastOnce()).executeStreamingIngest(any(String.class), any(String.class), any(InputStream.class),
-                isNull(), any(String.class), eq("mappingName"), any(boolean.class));
-=======
         verifyClientRequestId(0, sourceId);
->>>>>>> 6228ec2e
     }
 
     @Test
@@ -340,16 +317,10 @@
         verifyClientRequestId();
     }
 
-<<<<<<< HEAD
-    @Test
-    void IngestFromStream_Success() throws Exception {
-        ingestionProperties.setDataFormat(IngestionProperties.DataFormat.json);
-=======
-
     @ParameterizedTest
     @CsvSource({"true,true", "false,true", "true,false", "false,false"})
     void IngestFromStream_Success(boolean leaveOpen, boolean useSourceId) throws Exception {
->>>>>>> 6228ec2e
+        ingestionProperties.setDataFormat(IngestionProperties.DataFormat.json);
         String data = "Name, Age, Weight, Height";
         InputStream inputStream = new CloseableByteArrayInputStream(StandardCharsets.UTF_8.encode(data).array());
         UUID sourceId = useSourceId ? CustomUUID : null;
@@ -447,12 +418,8 @@
                         throw new DataServiceException("some cluster", "Some error", false);
                     }).thenReturn(null);
 
-<<<<<<< HEAD
             ingestionProperties.setDataFormat(IngestionProperties.DataFormat.json);
-            StreamSourceInfo streamSourceInfo = new StreamSourceInfo(inputStream);
-=======
             StreamSourceInfo streamSourceInfo = new StreamSourceInfo(inputStream, leaveOpen, sourceId);
->>>>>>> 6228ec2e
             OperationStatus status = managedStreamingIngestClient.ingestFromStream(streamSourceInfo, ingestionProperties).getIngestionStatusCollection().get(0).status;
             assertEquals(OperationStatus.Succeeded, status);
             assertEquals(failCount, times[0]);
@@ -500,12 +467,8 @@
                         throw new DataServiceException("some cluster", "Some error", ex, false);
                     }).thenReturn(null);
 
-<<<<<<< HEAD
             ingestionProperties.setDataFormat(IngestionProperties.DataFormat.json);
-            StreamSourceInfo streamSourceInfo = new StreamSourceInfo(inputStream);
-=======
             StreamSourceInfo streamSourceInfo = new StreamSourceInfo(inputStream, leaveOpen, sourceId);
->>>>>>> 6228ec2e
             OperationStatus status = managedStreamingIngestClient.ingestFromStream(streamSourceInfo, ingestionProperties).getIngestionStatusCollection().get(0).status;
             assertEquals(OperationStatus.Succeeded, status);
             assertEquals(failCount, times[0]);
