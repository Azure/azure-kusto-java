--- conflicted
+++ resolved
@@ -9,8 +9,6 @@
 import com.microsoft.azure.kusto.data.KustoResultSetTable;
 import com.microsoft.azure.kusto.data.auth.CloudInfo;
 import com.microsoft.azure.kusto.data.auth.ConnectionStringBuilder;
-import com.microsoft.azure.kusto.data.auth.TokenProviderBase;
-import com.microsoft.azure.kusto.data.auth.TokenProviderFactory;
 import com.microsoft.azure.kusto.data.exceptions.DataClientException;
 import com.microsoft.azure.kusto.data.exceptions.DataServiceException;
 import com.microsoft.azure.kusto.ingest.IngestionMapping.IngestionMappingKind;
@@ -42,13 +40,10 @@
 import java.net.URISyntaxException;
 import java.nio.file.Files;
 import java.nio.file.Paths;
-<<<<<<< HEAD
-=======
 import java.security.GeneralSecurityException;
 import java.security.PrivateKey;
 import java.security.cert.X509Certificate;
 import java.text.SimpleDateFormat;
->>>>>>> 6bec9e77
 import java.util.Arrays;
 import java.util.Calendar;
 import java.util.List;
@@ -65,27 +60,15 @@
     private static IngestClient ingestClient;
     private static StreamingIngestClient streamingIngestClient;
     private static ClientImpl queryClient;
-<<<<<<< HEAD
-    private static final String databaseName = System.getProperty("TEST_DATABASE");
-    private static final String appId = System.getProperty("APP_ID");
-    private static final String appKey = System.getProperty("APP_KEY");
-    private static String token = null;
-    private static final String tenantId = System.getProperty("TENANT_ID", "microsoft.com");
-=======
     private static final String databaseName = System.getenv("TEST_DATABASE");
     private static final String appId = System.getenv("APP_ID");
     private static String appKey;
     private static final String tenantId = System.getenv().getOrDefault("TENANT_ID", "microsoft.com");
->>>>>>> 6bec9e77
     private static String principalFqn;
     private static String resourcesPath;
     private static int currentCount = 0;
     private static List<TestDataItem> dataForTests;
-<<<<<<< HEAD
-    private static final String tableName = "JavaTest" + System.currentTimeMillis() / 1000L;
-=======
     private static String tableName;
->>>>>>> 6bec9e77
     private static final String mappingReference = "mappingRef";
     private static final String tableColumns = "(rownumber:int, rowguid:string, xdouble:real, xfloat:real, xbool:bool, xint16:int, xint32:int, xint64:long, xuint8:long, xuint16:long, xuint32:long, xuint64:long, xdate:datetime, xsmalltext:string, xtext:string, xnumberAsText:string, xtime:timespan, xtextWithNulls:string, xdynamicWithNulls:dynamic)";
 
@@ -104,7 +87,7 @@
         tableName = "JavaTest_" + new SimpleDateFormat("yyyy_MM_dd_hh_mm_ss_SSS").format(Calendar.getInstance().getTime());
         principalFqn = String.format("aadapp=%s;%s", appId, tenantId);
 
-        ConnectionStringBuilder dmCsb = ConnectionStringBuilder.createWithAadApplicationCredentials(System.getProperty("DM_CONNECTION_STRING"), appId, appKey, tenantId);
+        ConnectionStringBuilder dmCsb = ConnectionStringBuilder.createWithAadApplicationCredentials(System.getenv("DM_CONNECTION_STRING"), appId, appKey, tenantId);
         dmCsb.setUserNameForTracing("testUser");
         try {
             ingestClient = IngestClientFactory.createClient(dmCsb);
@@ -112,13 +95,11 @@
             Assertions.fail("Failed to create ingest client", ex);
         }
 
-        ConnectionStringBuilder engineCsb = ConnectionStringBuilder.createWithAadApplicationCredentials(System.getProperty("ENGINE_CONNECTION_STRING"), appId, appKey, tenantId);
-        try {
-            TokenProviderBase tokenProvider = TokenProviderFactory.createTokenProvider(engineCsb);
-            token = tokenProvider.acquireAccessToken();
+        ConnectionStringBuilder engineCsb = ConnectionStringBuilder.createWithAadApplicationCredentials(System.getenv("ENGINE_CONNECTION_STRING"), appId, appKey, tenantId);
+        try {
             streamingIngestClient = IngestClientFactory.createStreamingIngestClient(engineCsb);
             queryClient = new ClientImpl(engineCsb);
-        } catch (URISyntaxException | DataServiceException | DataClientException ex) {
+        } catch (URISyntaxException ex) {
             Assertions.fail("Failed to create query and streamingIngest client", ex);
         }
 
@@ -142,12 +123,6 @@
     private static void createTableAndMapping() {
         try {
             queryClient.executeToJsonResult(databaseName, String.format(".drop table %s ifexists", tableName));
-<<<<<<< HEAD
-        } catch (Exception ignored) {
-        }
-        try {
-=======
->>>>>>> 6bec9e77
             queryClient.executeToJsonResult(databaseName, String.format(".create table %s %s", tableName, tableColumns));
         } catch (Exception ex) {
             Assertions.fail("Failed to drop and create new table", ex);
@@ -165,11 +140,7 @@
         try {
             queryClient.executeToJsonResult(databaseName, ".clear database cache streamingingestion schema");
         } catch (Exception ex) {
-<<<<<<< HEAD
-            Assertions.fail("Failed to create ingestion mapping", ex);
-=======
             Assertions.fail("Failed to refresh cache", ex);
->>>>>>> 6bec9e77
         }
     }
 
@@ -376,23 +347,14 @@
     }
 
     @Test
-    @Disabled("This is an interactive approach. Remove this line to test manually.")
     void testCreateWithUserPrompt() {
-<<<<<<< HEAD
-        ConnectionStringBuilder engineCsb = ConnectionStringBuilder.createWithUserPrompt(System.getProperty("ENGINE_CONNECTION_STRING"), null, System.getProperty("USERNAME_HINT"));
-=======
         Assumptions.assumeTrue(IsManualExecution());
         ConnectionStringBuilder engineCsb = ConnectionStringBuilder.createWithUserPrompt(System.getenv("ENGINE_CONNECTION_STRING"), null, System.getenv("USERNAME_HINT"));
->>>>>>> 6bec9e77
         assertTrue(canAuthenticate(engineCsb));
     }
 
     @Test
     void testCreateWithDeviceAuthentication() {
-<<<<<<< HEAD
-        // TODO manually change to the right principal name
-        ConnectionStringBuilder engineCsb = ConnectionStringBuilder.createWithDeviceCode(System.getProperty("ENGINE_CONNECTION_STRING"), null);
-=======
         Assumptions.assumeTrue(IsManualExecution());
         ConnectionStringBuilder engineCsb = ConnectionStringBuilder.createWithDeviceCode(System.getenv("ENGINE_CONNECTION_STRING"), null);
         assertTrue(canAuthenticate(engineCsb));
@@ -405,46 +367,37 @@
         X509Certificate cer = SecurityUtils.getPublicCertificate(System.getenv("PUBLIC_X509CER_FILE_LOC"));
         PrivateKey privateKey = SecurityUtils.getPrivateKey(System.getenv("PRIVATE_PKCS8_FILE_LOC"));
         ConnectionStringBuilder engineCsb = ConnectionStringBuilder.createWithAadApplicationCertificate(System.getenv("ENGINE_CONNECTION_STRING"), appId, cer, privateKey, "microsoft.onmicrosoft.com");
->>>>>>> 6bec9e77
         assertTrue(canAuthenticate(engineCsb));
     }
 
     @Test
     void testCreateWithAadApplicationCredentials() {
-        ConnectionStringBuilder engineCsb = ConnectionStringBuilder.createWithAadApplicationCredentials(System.getProperty("ENGINE_CONNECTION_STRING"), appId, appKey, tenantId);
+        ConnectionStringBuilder engineCsb = ConnectionStringBuilder.createWithAadApplicationCredentials(System.getenv("ENGINE_CONNECTION_STRING"), appId, appKey, tenantId);
         assertTrue(canAuthenticate(engineCsb));
     }
 
     @Test
     void testCreateWithAadAccessTokenAuthentication() {
-<<<<<<< HEAD
-        ConnectionStringBuilder engineCsb = ConnectionStringBuilder.createWithAadAccessTokenAuthentication(System.getProperty("ENGINE_CONNECTION_STRING"), token);
-=======
         Assumptions.assumeTrue(StringUtils.isNotBlank(System.getenv("TOKEN")));
         String token = System.getenv("TOKEN");
         ConnectionStringBuilder engineCsb = ConnectionStringBuilder.createWithAadAccessTokenAuthentication(System.getenv("ENGINE_CONNECTION_STRING"), token);
->>>>>>> 6bec9e77
         assertTrue(canAuthenticate(engineCsb));
     }
 
     @Test
     void testCreateWithAadTokenProviderAuthentication() {
-<<<<<<< HEAD
-        Callable<String> tokenProviderCallable = () -> token;
-        ConnectionStringBuilder engineCsb = ConnectionStringBuilder.createWithAadTokenProviderAuthentication(System.getProperty("ENGINE_CONNECTION_STRING"), tokenProviderCallable);
-=======
         Assumptions.assumeTrue(StringUtils.isNotBlank(System.getenv("TOKEN")));
         Callable<String> tokenProviderCallable = () -> System.getenv("TOKEN");
         ConnectionStringBuilder engineCsb = ConnectionStringBuilder.createWithAadTokenProviderAuthentication(System.getenv("ENGINE_CONNECTION_STRING"), tokenProviderCallable);
->>>>>>> 6bec9e77
         assertTrue(canAuthenticate(engineCsb));
     }
 
     @Test
     void testCloudInfoWithCluster() throws DataServiceException {
-        String clusterUrl = System.getProperty("ENGINE_CONNECTION_STRING");
+        String clusterUrl = System.getenv("ENGINE_CONNECTION_STRING");
         CloudInfo cloudInfo = CloudInfo.retrieveCloudInfoForCluster(clusterUrl);
         assertNotSame(CloudInfo.DEFAULT_CLOUD, cloudInfo);
+        assertEquals(CloudInfo.DEFAULT_CLOUD, cloudInfo);
         assertSame(cloudInfo, CloudInfo.retrieveCloudInfoForCluster(clusterUrl));
     }
 
