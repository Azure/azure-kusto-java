--- conflicted
+++ resolved
@@ -72,13 +72,7 @@
             appKey = Files.readAllLines(Paths.get(secretPath)).get(0);
         }
 
-<<<<<<< HEAD
-
-        tableName =
-                "JavaTest_" + new SimpleDateFormat("yyyy_MM_dd_hh_mm_ss_SSS").format(Calendar.getInstance().getTime()) + "_" + ThreadLocalRandom.current().nextInt(Integer.MAX_VALUE);
-=======
-        tableName = "JavaTest_" + new SimpleDateFormat("yyyy_MM_dd_hh_mm_ss_SSS").format(Calendar.getInstance().getTime());
->>>>>>> ac044219
+        tableName = "JavaTest_" + new SimpleDateFormat("yyyy_MM_dd_hh_mm_ss_SSS").format(Calendar.getInstance().getTime()) + "_" + ThreadLocalRandom.current().nextInt(Integer.MAX_VALUE);
         principalFqn = String.format("aadapp=%s;%s", appId, tenantId);
 
         ConnectionStringBuilder dmCsb = ConnectionStringBuilder.createWithAadApplicationCredentials(System.getenv("DM_CONNECTION_STRING"), appId, appKey, tenantId);
