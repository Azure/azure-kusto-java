// Copyright (c) Microsoft Corporation.
// Licensed under the MIT License.

package com.microsoft.azure.kusto.ingest;

import com.fasterxml.jackson.databind.JsonNode;
import com.fasterxml.jackson.databind.ObjectMapper;
import com.fasterxml.jackson.databind.node.ArrayNode;
import com.microsoft.azure.kusto.data.Client;
import com.microsoft.azure.kusto.data.ClientFactory;
import com.microsoft.azure.kusto.data.ClientRequestProperties;
import com.microsoft.azure.kusto.data.HttpClientProperties;
import com.microsoft.azure.kusto.data.KustoOperationResult;
import com.microsoft.azure.kusto.data.KustoResultSetTable;
import com.microsoft.azure.kusto.data.StreamingClient;
import com.microsoft.azure.kusto.data.Utils;
import com.microsoft.azure.kusto.data.auth.CloudInfo;
import com.microsoft.azure.kusto.data.auth.ConnectionStringBuilder;
import com.microsoft.azure.kusto.data.auth.endpoints.KustoTrustedEndpoints;
import com.microsoft.azure.kusto.data.auth.endpoints.MatchRule;
import com.microsoft.azure.kusto.data.exceptions.DataClientException;
import com.microsoft.azure.kusto.data.exceptions.DataServiceException;
import com.microsoft.azure.kusto.data.format.CslDateTimeFormat;
import com.microsoft.azure.kusto.data.format.CslTimespanFormat;
import com.microsoft.azure.kusto.ingest.IngestionMapping.IngestionMappingKind;
import com.microsoft.azure.kusto.ingest.IngestionProperties.DataFormat;
import com.microsoft.azure.kusto.ingest.exceptions.IngestionClientException;
import com.microsoft.azure.kusto.ingest.exceptions.IngestionServiceException;
import com.microsoft.azure.kusto.ingest.source.BlobSourceInfo;
import com.microsoft.azure.kusto.ingest.source.CompressionType;
import com.microsoft.azure.kusto.ingest.source.FileSourceInfo;
import com.microsoft.azure.kusto.ingest.source.StreamSourceInfo;
<<<<<<< HEAD

import com.microsoft.azure.kusto.ingest.utils.ContainerWithSas;
=======
>>>>>>> e4788018
import com.microsoft.azure.kusto.ingest.utils.SecurityUtils;

import org.apache.commons.lang3.StringUtils;
import org.apache.commons.lang3.time.StopWatch;
import org.apache.http.impl.client.CloseableHttpClient;
import org.apache.http.impl.client.HttpClientBuilder;
import org.junit.jupiter.api.AfterAll;
import org.junit.jupiter.api.Assertions;
import org.junit.jupiter.api.Assumptions;
import org.junit.jupiter.api.BeforeAll;
import org.junit.jupiter.api.Test;
import org.junit.jupiter.params.ParameterizedTest;
import org.junit.jupiter.params.provider.ValueSource;
import org.mockito.Mockito;

import java.io.BufferedReader;
import java.io.File;
import java.io.FileInputStream;
import java.io.FileNotFoundException;
import java.io.IOException;
import java.io.InputStream;
import java.io.InputStreamReader;
import java.lang.reflect.Field;
import java.net.URISyntaxException;
import java.nio.file.Files;
import java.nio.file.Paths;
import java.security.GeneralSecurityException;
import java.security.PrivateKey;
import java.security.cert.X509Certificate;
import java.text.SimpleDateFormat;
import java.util.Arrays;
import java.util.Calendar;
import java.util.List;
import java.util.UUID;
import java.util.concurrent.Callable;
import java.util.concurrent.ThreadLocalRandom;

import static org.junit.jupiter.api.Assertions.assertEquals;
import static org.junit.jupiter.api.Assertions.assertNotNull;
import static org.junit.jupiter.api.Assertions.assertNotSame;
import static org.junit.jupiter.api.Assertions.assertSame;
import static org.junit.jupiter.api.Assertions.assertTrue;
import static org.mockito.ArgumentMatchers.any;
import static org.mockito.Mockito.atLeast;

class E2ETest {
    private static IngestClient ingestClient;
    private static StreamingIngestClient streamingIngestClient;
    private static ManagedStreamingIngestClient managedStreamingIngestClient;
    private static Client queryClient;
    private static Client dmCslClient;
    private static StreamingClient streamingClient;
    private static final String databaseName = System.getenv("TEST_DATABASE");
    private static final String appId = System.getenv("APP_ID");
    private static String appKey;
    private static final String tenantId = System.getenv().getOrDefault("TENANT_ID", "microsoft.com");
    private static String principalFqn;
    private static String resourcesPath;
    private static int currentCount = 0;
    private static List<TestDataItem> dataForTests;
    private static String tableName;
    private static final String mappingReference = "mappingRef";
    private static final String tableColumns = "(rownumber:int, rowguid:string, xdouble:real, xfloat:real, xbool:bool, xint16:int, xint32:int, xint64:long, xuint8:long, xuint16:long, xuint32:long, xuint64:long, xdate:datetime, xsmalltext:string, xtext:string, xnumberAsText:string, xtime:timespan, xtextWithNulls:string, xdynamicWithNulls:dynamic)";
    private ObjectMapper objectMapper = Utils.getObjectMapper();

    @BeforeAll
    public static void setUp() throws IOException, URISyntaxException {
        appKey = System.getenv("APP_KEY");
        if (appKey == null) {
            String secretPath = System.getProperty("SecretPath");
            if (secretPath == null) {
                throw new IllegalArgumentException("SecretPath is not set");
            }
            appKey = Files.readAllLines(Paths.get(secretPath)).get(0);
        }

        tableName = "JavaTest_" + new SimpleDateFormat("yyyy_MM_dd_hh_mm_ss_SSS").format(Calendar.getInstance().getTime()) + "_"
                + ThreadLocalRandom.current().nextInt(Integer.MAX_VALUE);
        principalFqn = String.format("aadapp=%s;%s", appId, tenantId);

        ConnectionStringBuilder dmCsb = ConnectionStringBuilder.createWithAadApplicationCredentials(System.getenv("DM_CONNECTION_STRING"), appId, appKey,
                tenantId);
        dmCsb.setUserNameForTracing("testUser");
        try {
            dmCslClient = ClientFactory.createClient(dmCsb);
            ingestClient = IngestClientFactory.createClient(dmCsb, HttpClientProperties.builder()
                    .keepAlive(true)
                    .maxKeepAliveTime(120)
                    .maxIdleTime(60)
                    .maxConnectionsPerRoute(50)
                    .maxConnectionsTotal(50)
                    .build());
        } catch (URISyntaxException ex) {
            Assertions.fail("Failed to create ingest client", ex);
        }

        ConnectionStringBuilder engineCsb = ConnectionStringBuilder.createWithAadApplicationCredentials(System.getenv("ENGINE_CONNECTION_STRING"), appId,
                appKey, tenantId);
        engineCsb.setUserNameForTracing("Java_E2ETest_ø");
        try {
            streamingIngestClient = IngestClientFactory.createStreamingIngestClient(engineCsb);
            queryClient = ClientFactory.createClient(engineCsb);
            streamingClient = ClientFactory.createStreamingClient(engineCsb);
            managedStreamingIngestClient = IngestClientFactory.createManagedStreamingIngestClient(dmCsb, engineCsb);
        } catch (URISyntaxException ex) {
            Assertions.fail("Failed to create query and streamingIngest client", ex);
        }

        createTableAndMapping();
        createTestData();
    }

    @AfterAll
    public static void tearDown() {
        try {
            queryClient.executeToJsonResult(databaseName, String.format(".drop table %s ifexists", tableName));
        } catch (Exception ex) {
            Assertions.fail("Failed to drop table", ex);
        }
    }

    private static boolean IsManualExecution() {
        return System.getenv("CI_EXECUTION") == null || !System.getenv("CI_EXECUTION").equals("1");
    }

    private static void createTableAndMapping() {
        try {
            queryClient.executeToJsonResult(databaseName, String.format(".drop table %s ifexists", tableName));
            queryClient.executeToJsonResult(databaseName, String.format(".create table %s %s", tableName, tableColumns));
        } catch (Exception ex) {
            Assertions.fail("Failed to drop and create new table", ex);
        }

        resourcesPath = Paths.get(System.getProperty("user.dir"), "src", "test", "resources").toString();
        try {
            String mappingAsString = new String(Files.readAllBytes(Paths.get(resourcesPath, "dataset_mapping.json")));
            queryClient.executeToJsonResult(databaseName, String.format(".create table %s ingestion json mapping '%s' '%s'",
                    tableName, mappingReference, mappingAsString));
        } catch (Exception ex) {
            Assertions.fail("Failed to create ingestion mapping", ex);
        }

        try {
            queryClient.executeToJsonResult(databaseName, ".clear database cache streamingingestion schema");
        } catch (Exception ex) {
            Assertions.fail("Failed to refresh cache", ex);
        }
    }

    private static void createTestData() {
        IngestionProperties ingestionPropertiesWithoutMapping = new IngestionProperties(databaseName, tableName);
        ingestionPropertiesWithoutMapping.setFlushImmediately(true);
        ingestionPropertiesWithoutMapping.setDataFormat(DataFormat.CSV);

        IngestionProperties ingestionPropertiesWithMappingReference = new IngestionProperties(databaseName, tableName);
        ingestionPropertiesWithMappingReference.setFlushImmediately(true);
        ingestionPropertiesWithMappingReference.setIngestionMapping(mappingReference, IngestionMappingKind.JSON);
        ingestionPropertiesWithMappingReference.setDataFormat(DataFormat.JSON);

        IngestionProperties ingestionPropertiesWithColumnMapping = new IngestionProperties(databaseName, tableName);
        ingestionPropertiesWithColumnMapping.setFlushImmediately(true);
        ingestionPropertiesWithColumnMapping.setDataFormat(DataFormat.JSON);
        ColumnMapping first = new ColumnMapping("rownumber", "int");
        first.setPath("$.rownumber");
        ColumnMapping second = new ColumnMapping("rowguid", "string");
        second.setPath("$.rowguid");
        ColumnMapping[] columnMapping = new ColumnMapping[] {first, second};
        ingestionPropertiesWithColumnMapping.setIngestionMapping(columnMapping, IngestionMappingKind.JSON);
        ingestionPropertiesWithColumnMapping.setDataFormat(DataFormat.JSON);

        dataForTests = Arrays.asList(new TestDataItem() {
            {
                file = new File(resourcesPath, "dataset.csv");
                rows = 10;
                ingestionProperties = ingestionPropertiesWithoutMapping;
            }
        }, new TestDataItem() {
            {
                file = new File(resourcesPath, "dataset.csv.gz");
                rows = 10;
                ingestionProperties = ingestionPropertiesWithoutMapping;
            }
        }, new TestDataItem() {
            {
                file = new File(resourcesPath, "dataset.json");
                rows = 2;
                ingestionProperties = ingestionPropertiesWithMappingReference;
            }
        }, new TestDataItem() {
            {
                file = new File(resourcesPath, "dataset.json.gz");
                rows = 2;
                ingestionProperties = ingestionPropertiesWithMappingReference;
            }
        }, new TestDataItem() {
            {
                file = new File(resourcesPath, "dataset.json");
                rows = 2;
                ingestionProperties = ingestionPropertiesWithColumnMapping;
                testOnstreamingIngestion = false; // streaming ingestion doesn't support inline mapping
            }
        }, new TestDataItem() {
            {
                file = new File(resourcesPath, "dataset.json.gz");
                rows = 2;
                ingestionProperties = ingestionPropertiesWithColumnMapping;
                testOnstreamingIngestion = false; // streaming ingestion doesn't support inline mapping
            }
        });
    }

    private void assertRowCount(int expectedRowsCount, boolean checkViaJson) {
        int totalLoops = 30;
        int actualRowsCount = 0;

        for (int i = 0; i < totalLoops; i++) {
            try {
                Thread.sleep(i * 100);

                if (checkViaJson) {
                    String result = queryClient.executeToJsonResult(databaseName, String.format("%s | count", tableName));
                    JsonNode jsonNode = objectMapper.readTree(result);
                    ArrayNode jsonArray = jsonNode.isArray() ? (ArrayNode) jsonNode : null;
                    JsonNode primaryResult = null;
                    Assertions.assertNotNull(jsonArray, "JsonArray cant be null since we need to retrieve primary result values out of it. ");
                    for (JsonNode o : jsonArray) {
                        if (o != null && o.toString().matches(".*\"TableKind\"\\s*:\\s*\"PrimaryResult\".*")) {
                            primaryResult = objectMapper.readTree(o.toString());
                            break;
                        }
                    }
                    Assertions.assertNotNull(primaryResult, "Primary result cant be null since we need the row count");
                    actualRowsCount = (primaryResult.get("Rows")).get(0).get(0).asInt() - currentCount;
                } else {
                    KustoOperationResult result = queryClient.execute(databaseName, String.format("%s | count", tableName));
                    KustoResultSetTable mainTableResult = result.getPrimaryResults();
                    mainTableResult.next();
                    actualRowsCount = mainTableResult.getInt(0) - currentCount;
                }

            } catch (Exception ex) {
                continue;
            }

            if (actualRowsCount >= expectedRowsCount) {
                break;
            }
        }
        currentCount += actualRowsCount;
        assertEquals(expectedRowsCount, actualRowsCount);
    }

    @Test
    void testShowPrincipals() {
        boolean found = isDatabasePrincipal(queryClient);
        Assertions.assertTrue(found, "Failed to find authorized AppId in the database principals");
    }

    private boolean isDatabasePrincipal(Client localQueryClient) {
        KustoOperationResult result = null;
        boolean found = false;
        try {
            result = localQueryClient.execute(databaseName, String.format(".show database %s principals", databaseName));
            // result = localQueryClient.execute(databaseName, String.format(".show version"));
        } catch (Exception ex) {
            Assertions.fail("Failed to execute show database principals command", ex);
        }
        KustoResultSetTable mainTableResultSet = result.getPrimaryResults();
        while (mainTableResultSet.next()) {
            if (mainTableResultSet.getString("PrincipalFQN").equals(principalFqn)) {
                found = true;
            }
        }
        return found;
    }

    @ParameterizedTest
    @ValueSource(booleans = {true, false})
    void testIngestFromFile(boolean isManaged) {
        for (TestDataItem item : dataForTests) {
            FileSourceInfo fileSourceInfo = new FileSourceInfo(item.file.getPath(), item.file.length());
            try {
                (isManaged ? managedStreamingIngestClient : ingestClient).ingestFromFile(fileSourceInfo, item.ingestionProperties);
            } catch (Exception ex) {
                Assertions.fail(ex);
            }
            assertRowCount(item.rows, false);
        }
    }

    @ParameterizedTest
    @ValueSource(booleans = {true, false})
    void testIngestFromStream(boolean isManaged) throws FileNotFoundException {
        for (TestDataItem item : dataForTests) {
            InputStream stream = new FileInputStream(item.file);
            StreamSourceInfo streamSourceInfo = new StreamSourceInfo(stream);
            if (item.file.getPath().endsWith(".gz")) {
                streamSourceInfo.setCompressionType(CompressionType.gz);
            }
            try {
                (isManaged ? managedStreamingIngestClient : ingestClient).ingestFromStream(streamSourceInfo, item.ingestionProperties);
            } catch (Exception ex) {
                Assertions.fail(ex);
            }
            assertRowCount(item.rows, true);
        }
    }

    @Test
    void testStreamingIngestFromFile() {
        for (TestDataItem item : dataForTests) {
            if (item.testOnstreamingIngestion) {
                FileSourceInfo fileSourceInfo = new FileSourceInfo(item.file.getPath(), item.file.length());
                try {
                    streamingIngestClient.ingestFromFile(fileSourceInfo, item.ingestionProperties);
                } catch (Exception ex) {
                    Assertions.fail(ex);
                }
                assertRowCount(item.rows, false);
            }
        }
    }

    @Test
    void testStreamingIngestFromStream() throws FileNotFoundException {
        for (TestDataItem item : dataForTests) {
            if (item.testOnstreamingIngestion && item.ingestionProperties.getIngestionMapping() != null) {
                InputStream stream = new FileInputStream(item.file);
                StreamSourceInfo streamSourceInfo = new StreamSourceInfo(stream);
                if (item.file.getPath().endsWith(".gz")) {
                    streamSourceInfo.setCompressionType(CompressionType.gz);
                }
                try {
                    streamingIngestClient.ingestFromStream(streamSourceInfo, item.ingestionProperties);
                } catch (Exception ex) {
                    Assertions.fail(ex);
                }
                assertRowCount(item.rows, true);
            }
        }
    }

    private boolean canAuthenticate(ConnectionStringBuilder engineCsb) {
        try {
            IngestClientFactory.createStreamingIngestClient(engineCsb);
            Client localEngineClient = ClientFactory.createClient(engineCsb);
            assertTrue(isDatabasePrincipal(localEngineClient));
            assertTrue(isDatabasePrincipal(localEngineClient)); // Hit cache
        } catch (URISyntaxException ex) {
            Assertions.fail("Failed to create query and streamingIngest client", ex);
            return false;
        }
        return true;
    }

    @Test
    void testCreateWithUserPrompt() {
        Assumptions.assumeTrue(IsManualExecution());
        ConnectionStringBuilder engineCsb = ConnectionStringBuilder.createWithUserPrompt(System.getenv("ENGINE_CONNECTION_STRING"), null,
                System.getenv("USERNAME_HINT"));
        assertTrue(canAuthenticate(engineCsb));
    }

    @Test
    void testCreateWithDeviceAuthentication() {
        Assumptions.assumeTrue(IsManualExecution());
        ConnectionStringBuilder engineCsb = ConnectionStringBuilder.createWithDeviceCode(System.getenv("ENGINE_CONNECTION_STRING"), null);
        assertTrue(canAuthenticate(engineCsb));
    }

    @Test
    void testCreateWithAadApplicationCertificate() throws GeneralSecurityException, IOException {
        Assumptions.assumeTrue(StringUtils.isNotBlank(System.getenv("PUBLIC_X509CER_FILE_LOC")));
        Assumptions.assumeTrue(StringUtils.isNotBlank(System.getenv("PRIVATE_PKCS8_FILE_LOC")));
        X509Certificate cer = SecurityUtils.getPublicCertificate(System.getenv("PUBLIC_X509CER_FILE_LOC"));
        PrivateKey privateKey = SecurityUtils.getPrivateKey(System.getenv("PRIVATE_PKCS8_FILE_LOC"));
        ConnectionStringBuilder engineCsb = ConnectionStringBuilder.createWithAadApplicationCertificate(System.getenv("ENGINE_CONNECTION_STRING"), appId, cer,
                privateKey, "microsoft.onmicrosoft.com");
        assertTrue(canAuthenticate(engineCsb));
    }

    @Test
    void testCreateWithAadApplicationCredentials() {
        ConnectionStringBuilder engineCsb = ConnectionStringBuilder.createWithAadApplicationCredentials(System.getenv("ENGINE_CONNECTION_STRING"), appId,
                appKey, tenantId);
        assertTrue(canAuthenticate(engineCsb));
    }

    @Test
    void testCreateWithAadAccessTokenAuthentication() {
        Assumptions.assumeTrue(StringUtils.isNotBlank(System.getenv("TOKEN")));
        String token = System.getenv("TOKEN");
        ConnectionStringBuilder engineCsb = ConnectionStringBuilder.createWithAadAccessTokenAuthentication(System.getenv("ENGINE_CONNECTION_STRING"), token);
        assertTrue(canAuthenticate(engineCsb));
    }

    @Test
    void testCreateWithAadTokenProviderAuthentication() {
        Assumptions.assumeTrue(StringUtils.isNotBlank(System.getenv("TOKEN")));
        Callable<String> tokenProviderCallable = () -> System.getenv("TOKEN");
        ConnectionStringBuilder engineCsb = ConnectionStringBuilder.createWithAadTokenProviderAuthentication(System.getenv("ENGINE_CONNECTION_STRING"),
                tokenProviderCallable);
        assertTrue(canAuthenticate(engineCsb));
    }

    @Test
    void testCloudInfoWithCluster() throws DataServiceException {
        String clusterUrl = System.getenv("ENGINE_CONNECTION_STRING");
        CloudInfo cloudInfo = CloudInfo.retrieveCloudInfoForCluster(clusterUrl);
        assertNotSame(CloudInfo.DEFAULT_CLOUD, cloudInfo);
        assertNotNull(cloudInfo);
        assertSame(cloudInfo, CloudInfo.retrieveCloudInfoForCluster(clusterUrl));
    }

    @Test
    void testCloudInfoWith404() throws DataServiceException {
        String fakeClusterUrl = "https://www.microsoft.com/";
        assertSame(CloudInfo.DEFAULT_CLOUD, CloudInfo.retrieveCloudInfoForCluster(fakeClusterUrl));
    }

    @Test
    void testParameterizedQuery() throws DataServiceException, DataClientException {
        IngestionProperties ingestionPropertiesWithoutMapping = new IngestionProperties(databaseName, tableName);
        ingestionPropertiesWithoutMapping.setFlushImmediately(true);
        ingestionPropertiesWithoutMapping.setDataFormat(DataFormat.CSV);

        TestDataItem item = new TestDataItem() {
            {
                file = new File(resourcesPath, "dataset.csv");
                rows = 10;
                ingestionProperties = ingestionPropertiesWithoutMapping;
            }
        };

        FileSourceInfo fileSourceInfo = new FileSourceInfo(item.file.getPath(), item.file.length());
        try {
            ingestClient.ingestFromFile(fileSourceInfo, item.ingestionProperties);
        } catch (Exception ex) {
            Assertions.fail(ex);
        }
        assertRowCount(item.rows, false);

        ClientRequestProperties crp = new ClientRequestProperties();
        crp.setParameter("xdoubleParam", 2.0002);
        crp.setParameter("xboolParam", false);
        crp.setParameter("xint16Param", 2);
        crp.setParameter("xint64Param", 2L);
        crp.setParameter("xdateParam", new CslDateTimeFormat("2016-01-01T01:01:01.0000000Z").getValue()); // Or can pass LocalDateTime
        crp.setParameter("xtextParam", "Two");
        crp.setParameter("xtimeParam", new CslTimespanFormat("-00:00:02.0020002").getValue()); // Or can pass Duration

        String query = String.format(
                "declare query_parameters(xdoubleParam:real, xboolParam:bool, xint16Param:int, xint64Param:long, xdateParam:datetime, xtextParam:string, xtimeParam:time); %s | where xdouble == xdoubleParam and xbool == xboolParam and xint16 == xint16Param and xint64 == xint64Param and xdate == xdateParam and xtext == xtextParam and xtime == xtimeParam",
                tableName);
        KustoOperationResult resultObj = queryClient.execute(databaseName, query, crp);
        KustoResultSetTable mainTableResult = resultObj.getPrimaryResults();
        mainTableResult.next();
        String results = mainTableResult.getString(13);
        assertEquals("Two", results);
    }

    @Test
    void testPerformanceKustoOperationResultVsJsonVsStreamingQuery() throws DataClientException, DataServiceException, IOException {
        ClientRequestProperties clientRequestProperties = new ClientRequestProperties();
        String query = tableName + " | take 100000"; // Best to use a table that has many records, to mimic performance use case
        StopWatch stopWatch = new StopWatch();

        // Standard approach - API converts json to KustoOperationResult
        stopWatch.start();
        KustoOperationResult resultObj = queryClient.execute(databaseName, query, clientRequestProperties);
        stopWatch.stop();
        long timeConvertedToJavaObj = stopWatch.getTime();
        System.out.printf("Convert json to KustoOperationResult result count='%s' returned in '%s'ms%n", resultObj.getPrimaryResults().count(),
                timeConvertedToJavaObj);

        // Specialized use case - API returns raw json for performance
        stopWatch.reset();
        stopWatch.start();
        String jsonResult = queryClient.executeToJsonResult(databaseName, query, clientRequestProperties);
        stopWatch.stop();
        long timeRawJson = stopWatch.getTime();
        System.out.printf("Raw json result size='%s' returned in '%s'ms%n", jsonResult.length(), timeRawJson);

        // Depends on many transient factors, but is ~15% cheaper when there are many records
        // assertTrue(timeRawJson < timeConvertedToJavaObj);

        // Specialized use case - API streams raw json for performance
        stopWatch.reset();
        stopWatch.start();
        // The InputStream *must* be closed by the caller to prevent memory leaks
        try (InputStream is = streamingClient.executeStreamingQuery(databaseName, query, clientRequestProperties);
                BufferedReader br = new BufferedReader(new InputStreamReader(is))) {
            StringBuilder streamedResult = new StringBuilder();
            char[] buffer = new char[65536];
            String streamedLine;
            long prevTime = 0;
            int count = 0;
            while ((br.read(buffer)) > -1) {
                count++;
                streamedLine = String.valueOf(buffer);
                streamedResult.append(streamedLine);
                streamedResult.append("\n");
                long currTime = stopWatch.getTime();
                System.out.printf("Read streamed segment of length '%s' in '%s'ms%n", streamedLine.length(), (currTime - prevTime));
                prevTime = currTime;
            }
            stopWatch.stop();
            long timeStreaming = stopWatch.getTime();
            System.out.printf("Streamed raw json of length '%s' in '%s'ms, using '%s' streamed segments%n", streamedResult.length(), timeStreaming, count);
            assertTrue(count > 0);
        }
    }

    @Test
    void testSameHttpClientInstance() throws DataClientException, DataServiceException, URISyntaxException, IOException {
        ConnectionStringBuilder engineCsb = ConnectionStringBuilder.createWithAadApplicationCredentials(System.getenv("ENGINE_CONNECTION_STRING"), appId,
                appKey, tenantId);
        CloseableHttpClient httpClient = HttpClientBuilder.create().build();
        CloseableHttpClient httpClientSpy = Mockito.spy(httpClient);
        Client clientImpl = ClientFactory.createClient(engineCsb, httpClientSpy);

        ClientRequestProperties clientRequestProperties = new ClientRequestProperties();
        String query = tableName + " | take 1000";

        clientImpl.execute(databaseName, query, clientRequestProperties);
        clientImpl.execute(databaseName, query, clientRequestProperties);

        Mockito.verify(httpClientSpy, atLeast(2)).execute(any());
    }

    @Test
<<<<<<< HEAD
    void testStreamingIngestFromBlob() throws IngestionClientException, IngestionServiceException, IOException {
        ConnectionStringBuilder engineCsb = ConnectionStringBuilder.createWithAadApplicationCredentials(System.getenv("ENGINE_CONNECTION_STRING"), appId,
                appKey, tenantId);
        ResourceManager resourceManager = new ResourceManager(dmCslClient, null);
        ContainerWithSas container = resourceManager.getTempStorage();
        AzureStorageClient azureStorageClient = new AzureStorageClient();

        for (TestDataItem item : dataForTests) {
            if (item.testOnstreamingIngestion) {
                String blobName = String.format("%s__%s.%s.gz",
                        "testStreamingIngestFromBlob",
                        UUID.randomUUID(),
                        item.ingestionProperties.getDataFormat());

                String blobPath = container.getContainer().getBlobContainerUrl() + "/" + blobName + container.getSas();

                azureStorageClient.uploadLocalFileToBlob(item.file, blobName,
                        container.getContainer(), !item.file.getName().endsWith(".gz"));
                try {
                    streamingIngestClient.ingestFromBlob(new BlobSourceInfo(blobPath), item.ingestionProperties);
                } catch (Exception ex) {
                    Assertions.fail(ex);
                }
                assertRowCount(item.rows, false);
            }
        }

    }
=======
    void testNoRedirectsCloudFail() {
        KustoTrustedEndpoints.addTrustedHosts(List.of(new MatchRule("statusreturner.azurewebsites.net", false)), false);
        List<Integer> redirectCodes = Arrays.asList(301, 302, 307, 308);
        redirectCodes.parallelStream().map(code -> {
            try (Client client = ClientFactory.createClient(
                    ConnectionStringBuilder.createWithAadAccessTokenAuthentication("https://statusreturner.azurewebsites.net/nocloud/" + code, "token"))) {
                try {
                    client.execute("db", "table");
                    Assertions.fail("Expected exception");
                } catch (DataServiceException e) {
                    Assertions.assertTrue(e.getMessage().contains("" + code));
                    Assertions.assertTrue(e.getMessage().contains("metadata"));
                }
            } catch (Exception e) {
                return e;
            }
            return null;
        }).forEach(e -> {
            if (e != null) {
                Assertions.fail(e);
            }
        });
    }

    @Test
    void testNoRedirectsClientFail() {
        KustoTrustedEndpoints.addTrustedHosts(List.of(new MatchRule("statusreturner.azurewebsites.net", false)), false);
        List<Integer> redirectCodes = Arrays.asList(301, 302, 307, 308);
        redirectCodes.parallelStream().map(code -> {
            try (Client client = ClientFactory.createClient(
                    ConnectionStringBuilder.createWithAadAccessTokenAuthentication("https://statusreturner.azurewebsites.net/" + code, "token"))) {
                try {
                    client.execute("db", "table");
                    Assertions.fail("Expected exception");
                } catch (DataServiceException e) {
                    Assertions.assertTrue(e.getMessage().contains("" + code));
                    Assertions.assertFalse(e.getMessage().contains("metadata"));
                }
            } catch (Exception e) {
                return e;
            }
            return null;
        }).forEach(e -> {
            if (e != null) {
                Assertions.fail(e);
            }
        });
    }

>>>>>>> e4788018
}<|MERGE_RESOLUTION|>--- conflicted
+++ resolved
@@ -30,11 +30,8 @@
 import com.microsoft.azure.kusto.ingest.source.CompressionType;
 import com.microsoft.azure.kusto.ingest.source.FileSourceInfo;
 import com.microsoft.azure.kusto.ingest.source.StreamSourceInfo;
-<<<<<<< HEAD
 
 import com.microsoft.azure.kusto.ingest.utils.ContainerWithSas;
-=======
->>>>>>> e4788018
 import com.microsoft.azure.kusto.ingest.utils.SecurityUtils;
 
 import org.apache.commons.lang3.StringUtils;
@@ -57,7 +54,6 @@
 import java.io.IOException;
 import java.io.InputStream;
 import java.io.InputStreamReader;
-import java.lang.reflect.Field;
 import java.net.URISyntaxException;
 import java.nio.file.Files;
 import java.nio.file.Paths;
@@ -566,36 +562,6 @@
     }
 
     @Test
-<<<<<<< HEAD
-    void testStreamingIngestFromBlob() throws IngestionClientException, IngestionServiceException, IOException {
-        ConnectionStringBuilder engineCsb = ConnectionStringBuilder.createWithAadApplicationCredentials(System.getenv("ENGINE_CONNECTION_STRING"), appId,
-                appKey, tenantId);
-        ResourceManager resourceManager = new ResourceManager(dmCslClient, null);
-        ContainerWithSas container = resourceManager.getTempStorage();
-        AzureStorageClient azureStorageClient = new AzureStorageClient();
-
-        for (TestDataItem item : dataForTests) {
-            if (item.testOnstreamingIngestion) {
-                String blobName = String.format("%s__%s.%s.gz",
-                        "testStreamingIngestFromBlob",
-                        UUID.randomUUID(),
-                        item.ingestionProperties.getDataFormat());
-
-                String blobPath = container.getContainer().getBlobContainerUrl() + "/" + blobName + container.getSas();
-
-                azureStorageClient.uploadLocalFileToBlob(item.file, blobName,
-                        container.getContainer(), !item.file.getName().endsWith(".gz"));
-                try {
-                    streamingIngestClient.ingestFromBlob(new BlobSourceInfo(blobPath), item.ingestionProperties);
-                } catch (Exception ex) {
-                    Assertions.fail(ex);
-                }
-                assertRowCount(item.rows, false);
-            }
-        }
-
-    }
-=======
     void testNoRedirectsCloudFail() {
         KustoTrustedEndpoints.addTrustedHosts(List.of(new MatchRule("statusreturner.azurewebsites.net", false)), false);
         List<Integer> redirectCodes = Arrays.asList(301, 302, 307, 308);
@@ -645,5 +611,30 @@
         });
     }
 
->>>>>>> e4788018
+    @Test
+    void testStreamingIngestFromBlob() throws IngestionClientException, IngestionServiceException, IOException {
+        ResourceManager resourceManager = new ResourceManager(dmCslClient, null);
+        ContainerWithSas container = resourceManager.getTempStorage();
+        AzureStorageClient azureStorageClient = new AzureStorageClient();
+
+        for (TestDataItem item : dataForTests) {
+            if (item.testOnstreamingIngestion) {
+                String blobName = String.format("%s__%s.%s.gz",
+                        "testStreamingIngestFromBlob",
+                        UUID.randomUUID(),
+                        item.ingestionProperties.getDataFormat());
+
+                String blobPath = container.getContainer().getBlobContainerUrl() + "/" + blobName + container.getSas();
+
+                azureStorageClient.uploadLocalFileToBlob(item.file, blobName,
+                        container.getContainer(), !item.file.getName().endsWith(".gz"));
+                try {
+                    streamingIngestClient.ingestFromBlob(new BlobSourceInfo(blobPath), item.ingestionProperties);
+                } catch (Exception ex) {
+                    Assertions.fail(ex);
+                }
+                assertRowCount(item.rows, false);
+            }
+        }
+    }
 }