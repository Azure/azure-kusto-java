// Copyright (c) Microsoft Corporation.
// Licensed under the MIT License.

package com.microsoft.azure.kusto.ingest;

import static com.microsoft.azure.kusto.ingest.IngestClientBase.INGEST_PREFIX;
import static com.microsoft.azure.kusto.ingest.IngestClientBase.PROTOCOL_SUFFIX;
import static com.microsoft.azure.kusto.ingest.IngestClientBase.isReservedHostname;
import static org.junit.jupiter.api.Assertions.assertEquals;
import static org.junit.jupiter.api.Assertions.assertNotNull;
import static org.junit.jupiter.api.Assertions.assertNotSame;
import static org.junit.jupiter.api.Assertions.assertSame;
import static org.junit.jupiter.api.Assertions.assertTrue;
import static org.mockito.ArgumentMatchers.any;
import static org.mockito.Mockito.atLeast;

import java.io.BufferedReader;
import java.io.ByteArrayInputStream;
import java.io.ByteArrayOutputStream;
import java.io.File;
import java.io.IOException;
import java.io.InputStream;
import java.io.InputStreamReader;
import java.net.URISyntaxException;
import java.nio.file.Files;
import java.nio.file.Paths;
import java.security.GeneralSecurityException;
import java.security.PrivateKey;
import java.security.cert.X509Certificate;
import java.text.SimpleDateFormat;
import java.time.Instant;
import java.time.LocalDateTime;
import java.time.ZoneId;
import java.time.format.DateTimeFormatter;
import java.util.Arrays;
import java.util.Calendar;
import java.util.Collections;
import java.util.List;
import java.util.UUID;
import java.util.concurrent.Callable;
import java.util.concurrent.ThreadLocalRandom;

import org.apache.commons.lang3.StringUtils;
import org.apache.commons.lang3.time.StopWatch;
import org.apache.http.conn.util.InetAddressUtils;
import org.jetbrains.annotations.NotNull;
import org.junit.jupiter.api.AfterAll;
import org.junit.jupiter.api.Assertions;
import org.junit.jupiter.api.Assumptions;
import org.junit.jupiter.api.BeforeAll;
import org.junit.jupiter.api.Disabled;
import org.junit.jupiter.api.Test;
import org.junit.jupiter.api.TestInstance;
import org.junit.jupiter.params.ParameterizedTest;
import org.junit.jupiter.params.provider.ValueSource;
import org.mockito.Mockito;

import com.azure.core.credential.AccessToken;
import com.azure.core.credential.TokenRequestContext;
import com.azure.core.http.HttpClient;
import com.azure.identity.AzureCliCredentialBuilder;
import com.fasterxml.jackson.databind.JsonNode;
import com.fasterxml.jackson.databind.ObjectMapper;
import com.fasterxml.jackson.databind.node.ArrayNode;
import com.microsoft.azure.kusto.data.Client;
import com.microsoft.azure.kusto.data.ClientFactory;
import com.microsoft.azure.kusto.data.ClientRequestProperties;
import com.microsoft.azure.kusto.data.KustoOperationResult;
import com.microsoft.azure.kusto.data.KustoResultSetTable;
import com.microsoft.azure.kusto.data.StreamingClient;
import com.microsoft.azure.kusto.data.Utils;
import com.microsoft.azure.kusto.data.auth.CloudInfo;
import com.microsoft.azure.kusto.data.auth.ConnectionStringBuilder;
import com.microsoft.azure.kusto.data.auth.endpoints.KustoTrustedEndpoints;
import com.microsoft.azure.kusto.data.auth.endpoints.MatchRule;
import com.microsoft.azure.kusto.data.exceptions.DataServiceException;
import com.microsoft.azure.kusto.data.format.CslDateTimeFormat;
import com.microsoft.azure.kusto.data.format.CslTimespanFormat;
import com.microsoft.azure.kusto.data.http.HttpClientFactory;
import com.microsoft.azure.kusto.data.http.HttpClientProperties;
import com.microsoft.azure.kusto.ingest.IngestionMapping.IngestionMappingKind;
import com.microsoft.azure.kusto.ingest.IngestionProperties.DataFormat;
import com.microsoft.azure.kusto.ingest.exceptions.IngestionServiceException;
import com.microsoft.azure.kusto.ingest.resources.ContainerWithSas;
import com.microsoft.azure.kusto.ingest.source.BlobSourceInfo;
import com.microsoft.azure.kusto.ingest.source.CompressionType;
import com.microsoft.azure.kusto.ingest.source.FileSourceInfo;
import com.microsoft.azure.kusto.ingest.source.StreamSourceInfo;
import com.microsoft.azure.kusto.ingest.utils.SecurityUtils;

@TestInstance(TestInstance.Lifecycle.PER_CLASS)
class E2ETest {

    private static IngestClient ingestClient;
    private static StreamingIngestClient streamingIngestClient;
    private static ManagedStreamingIngestClient managedStreamingIngestClient;
    private static Client queryClient;
    private static Client dmCslClient;
    private static StreamingClient streamingClient;

    // IN ORDER TO RUN THESE E2E TESTS YOU NEED THESE ENVIRONMENT VARIABLES

    // Your test database created in the Azure Portal or via IaC
    private static final String DB_NAME = System.getenv("TEST_DATABASE");

    private static final String APP_ID = System.getenv("APP_ID");
    private static final String APP_KEY = System.getenv("APP_KEY");
    private static final String TENANT_ID = System.getenv().getOrDefault("TENANT_ID", "microsoft.com");
    private static final String DM_CONN_STR = System.getenv("DM_CONNECTION_STRING");
    private static final String ENG_CONN_STR = System.getenv("ENGINE_CONNECTION_STRING");
    private static final String UNAME_HINT = System.getenv("USERNAME_HINT");
    private static final String TOKEN = System.getenv("TOKEN");
    private static final String PUBLIC_X509CER_FILE_LOC = System.getenv("PUBLIC_X509CER_FILE_LOC");
    private static final String PRIVATE_PKCS8_FILE_LOC = System.getenv("PRIVATE_PKCS8_FILE_LOC");
    private static final String CI_EXECUTION = System.getenv("CI_EXECUTION");

    private static String principalFqn;
    private static String resourcesPath;
    private static int currentCount = 0;
    private static List<TestDataItem> dataForTests;
    private static String tableName;
    private static final String mappingReference = "mappingRef";
    private static final String tableColumns = "(rownumber:int, rowguid:string, xdouble:real, xfloat:real, xbool:bool, xint16:int, xint32:int, xint64:long, xuint8:long, xuint16:long, xuint32:long, xuint64:long, xdate:datetime, xsmalltext:string, xtext:string, xnumberAsText:string, xtime:timespan, xtextWithNulls:string, xdynamicWithNulls:dynamic)";
    private final ObjectMapper objectMapper = Utils.getObjectMapper();

    @BeforeAll
    public static void setUp() {
        tableName = "JavaTest_" + new SimpleDateFormat("yyyy_MM_dd_hh_mm_ss_SSS").format(Calendar.getInstance().getTime()) + "_"
                + ThreadLocalRandom.current().nextInt(Integer.MAX_VALUE);
        principalFqn = String.format("aadapp=%s;%s", APP_ID, TENANT_ID);

        ConnectionStringBuilder dmCsb = createConnection(DM_CONN_STR);
        dmCsb.setUserNameForTracing("testUser");
        try {
            dmCslClient = ClientFactory.createClient(dmCsb);
            ingestClient = IngestClientFactory.createClient(dmCsb, HttpClientProperties.builder()
                    .keepAlive(true)
                    .maxKeepAliveTime(120)
                    .maxIdleTime(60)
                    .maxConnectionsTotal(50)
                    .build());
        } catch (URISyntaxException ex) {

            Assertions.fail("Failed to create ingest client", ex);
        }

        ConnectionStringBuilder engineCsb = createConnection(ENG_CONN_STR);
        engineCsb.setUserNameForTracing("Java_E2ETest_ø");
        try {
            streamingIngestClient = IngestClientFactory.createStreamingIngestClient(engineCsb);
            queryClient = ClientFactory.createClient(engineCsb);
            streamingClient = ClientFactory.createStreamingClient(engineCsb);
            managedStreamingIngestClient = IngestClientFactory.createManagedStreamingIngestClient(dmCsb, engineCsb);
        } catch (URISyntaxException ex) {
            Assertions.fail("Failed to create query and streamingIngest client", ex);
        }

        createTableAndMapping();
        createTestData();
    }

    private static @NotNull ConnectionStringBuilder createConnection(String connectionString) {
        if (APP_KEY == null || APP_KEY.isEmpty()) {
            return ConnectionStringBuilder.createWithAzureCli(connectionString);
        }
        return ConnectionStringBuilder.createWithAadApplicationCredentials(connectionString, APP_ID, APP_KEY, TENANT_ID);
    }

    @AfterAll
    public static void tearDown() {
        try {
            queryClient.executeToJsonResult(DB_NAME, String.format(".drop table %s ifexists skip-seal", tableName), null);
            ingestClient.close();
            managedStreamingIngestClient.close();
        } catch (Exception ex) {
            Assertions.fail("Failed to drop table", ex);
        }
    }

    private static boolean isManualExecution() {
        return CI_EXECUTION == null || !CI_EXECUTION.equals("1");
    }

    private static void createTableAndMapping() {
        try {
            queryClient.executeToJsonResult(DB_NAME, String.format(".drop table %s ifexists", tableName), null);
            queryClient.executeToJsonResult(DB_NAME, String.format(".create table %s %s", tableName, tableColumns), null);
            LocalDateTime time = LocalDateTime.ofInstant(Instant.now(), ZoneId.of("UTC")).plusDays(1);
            String expiryDate = DateTimeFormatter.ISO_LOCAL_DATE_TIME.format(time);
            String autoDeletePolicy = "@'{ \"ExpiryDate\" : \"" + expiryDate + "\", \"DeleteIfNotEmpty\": true }'";
            queryClient.executeToJsonResult(DB_NAME, String.format(".alter table %s policy auto_delete %s", tableName, autoDeletePolicy), null);
        } catch (Exception ex) {
            Assertions.fail("Failed to drop and create new table", ex);
        }

        resourcesPath = Paths.get(System.getProperty("user.dir"), "src", "test", "resources").toString();
        try {
            String mappingAsString = new String(Files.readAllBytes(Paths.get(resourcesPath, "dataset_mapping.json")));
            queryClient.executeToJsonResult(DB_NAME, String.format(".create table %s ingestion json mapping '%s' '%s'",
                    tableName, mappingReference, mappingAsString), null);
        } catch (Exception ex) {
            Assertions.fail("Failed to create ingestion mapping", ex);
        }

        try {
            queryClient.executeToJsonResult(DB_NAME, ".clear database cache streamingingestion schema", null);
        } catch (Exception ex) {
            Assertions.fail("Failed to refresh cache", ex);
        }
    }

    private static void createTestData() {
        IngestionProperties ingestionPropertiesWithoutMapping = new IngestionProperties(DB_NAME, tableName);
        ingestionPropertiesWithoutMapping.setFlushImmediately(true);
        ingestionPropertiesWithoutMapping.setDataFormat(DataFormat.CSV);

        IngestionProperties ingestionPropertiesWithIgnoreFirstRecord = new IngestionProperties(DB_NAME, tableName);
        ingestionPropertiesWithIgnoreFirstRecord.setFlushImmediately(true);
        ingestionPropertiesWithIgnoreFirstRecord.setDataFormat(DataFormat.CSV);
        ingestionPropertiesWithIgnoreFirstRecord.setIgnoreFirstRecord(true);

        IngestionProperties ingestionPropertiesWithMappingReference = new IngestionProperties(DB_NAME, tableName);
        ingestionPropertiesWithMappingReference.setFlushImmediately(true);
        ingestionPropertiesWithMappingReference.setIngestionMapping(mappingReference, IngestionMappingKind.JSON);
        ingestionPropertiesWithMappingReference.setDataFormat(DataFormat.JSON);

        IngestionProperties ingestionPropertiesWithColumnMapping = new IngestionProperties(DB_NAME, tableName);
        ingestionPropertiesWithColumnMapping.setFlushImmediately(true);
        ingestionPropertiesWithColumnMapping.setDataFormat(DataFormat.JSON);
        ColumnMapping first = new ColumnMapping("rownumber", "int");
        first.setPath("$.rownumber");
        ColumnMapping second = new ColumnMapping("rowguid", "string");
        second.setPath("$.rowguid");
        ColumnMapping[] columnMapping = new ColumnMapping[] {first, second};
        ingestionPropertiesWithColumnMapping.setIngestionMapping(columnMapping, IngestionMappingKind.JSON);
        ingestionPropertiesWithColumnMapping.setDataFormat(DataFormat.JSON);

        IngestionProperties ingestionPropertiesWithTableReportMethod = new IngestionProperties(DB_NAME, tableName);
        ingestionPropertiesWithTableReportMethod.setFlushImmediately(true);
        ingestionPropertiesWithTableReportMethod.setDataFormat(DataFormat.CSV);
        ingestionPropertiesWithTableReportMethod.setReportMethod(IngestionProperties.IngestionReportMethod.TABLE);

        dataForTests = Arrays.asList(new TestDataItem() {
            {
                file = new File(resourcesPath, "dataset.csv");
                rows = 10;
                ingestionProperties = ingestionPropertiesWithoutMapping;
            }
        }, new TestDataItem() {
            {
                file = new File(resourcesPath, "dataset.csv");
                rows = 9;
                ingestionProperties = ingestionPropertiesWithIgnoreFirstRecord;
                testOnstreamingIngestion = false;
                testOnManaged = false;
            }
        }, new TestDataItem() {
            {
                file = new File(resourcesPath, "dataset.csv.gz");
                rows = 10;
                ingestionProperties = ingestionPropertiesWithoutMapping;
            }
        }, new TestDataItem() {
            {
                file = new File(resourcesPath, "dataset.json");
                rows = 2;
                ingestionProperties = ingestionPropertiesWithMappingReference;
            }
        }, new TestDataItem() {
            {
                file = new File(resourcesPath, "dataset.json.gz");
                rows = 2;
                ingestionProperties = ingestionPropertiesWithMappingReference;
            }
        }, new TestDataItem() {
            {
                file = new File(resourcesPath, "dataset.json");
                rows = 2;
                ingestionProperties = ingestionPropertiesWithColumnMapping;
                testOnstreamingIngestion = false; // streaming ingestion doesn't support inline mapping
            }
        }, new TestDataItem() {
            {
                file = new File(resourcesPath, "dataset.json.gz");
                rows = 2;
                ingestionProperties = ingestionPropertiesWithColumnMapping;
                testOnstreamingIngestion = false; // streaming ingestion doesn't support inline mapping
            }
        }, new TestDataItem() {
            {
                file = new File(resourcesPath, "dataset.csv");
                rows = 10;
                ingestionProperties = ingestionPropertiesWithTableReportMethod;
                testOnstreamingIngestion = false;
                testOnManaged = false;
                testReportMethodTable = true;
            }
        });
    }

    private void assertRowCount(int expectedRowsCount, boolean checkViaJson) {
        int totalLoops = 30;
        int actualRowsCount = 0;

        for (int i = 0; i < totalLoops; i++) {
            try {
                Thread.sleep(i * 100);

                if (checkViaJson) {
                    String result = queryClient.executeToJsonResult(DB_NAME, String.format("%s | count", tableName), null);
                    JsonNode jsonNode = objectMapper.readTree(result);
                    ArrayNode jsonArray = jsonNode.isArray() ? (ArrayNode) jsonNode : null;
                    JsonNode primaryResult = null;
                    Assertions.assertNotNull(jsonArray, "JsonArray cant be null since we need to retrieve primary result values out of it. ");
                    for (JsonNode o : jsonArray) {
                        if (o != null && o.toString().matches(".*\"TableKind\"\\s*:\\s*\"PrimaryResult\".*")) {
                            primaryResult = objectMapper.readTree(o.toString());
                            break;
                        }
                    }
                    Assertions.assertNotNull(primaryResult, "Primary result cant be null since we need the row count");
                    actualRowsCount = (primaryResult.get("Rows")).get(0).get(0).asInt() - currentCount;
                } else {
                    KustoOperationResult result = queryClient.executeQuery(DB_NAME, String.format("%s | count", tableName));
                    KustoResultSetTable mainTableResult = result.getPrimaryResults();
                    mainTableResult.next();
                    actualRowsCount = mainTableResult.getInt(0) - currentCount;
                }

            } catch (Exception ex) {
                continue;
            }

            if (actualRowsCount >= expectedRowsCount) {
                break;
            }
        }
        currentCount += actualRowsCount;
        assertEquals(expectedRowsCount, actualRowsCount);
    }

    @Test
    void testShowPrincipals() {
        boolean found = isDatabasePrincipal(queryClient);
        Assertions.assertTrue(found, "Failed to find authorized AppId in the database principals");
    }

    private boolean isDatabasePrincipal(Client localQueryClient) {
        KustoOperationResult result = null;
        try {
            result = localQueryClient.executeMgmt(DB_NAME, String.format(".show database %s principals", DB_NAME));
        } catch (Exception ex) {
            Assertions.fail("Failed to execute show database principals command.", ex);
        }
        return resultContainsPrincipal(result);
    }

    private boolean resultContainsPrincipal(KustoOperationResult result) {
        boolean found = false;
        KustoResultSetTable mainTableResultSet = result.getPrimaryResults();
        while (mainTableResultSet.next()) {
            if (mainTableResultSet.getString("PrincipalFQN").equals(principalFqn)) {
                found = true;
            }
        }
        return found;
    }

    @ParameterizedTest
    @ValueSource(booleans = {true, false})
    void testIngestFromFile(boolean isManaged) {
        for (TestDataItem item : dataForTests) {
            if (!item.testReportMethodTable) {
                FileSourceInfo fileSourceInfo = new FileSourceInfo(item.file.getPath());
                try {
                    ((isManaged && item.testOnManaged) ? managedStreamingIngestClient : ingestClient).ingestFromFile(fileSourceInfo, item.ingestionProperties);
                } catch (Exception ex) {
                    Assertions.fail(ex);
                }
                assertRowCount(item.rows, false);
            }
        }
    }

    @Test
    void testCallbackAndTokenCredentialAuth() throws URISyntaxException {
        CloudInfo cloudInfo = CloudInfo.retrieveCloudInfoForCluster(ENG_CONN_STR);
        TokenRequestContext tokenRequestContext = new TokenRequestContext().addScopes(cloudInfo.determineScope());

        ConnectionStringBuilder syncCallback = ConnectionStringBuilder.createWithAadTokenProviderAuthentication(ENG_CONN_STR,
                () -> new AzureCliCredentialBuilder().build().getTokenSync(tokenRequestContext).getToken());

        Assertions.assertEquals(1, ClientFactory.createClient(syncCallback).executeMgmt(".show version").getPrimaryResults().count());

        ConnectionStringBuilder asyncCallback = ConnectionStringBuilder.createWithAadAsyncTokenProviderAuthentication(ENG_CONN_STR,
                new AzureCliCredentialBuilder().build().getToken(tokenRequestContext).map(AccessToken::getToken));

        Assertions.assertEquals(1, ClientFactory.createClient(asyncCallback).executeMgmt(".show version").getPrimaryResults().count());

        ConnectionStringBuilder tokenCredential = ConnectionStringBuilder.createWithTokenCredential(ENG_CONN_STR, new AzureCliCredentialBuilder().build());

        Assertions.assertEquals(1, ClientFactory.createClient(tokenCredential).executeMgmt(".show version").getPrimaryResults().count());
    }

    @Test
    void testIngestFromFileWithTable() {
        for (TestDataItem item : dataForTests) {
            if (item.testReportMethodTable) {
                FileSourceInfo fileSourceInfo = new FileSourceInfo(item.file.getPath());
                try {
                    ingestClient.ingestFromFile(fileSourceInfo, item.ingestionProperties);
                } catch (Exception ex) {
                    Assertions.fail(ex);
                }
                assertRowCount(item.rows, false);
            }
        }
    }

    @ParameterizedTest
    @ValueSource(booleans = {true, false})
    void testIngestFromStream(boolean isManaged) throws IOException {
        for (TestDataItem item : dataForTests) {
            InputStream inputStream = Files.newInputStream(item.file.toPath());
            int nRead;
            ByteArrayOutputStream buffer = new ByteArrayOutputStream();

            byte[] data = new byte[48000];

            while ((nRead = inputStream.read(data, 0, data.length)) != -1) {
                buffer.write(data, 0, nRead);
            }

            buffer.flush();
            byte[] byteArray = buffer.toByteArray();

            // Use the byte array as needed

            inputStream.close();
            inputStream = new ByteArrayInputStream(byteArray);
            StreamSourceInfo streamSourceInfo = new StreamSourceInfo(inputStream);
            if (item.file.getPath().endsWith(".gz")) {
                streamSourceInfo.setCompressionType(CompressionType.gz);
            }

            try {
                ((isManaged && item.testOnManaged) ? managedStreamingIngestClient : ingestClient).ingestFromStream(streamSourceInfo,
                        item.ingestionProperties);
            } catch (Exception ex) {
                Assertions.fail(ex);
            }
            assertRowCount(item.rows, true);
        }
    }

    @Test
    void testStreamingIngestFromFile() {
        for (TestDataItem item : dataForTests) {
            if (item.testOnstreamingIngestion) {
                FileSourceInfo fileSourceInfo = new FileSourceInfo(item.file.getPath());
                try {
                    streamingIngestClient.ingestFromFile(fileSourceInfo, item.ingestionProperties);
                } catch (Exception ex) {
                    Assertions.fail(ex);
                }
                assertRowCount(item.rows, false);
            }
        }
    }

    @Test
    void testStreamingIngestFromStream() throws IOException {
        for (TestDataItem item : dataForTests) {
            if (item.testOnstreamingIngestion && item.ingestionProperties.getIngestionMapping() != null) {
                InputStream stream = Files.newInputStream(item.file.toPath());
                StreamSourceInfo streamSourceInfo = new StreamSourceInfo(stream);
                if (item.file.getPath().endsWith(".gz")) {
                    streamSourceInfo.setCompressionType(CompressionType.gz);
                }
                try {
                    streamingIngestClient.ingestFromStream(streamSourceInfo, item.ingestionProperties);
                } catch (Exception ex) {
                    Assertions.fail(ex);
                }
                assertRowCount(item.rows, true);
            }
        }
    }

    private boolean canAuthenticate(ConnectionStringBuilder engineCsb) {
        try {
            IngestClientFactory.createStreamingIngestClient(engineCsb);
            Client localEngineClient = ClientFactory.createClient(engineCsb);
            assertTrue(isDatabasePrincipal(localEngineClient));
            assertTrue(isDatabasePrincipal(localEngineClient)); // Hit cache
        } catch (URISyntaxException ex) {
            Assertions.fail("Failed to create query and streamingIngest client", ex);
            return false;
        }
        return true;
    }

    private void assertUrlCompare(String connectionDataSource, String clusterUrl, boolean autoCorrectEndpoint, boolean isQueued) {
        if (!autoCorrectEndpoint || clusterUrl.contains(INGEST_PREFIX) || isReservedHostname(clusterUrl)) {
            String host = clusterUrl.replaceFirst("https" + PROTOCOL_SUFFIX, "");
            if (InetAddressUtils.isIPv6Address(host)) {
                String compareString = clusterUrl.replaceFirst(PROTOCOL_SUFFIX, PROTOCOL_SUFFIX + '[') + ']';
                assertEquals(compareString.toLowerCase(), connectionDataSource);
            } else {
                assertEquals(clusterUrl, connectionDataSource);
            }
        } else {
            String compareString = isQueued ? clusterUrl.replaceFirst(PROTOCOL_SUFFIX, PROTOCOL_SUFFIX + INGEST_PREFIX) : clusterUrl;
            assertEquals(compareString, connectionDataSource);
        }
    }

    @Test
    void testCreateWithUserPrompt() {
        Assumptions.assumeTrue(isManualExecution());
        ConnectionStringBuilder engineCsb = ConnectionStringBuilder.createWithUserPrompt(ENG_CONN_STR, null, UNAME_HINT);
        assertTrue(canAuthenticate(engineCsb), "Is USERNAME_HINT set to your email in your environment variables?");
    }

    @Test
    void testCreateWithConnectionStringAndUserPrompt() {
        Assumptions.assumeTrue(isManualExecution());
        ConnectionStringBuilder engineCsb = new ConnectionStringBuilder("Data Source=" + ENG_CONN_STR + ";User ID=" + UNAME_HINT);
        assertTrue(canAuthenticate(engineCsb), "Is USERNAME_HINT set to your email in your environment variables?");
    }

    @Test
    void testCreateWithDeviceAuthentication() {
        Assumptions.assumeTrue(isManualExecution());
        ConnectionStringBuilder engineCsb = ConnectionStringBuilder.createWithDeviceCode(ENG_CONN_STR, null);
        assertTrue(canAuthenticate(engineCsb));
    }

    @Test
    void testCreateWithAadApplicationCertificate() throws GeneralSecurityException, IOException {
        Assumptions.assumeTrue(StringUtils.isNotBlank(PUBLIC_X509CER_FILE_LOC));
        Assumptions.assumeTrue(StringUtils.isNotBlank(PRIVATE_PKCS8_FILE_LOC));
        X509Certificate cer = SecurityUtils.getPublicCertificate(PUBLIC_X509CER_FILE_LOC);
        PrivateKey privateKey = SecurityUtils.getPrivateKey(PRIVATE_PKCS8_FILE_LOC);
        ConnectionStringBuilder engineCsb = ConnectionStringBuilder.createWithAadApplicationCertificate(
                ENG_CONN_STR, APP_ID, cer, privateKey, "microsoft.onmicrosoft.com");
        assertTrue(canAuthenticate(engineCsb));
    }

    @Test
    void testCreateWithAadApplicationCredentials() {
        Assumptions.assumeTrue(APP_KEY != null);
        ConnectionStringBuilder engineCsb = createConnection(ENG_CONN_STR);
        assertTrue(canAuthenticate(engineCsb));
    }

    @Test
    void testCreateWithConnectionStringAndAadApplicationCredentials() {
        Assumptions.assumeTrue(APP_KEY != null);
        ConnectionStringBuilder engineCsb = new ConnectionStringBuilder(
                "Data Source=" + ENG_CONN_STR + ";AppClientId=" + APP_ID + ";AppKey=" + APP_KEY + ";Authority ID=" + TENANT_ID);
        assertTrue(canAuthenticate(engineCsb));
    }

    @Test
    void testCreateWithAadAccessTokenAuthentication() {
        Assumptions.assumeTrue(StringUtils.isNotBlank(TOKEN));
        ConnectionStringBuilder engineCsb = ConnectionStringBuilder.createWithAadAccessTokenAuthentication(ENG_CONN_STR, TOKEN);
        assertTrue(canAuthenticate(engineCsb));
    }

    @Test
    void testCreateWithAadTokenProviderAuthentication() {
        Assumptions.assumeTrue(StringUtils.isNotBlank(TOKEN));
        Callable<String> tokenProviderCallable = () -> TOKEN;
        ConnectionStringBuilder engineCsb = ConnectionStringBuilder.createWithAadTokenProviderAuthentication(ENG_CONN_STR, tokenProviderCallable);
        assertTrue(canAuthenticate(engineCsb));
    }

    @Test
    void testCloudInfoWithCluster() {
        String clusterUrl = ENG_CONN_STR;
        CloudInfo cloudInfo = CloudInfo.retrieveCloudInfoForCluster(clusterUrl);
        assertNotSame(CloudInfo.DEFAULT_CLOUD, cloudInfo);
        assertNotNull(cloudInfo);
        assertEquals(cloudInfo, CloudInfo.retrieveCloudInfoForCluster(clusterUrl));
    }

    @Test
    void testCloudInfoWith404() {
        String fakeClusterUrl = "https://www.microsoft.com/";
        assertSame(CloudInfo.DEFAULT_CLOUD, CloudInfo.retrieveCloudInfoForCluster(fakeClusterUrl));
    }

    @Test
    void testParameterizedQuery() {
        IngestionProperties ingestionPropertiesWithoutMapping = new IngestionProperties(DB_NAME, tableName);
        ingestionPropertiesWithoutMapping.setFlushImmediately(true);
        ingestionPropertiesWithoutMapping.setDataFormat(DataFormat.CSV);

        TestDataItem item = new TestDataItem() {
            {
                file = new File(resourcesPath, "dataset.csv");
                rows = 10;
                ingestionProperties = ingestionPropertiesWithoutMapping;
            }
        };

        FileSourceInfo fileSourceInfo = new FileSourceInfo(item.file.getPath());
        try {
            ingestClient.ingestFromFile(fileSourceInfo, item.ingestionProperties);
        } catch (Exception ex) {
            Assertions.fail(ex);
        }
        assertRowCount(item.rows, false);

        ClientRequestProperties crp = new ClientRequestProperties();
        crp.setParameter("xdoubleParam", 2.0002);
        crp.setParameter("xboolParam", false);
        crp.setParameter("xint16Param", 2);
        crp.setParameter("xint64Param", 2L);
        crp.setParameter("xdateParam", new CslDateTimeFormat("2016-01-01T01:01:01.0000000Z").getValue()); // Or can pass LocalDateTime
        crp.setParameter("xtextParam", "Two");
        crp.setParameter("xtimeParam", new CslTimespanFormat("-00:00:02.0020002").getValue()); // Or can pass Duration

        String query = String.format(
                "declare query_parameters(xdoubleParam:real, xboolParam:bool, xint16Param:int, xint64Param:long, xdateParam:datetime, xtextParam:string, xtimeParam:time); %s | where xdouble == xdoubleParam and xbool == xboolParam and xint16 == xint16Param and xint64 == xint64Param and xdate == xdateParam and xtext == xtextParam and xtime == xtimeParam",
                tableName);
        KustoOperationResult resultObj = queryClient.executeQuery(DB_NAME, query, crp);
        KustoResultSetTable mainTableResult = resultObj.getPrimaryResults();
        mainTableResult.next();
        String results = mainTableResult.getString(13);
        assertEquals("Two", results);
    }

    @Test
    void testPerformanceKustoOperationResultVsJsonVsStreamingQuery() throws IOException {
        ClientRequestProperties clientRequestProperties = new ClientRequestProperties();
        String query = tableName + " | take 100000"; // Best to use a table that has many records, to mimic performance use case
        StopWatch stopWatch = new StopWatch();

        // Standard approach - API converts json to KustoOperationResult
        stopWatch.start();
        KustoOperationResult resultObj = queryClient.executeQuery(DB_NAME, query, clientRequestProperties);
        stopWatch.stop();
        long timeConvertedToJavaObj = stopWatch.getTime();
        System.out.printf("Convert json to KustoOperationResult result count='%s' returned in '%s'ms%n", resultObj.getPrimaryResults().count(),
                timeConvertedToJavaObj);

        // Specialized use case - API returns raw json for performance
        stopWatch.reset();
        stopWatch.start();
        String jsonResult = queryClient.executeToJsonResult(DB_NAME, query, clientRequestProperties);
        stopWatch.stop();
        long timeRawJson = stopWatch.getTime();
        System.out.printf("Raw json result size='%s' returned in '%s'ms%n", jsonResult.length(), timeRawJson);

        // Depends on many transient factors, but is ~15% cheaper when there are many records
        // assertTrue(timeRawJson < timeConvertedToJavaObj);

        // Specialized use case - API streams raw json for performance
        stopWatch.reset();
        stopWatch.start();
        // The InputStream *must* be closed by the caller to prevent memory leaks
        try (InputStream is = streamingClient.executeStreamingQuery(DB_NAME, query, clientRequestProperties);
                BufferedReader br = new BufferedReader(new InputStreamReader(is))) {
            StringBuilder streamedResult = new StringBuilder();
            char[] buffer = new char[65536];
            String streamedLine;
            long prevTime = 0;
            int count = 0;
            int read;
            while ((read = br.read(buffer)) > -1) {
                count++;
                streamedLine = String.valueOf(buffer, 0, read);
                streamedResult.append(streamedLine);
                streamedResult.append("\n");
                long currTime = stopWatch.getTime();
                System.out.printf("Read streamed segment of length '%s' in '%s'ms%n", read, (currTime - prevTime));
                prevTime = currTime;
            }
            stopWatch.stop();
            long timeStreaming = stopWatch.getTime();
            System.out.printf("Streamed raw json of length '%s' in '%s'ms, using '%s' streamed segments%n", streamedResult.length(), timeStreaming, count);
            assertTrue(count > 0);
        }
    }

    @Test
    void testSameHttpClientInstance() throws URISyntaxException {
        ConnectionStringBuilder engineCsb = createConnection(ENG_CONN_STR);
        HttpClient httpClient = HttpClientFactory.create(null);
        HttpClient httpClientSpy = Mockito.spy(httpClient);
        Client clientImpl = ClientFactory.createClient(engineCsb, httpClientSpy);

        ClientRequestProperties clientRequestProperties = new ClientRequestProperties();
        String query = tableName + " | take 1000";

        clientImpl.executeQuery(DB_NAME, query, clientRequestProperties);
        clientImpl.executeQuery(DB_NAME, query, clientRequestProperties);

        Mockito.verify(httpClientSpy, atLeast(2)).send(any(), any());
    }

    @Disabled("This test is disabled because it relies on the path part of the cluster Uri which we now ignore")
    @Test
    void testNoRedirectsCloudFail() {
        KustoTrustedEndpoints.addTrustedHosts(Collections.singletonList(new MatchRule("statusreturner.azurewebsites.net", false)), false);
        List<Integer> redirectCodes = Arrays.asList(301, 302, 307, 308);
        redirectCodes.parallelStream().map(code -> {
            try {
                Client client = ClientFactory.createClient(
                        ConnectionStringBuilder.createWithAadAccessTokenAuthentication("https://statusreturner.azurewebsites.net/nocloud/" + code, "token"));
                try {
                    client.executeQuery("db", "table");
                    Assertions.fail("Expected exception");
                } catch (DataServiceException e) {
                    Assertions.assertTrue(e.getMessage().contains("" + code));
                    Assertions.assertTrue(e.getMessage().contains("metadata"));
                }
            } catch (Exception e) {
                return e;
            }
            return null;
        }).forEach(e -> {
            if (e != null) {
                Assertions.fail(e);
            }
        });
    }

    @Test
    void testNoRedirectsClientFail() {
        KustoTrustedEndpoints.addTrustedHosts(Collections.singletonList(new MatchRule("statusreturner.azurewebsites.net", false)), false);
        List<Integer> redirectCodes = Arrays.asList(301, 302, 307, 308);
        redirectCodes.parallelStream().map(code -> {
            try {
                Client client = ClientFactory.createClient(
                        ConnectionStringBuilder.createWithAadAccessTokenAuthentication("https://statusreturner.azurewebsites.net/" + code, "token"));
                try {
                    client.executeQuery("db", "table");
                    Assertions.fail("Expected exception");
                } catch (DataServiceException e) {
                    Assertions.assertTrue(e.getMessage().contains("" + code));
                    Assertions.assertFalse(e.getMessage().contains("metadata"));
                } catch (Exception e) {
                    return e;
                }
            } catch (URISyntaxException e) {
                throw new RuntimeException(e);
            }
            return null;
        }).forEach(e -> {
            if (e != null) {
                Assertions.fail(e);
            }
        });
    }

    @Test
<<<<<<< HEAD
    void testStreamingIngestFromBlob() throws IngestionServiceException, IOException {
        try (ResourceManager resourceManager = new ResourceManager(dmCslClient, null)) {
            ContainerWithSas container = resourceManager.getShuffledContainers().get(0);
            AzureStorageClient azureStorageClient = new AzureStorageClient();

            for (TestDataItem item : dataForTests) {
                if (item.testOnstreamingIngestion) {
                    String blobName = String.format("%s__%s.%s.gz",
                            "testStreamingIngestFromBlob",
                            UUID.randomUUID(),
                            item.ingestionProperties.getDataFormat());

                    String blobPath = container.getContainer().getBlobContainerUrl() + "/" + blobName + container.getSas();

                    azureStorageClient.uploadLocalFileToBlob(item.file, blobName,
                            container.getContainer(), !item.file.getName().endsWith(".gz"));
                    try {
                        streamingIngestClient.ingestFromBlob(new BlobSourceInfo(blobPath), item.ingestionProperties);
                    } catch (Exception ex) {
                        Assertions.fail(ex);
                    }
                    assertRowCount(item.rows, false);
=======
    void testStreamingIngestFromBlob() throws IngestionClientException, IngestionServiceException, IOException, URISyntaxException {
        KustoResultSetTable primaryResults = dmCslClient.executeMgmt(DB_NAME, ".show export containers").getPrimaryResults();
        if (primaryResults.count() == 0) {
            throw new IllegalStateException("No export containers found");
        }

        if (!primaryResults.next()) {
            throw new IllegalStateException("No export containers found");
        }

        String containerUrl = primaryResults.getString("StorageRoot");
        ContainerWithSas container = new ContainerWithSas(containerUrl, null);
        AzureStorageClient azureStorageClient = new AzureStorageClient();

        for (TestDataItem item : dataForTests) {
            if (item.testOnstreamingIngestion) {
                String blobName = String.format("%s__%s.%s.gz",
                        "testStreamingIngestFromBlob",
                        UUID.randomUUID(),
                        item.ingestionProperties.getDataFormat());

                String blobPath = container.getContainer().getBlobContainerUrl() + "/" + blobName + container.getSas();

                azureStorageClient.uploadLocalFileToBlob(item.file, blobName,
                        container.getContainer(), !item.file.getName().endsWith(".gz"));
                try {
                    streamingIngestClient.ingestFromBlob(new BlobSourceInfo(blobPath), item.ingestionProperties);
                } catch (Exception ex) {
                    Assertions.fail(ex);
>>>>>>> 9884e0a4
                }
                assertRowCount(item.rows, false);
            }
        }
    }
}<|MERGE_RESOLUTION|>--- conflicted
+++ resolved
@@ -758,30 +758,6 @@
     }
 
     @Test
-<<<<<<< HEAD
-    void testStreamingIngestFromBlob() throws IngestionServiceException, IOException {
-        try (ResourceManager resourceManager = new ResourceManager(dmCslClient, null)) {
-            ContainerWithSas container = resourceManager.getShuffledContainers().get(0);
-            AzureStorageClient azureStorageClient = new AzureStorageClient();
-
-            for (TestDataItem item : dataForTests) {
-                if (item.testOnstreamingIngestion) {
-                    String blobName = String.format("%s__%s.%s.gz",
-                            "testStreamingIngestFromBlob",
-                            UUID.randomUUID(),
-                            item.ingestionProperties.getDataFormat());
-
-                    String blobPath = container.getContainer().getBlobContainerUrl() + "/" + blobName + container.getSas();
-
-                    azureStorageClient.uploadLocalFileToBlob(item.file, blobName,
-                            container.getContainer(), !item.file.getName().endsWith(".gz"));
-                    try {
-                        streamingIngestClient.ingestFromBlob(new BlobSourceInfo(blobPath), item.ingestionProperties);
-                    } catch (Exception ex) {
-                        Assertions.fail(ex);
-                    }
-                    assertRowCount(item.rows, false);
-=======
     void testStreamingIngestFromBlob() throws IngestionClientException, IngestionServiceException, IOException, URISyntaxException {
         KustoResultSetTable primaryResults = dmCslClient.executeMgmt(DB_NAME, ".show export containers").getPrimaryResults();
         if (primaryResults.count() == 0) {
@@ -811,7 +787,6 @@
                     streamingIngestClient.ingestFromBlob(new BlobSourceInfo(blobPath), item.ingestionProperties);
                 } catch (Exception ex) {
                     Assertions.fail(ex);
->>>>>>> 9884e0a4
                 }
                 assertRowCount(item.rows, false);
             }
