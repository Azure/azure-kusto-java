--- conflicted
+++ resolved
@@ -8,6 +8,7 @@
 import com.microsoft.azure.kusto.ingest.exceptions.IngestionServiceException;
 import com.microsoft.azure.kusto.ingest.result.IngestionResult;
 import com.microsoft.azure.kusto.ingest.result.IngestionStatus;
+import com.microsoft.azure.kusto.ingest.result.OperationStatus;
 import com.microsoft.azure.kusto.ingest.result.OperationStatus;
 import com.microsoft.azure.kusto.ingest.source.*;
 import com.microsoft.azure.storage.blob.CloudBlockBlob;
@@ -78,17 +79,11 @@
     }
 
     @Test
-<<<<<<< HEAD
-    void IngestFromBlob_IngestionReportMethodIsNotTable_HasOneResult() throws Exception {
-        BlobSourceInfo blobSourceInfo = new BlobSourceInfo("http://blobPath.com", 100);
-        IngestionResult result = queuedIngestClient.ingestFromBlob(blobSourceInfo, ingestionProperties);
-        assertEquals(result.getIngestionStatusCollection().get(0).status, OperationStatus.Queued);
-=======
     void IngestFromBlob_IngestionReportMethodIsQueue_IngestionStatusHardcoded1() throws Exception {
         BlobSourceInfo blobSourceInfo = new BlobSourceInfo("http://blobPath.com", 100);
         IngestionResult result = queuedIngestClient.ingestFromBlob(blobSourceInfo, ingestionProperties);
         assertEquals(1, result.getIngestionStatusesLength());
->>>>>>> 6bec9e77
+        assertEquals(OperationStatus.Queued, result.getIngestionStatusCollection().get(0).status);
     }
 
     @Test
