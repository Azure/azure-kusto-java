// Copyright (c) Microsoft Corporation.
// Licensed under the MIT License.

package com.microsoft.azure.kusto.ingest;

import com.azure.data.tables.models.TableEntity;
import com.microsoft.azure.kusto.data.auth.ConnectionStringBuilder;
import com.microsoft.azure.kusto.ingest.IngestionProperties.DataFormat;
import com.microsoft.azure.kusto.ingest.exceptions.IngestionClientException;
import com.microsoft.azure.kusto.ingest.exceptions.IngestionServiceException;
import com.microsoft.azure.kusto.ingest.result.IngestionResult;
import com.microsoft.azure.kusto.ingest.result.IngestionStatus;
import com.microsoft.azure.kusto.ingest.result.OperationStatus;
import com.microsoft.azure.kusto.ingest.result.ValidationPolicy;
import com.microsoft.azure.kusto.ingest.source.*;
import com.microsoft.azure.kusto.ingest.utils.IngestionUtils;
import org.junit.jupiter.api.*;
import org.junit.jupiter.params.ParameterizedTest;
import org.junit.jupiter.params.provider.Arguments;
import org.junit.jupiter.params.provider.MethodSource;
import org.mockito.ArgumentCaptor;

import java.io.IOException;
import java.io.InputStream;
import java.net.URISyntaxException;
import java.nio.file.Files;
import java.nio.file.Paths;
import java.sql.*;
import java.util.Collections;
import java.util.function.BiFunction;
import java.util.stream.Stream;

import static org.junit.jupiter.api.Assertions.*;
import static org.mockito.Mockito.*;

class QueuedIngestClientTest {
    private static final ResourceManager resourceManagerMock = mock(ResourceManager.class);
    private static final AzureStorageClient azureStorageClientMock = mock(AzureStorageClient.class);
    public static final String ACCOUNT_NAME = "someaccount";
    private static QueuedIngestClient queuedIngestClient;
    private static IngestionProperties ingestionProperties;
    private static String testFilePath;

    @BeforeAll
    static void setUp() throws Exception {
        testFilePath = Paths.get("src", "test", "resources", "testdata.csv").toString();
        when(resourceManagerMock.getShuffledContainers())
                .thenReturn(Collections.singletonList(TestUtils.containerWithSasFromAccountNameAndContainerName(ACCOUNT_NAME, "someStorage")));
        when(resourceManagerMock.getShuffledQueues())
                .thenReturn(Collections.singletonList(TestUtils.queueWithSasFromAccountNameAndQueueName(ACCOUNT_NAME, "someQueue")));

        when(resourceManagerMock.getStatusTable())
                .thenReturn(TestUtils.tableWithSasFromTableName("http://statusTable.com"));

        when(resourceManagerMock.getIdentityToken()).thenReturn("identityToken");

        doNothing().when(azureStorageClientMock).azureTableInsertEntity(any(), any(TableEntity.class));

        doNothing().when(azureStorageClientMock).postMessageToQueue(any(), anyString());
    }

    @BeforeEach
    void setUpEach() throws IngestionServiceException, IngestionClientException {
        doReturn(Collections.singletonList(TestUtils.containerWithSasFromContainerName("storage")),
                Collections.singletonList(TestUtils.containerWithSasFromContainerName("storage2"))).when(resourceManagerMock)
                        .getShuffledContainers();

        queuedIngestClient = new QueuedIngestClientImpl(resourceManagerMock, azureStorageClientMock);
        ingestionProperties = new IngestionProperties("dbName", "tableName");
        ingestionProperties.setIngestionMapping("mappingName", IngestionMapping.IngestionMappingKind.CSV);
        ingestionProperties.setDataFormat(DataFormat.CSV);
    }

    @AfterEach
    void tareEach() throws IOException {
        queuedIngestClient.close();
    }

    @Test
    void ingestFromBlob_IngestionReportMethodIsNotTable_EmptyIngestionStatus() throws Exception {
        BlobSourceInfo blobSourceInfo = new BlobSourceInfo("https://blobPath.blob.core.windows.net/container/blob", 100);
        IngestionResult result = queuedIngestClient.ingestFromBlob(blobSourceInfo, ingestionProperties);
        assertEquals(OperationStatus.Queued, result.getIngestionStatusCollection().get(0).status);
    }

    @Test
    void ingestFromBlob_IngestionReportMethodIsTable_NotEmptyIngestionStatus() throws Exception {
        BlobSourceInfo blobSourceInfo = new BlobSourceInfo("https://blobPath.blob.core.windows.net/container/blob", 100);
        ingestionProperties.setReportMethod(IngestionProperties.IngestionReportMethod.TABLE);

        IngestionResult result = queuedIngestClient.ingestFromBlob(blobSourceInfo, ingestionProperties);
        assertNotEquals(0, result.getIngestionStatusesLength());
    }

    @Test
    void ingestFromBlob_NullIngestionProperties_IllegalArgumentException() {
        BlobSourceInfo blobSourceInfo = new BlobSourceInfo("https://blobPath.blob.core.windows.net/container/blob", 100);
        assertThrows(
                IllegalArgumentException.class,
                () -> queuedIngestClient.ingestFromBlob(blobSourceInfo, null));
    }

    @Test
    void ingestFromBlob_NullBlobSourceInfo_IllegalArgumentException() {
        assertThrows(
                IllegalArgumentException.class,
                () -> queuedIngestClient.ingestFromBlob(null, ingestionProperties));
    }

    @Test
    void ingestFromBlob_IngestionReportMethodIsTable_RemovesSecrets() throws Exception {
        BlobSourceInfo blobSourceInfo = new BlobSourceInfo(
                "https://storage.table.core.windows.net/ingestionsstatus20190505?sv=2018-03-28&tn=ingestionsstatus20190505&sig=anAusomeSecret%2FK024xNydFzT%2B2cCE%2BA2S8Y6U%3D&st=2019-05-05T09%3A00%3A31Z&se=2019-05-09T10%3A00%3A31Z&sp=raud",
                100);
        ingestionProperties.setReportMethod(IngestionProperties.IngestionReportMethod.TABLE);
        ArgumentCaptor<TableEntity> captor = ArgumentCaptor.forClass(TableEntity.class);

        queuedIngestClient.ingestFromBlob(blobSourceInfo, ingestionProperties);

        verify(azureStorageClientMock, atLeast(1)).azureTableInsertEntity(any(), captor.capture());
        assert (IngestionStatus.fromEntity(captor.getValue()).getIngestionSourcePath())
                .equals("https://storage.table.core.windows.net/ingestionsstatus20190505");
    }

    @Test
    void ingestFromBlob_IngestionIgnoreFirstRecord_SetsProperty() throws Exception {
        BlobSourceInfo blobSourceInfo = new BlobSourceInfo(
                "https://storage.table.core.windows.net/ingestionsstatus20190505?sv=2018-03-28&tn=ingestionsstatus20190505&sig=anAusomeSecret%2FK024xNydFzT%2B2cCE%2BA2S8Y6U%3D&st=2019-05-05T09%3A00%3A31Z&se=2019-05-09T10%3A00%3A31Z&sp=raud",
                100);
        ingestionProperties.setIgnoreFirstRecord(true);
        ArgumentCaptor<String> captor = ArgumentCaptor.forClass(String.class);

        queuedIngestClient.ingestFromBlob(blobSourceInfo, ingestionProperties);

        verify(azureStorageClientMock, atLeast(1)).postMessageToQueue(any(), captor.capture());
        assertTrue((captor.getValue()).contains("\"ignoreFirstRecord\":\"true\""));

        ingestionProperties.setIgnoreFirstRecord(false);
        queuedIngestClient.ingestFromBlob(blobSourceInfo, ingestionProperties);
        verify(azureStorageClientMock, atLeast(1)).postMessageToQueue(any(), captor.capture());
        assertTrue((captor.getValue()).contains("\"ignoreFirstRecord\":\"false\""));
    }

    @Test
    void ingestFromBlob_ValidationPolicy_SetsProperly() throws Exception {
        BlobSourceInfo blobSourceInfo = new BlobSourceInfo(
                "https://storage.table.core.windows.net/ingestionsstatus20190505?sv=2018-03-28&tn=ingestionsstatus20190505&sig=anAusomeSecret%2FK024xNydFzT%2B2cCE%2BA2S8Y6U%3D&st=2019-05-05T09%3A00%3A31Z&se=2019-05-09T10%3A00%3A31Z&sp=raud",
                100);
        ArgumentCaptor<String> captor = ArgumentCaptor.forClass(String.class);

        queuedIngestClient.ingestFromBlob(blobSourceInfo, ingestionProperties);

        verify(azureStorageClientMock, atLeast(1)).postMessageToQueue(any(), captor.capture());
        assertFalse(captor.getValue().toLowerCase().contains("validationpolicy"));

        ingestionProperties.setValidationPolicy(new ValidationPolicy());
        queuedIngestClient.ingestFromBlob(blobSourceInfo, ingestionProperties);
        verify(azureStorageClientMock, atLeast(1)).postMessageToQueue(any(), captor.capture());
        assertTrue(
                captor.getValue()
                        .contains(
                                "\"validationPolicy\":{\"validationOptions\":\"DoNotValidate\",\"validationPolicyType\":\"BestEffort\"}"));

        ingestionProperties.setValidationPolicy(
                new ValidationPolicy(ValidationPolicy.ValidationOptions.VALIDATE_CSV_INPUT_COLUMN_LEVEL_ONLY, ValidationPolicy.ValidationImplications.FAIL));
        queuedIngestClient.ingestFromBlob(blobSourceInfo, ingestionProperties);
        verify(azureStorageClientMock, atLeast(1)).postMessageToQueue(any(), captor.capture());
        assertTrue(
                captor.getValue()
                        .contains(
                                "\"validationPolicy\":{\"validationOptions\":\"ValidateCsvInputColumnLevelOnly\",\"validationPolicyType\":\"Fail\"}"));
    }

    @Test
    void ingestFromFile_NullIngestionProperties_IllegalArgumentException() {
        FileSourceInfo fileSourceInfo = new FileSourceInfo("file.path", 100);
        assertThrows(
                IllegalArgumentException.class,
                () -> queuedIngestClient.ingestFromFile(fileSourceInfo, null));
    }

    @Test
    void ingestFromFile_NullFileSourceInfo_IllegalArgumentException() {
        assertThrows(
                IllegalArgumentException.class,
                () -> queuedIngestClient.ingestFromFile(null, ingestionProperties));
    }

    @Test
    void ingestFromFile_FileDoesNotExist_IngestionClientException() {
        FileSourceInfo fileSourceInfo = new FileSourceInfo("file.path", 100);
        assertThrows(
                IngestionClientException.class,
                () -> queuedIngestClient.ingestFromFile(fileSourceInfo, ingestionProperties));
    }

    @Test
    void ingestFromStream_UploadStreamToBlobIsCalled() throws Exception {
        InputStream stream = Files.newInputStream(Paths.get(testFilePath));
        StreamSourceInfo streamSourceInfo = new StreamSourceInfo(stream, false);
        queuedIngestClient.ingestFromStream(streamSourceInfo, ingestionProperties);
        verify(azureStorageClientMock, atLeastOnce())
                .uploadStreamToBlob(any(InputStream.class), anyString(), any(), anyBoolean());
    }

    @Test
    void ingestFromStream_NullIngestionProperties_IllegalArgumentException() {
        StreamSourceInfo streamSourceInfo = mock(StreamSourceInfo.class);
        assertThrows(
                IllegalArgumentException.class,
                () -> queuedIngestClient.ingestFromStream(streamSourceInfo, null));
    }

    @Test
    void ingestFromStream_NullStreamSourceInfo_IllegalArgumentException() {
        assertThrows(
                IllegalArgumentException.class,
                () -> queuedIngestClient.ingestFromStream(null, ingestionProperties));
    }

    @Test
    void ingestFromResultSet_NullIngestionProperties_IllegalArgumentException() {
        ResultSetSourceInfo resultSetSourceInfo = mock(ResultSetSourceInfo.class);
        assertThrows(
                IllegalArgumentException.class,
                () -> queuedIngestClient.ingestFromResultSet(resultSetSourceInfo, null));
    }

    @Test
    void ingestFromResultSet_NullResultSetSourceInfo_IllegalArgumentException() {
        assertThrows(
                IllegalArgumentException.class,
                () -> queuedIngestClient.ingestFromResultSet(null, ingestionProperties));
    }

    @Test
    void ingestFromResultSet_StreamIngest_IngestionClientException() throws Exception {
        try (IngestClient ingestClient = new QueuedIngestClientImpl(resourceManagerMock, azureStorageClientMock)) {
            // we need a spy to intercept the call to ingestFromStream so it wouldn't be called
            IngestClient ingestClientSpy = spy(ingestClient);

            IngestionClientException ingestionClientException = new IngestionClientException(
                    "Client exception in ingestFromFile");
            doThrow(ingestionClientException).when(ingestClientSpy).ingestFromStream(any(), any());

            ResultSet resultSet = getSampleResultSet();
            ResultSetSourceInfo resultSetSourceInfo = new ResultSetSourceInfo(resultSet);

            assertThrows(
                    IngestionClientException.class,
                    () -> ingestClientSpy.ingestFromResultSet(resultSetSourceInfo, ingestionProperties));
        }
    }

    @Test
    void ingestFromResultSet_StreamIngest_IngestionServiceException() throws Exception {
        try (IngestClient ingestClient = new QueuedIngestClientImpl(resourceManagerMock, azureStorageClientMock)) {
            // we need a spy to intercept the call to ingestFromStream so it wouldn't be called
            IngestClient ingestClientSpy = spy(ingestClient);

            IngestionServiceException ingestionServiceException = new IngestionServiceException(
                    "Service exception in ingestFromFile");
            doThrow(ingestionServiceException).when(ingestClientSpy).ingestFromStream(any(), any());

            ResultSet resultSet = getSampleResultSet();
            ResultSetSourceInfo resultSetSourceInfo = new ResultSetSourceInfo(resultSet);

            assertThrows(
                    IngestionServiceException.class,
                    () -> ingestClientSpy.ingestFromResultSet(resultSetSourceInfo, ingestionProperties));
        }
    }

    @Test
    void ingestFromResultSet_StreamIngest_VerifyStreamContent() throws Exception {
        try (IngestClient ingestClient = new QueuedIngestClientImpl(resourceManagerMock, azureStorageClientMock)) {
            // we need a spy to intercept the call to ingestFromStream so it wouldn't be called
            IngestClient ingestClientSpy = spy(ingestClient);

            doReturn(null).when(ingestClientSpy).ingestFromStream(any(), any());

            ResultSet resultSet = getSampleResultSet();
            ResultSetSourceInfo resultSetSourceInfo = new ResultSetSourceInfo(resultSet);

            ingestClientSpy.ingestFromResultSet(resultSetSourceInfo, ingestionProperties);

            ArgumentCaptor<StreamSourceInfo> argumentCaptor = ArgumentCaptor.forClass(StreamSourceInfo.class);

            verify(ingestClientSpy, atLeastOnce()).ingestFromStream(argumentCaptor.capture(), any());
            InputStream ingestFromStreamReceivedStream = argumentCaptor.getValue().getStream();

            int len = ingestFromStreamReceivedStream.available();
            byte[] streamContent = new byte[len];
            ingestFromStreamReceivedStream.read(streamContent, 0, len);
            String stringContent = new String(streamContent);
            assertEquals(stringContent, getSampleResultSetDump());
        }
    }

    private static Stream<Arguments> provideStringsForAutoCorrectEndpointTruePass() {
        return Stream.of(
                Arguments.of("https://testendpoint.dev.kusto.windows.net", "https://ingest-testendpoint.dev.kusto.windows.net"),
                Arguments.of("https://shouldwork", "https://ingest-shouldwork"),
                Arguments.of("https://192.shouldwork.1.1", "https://ingest-192.shouldwork.1.1"),
                Arguments.of("https://2345:shouldwork:0425", "https://ingest-2345:shouldwork:0425"),
                Arguments.of("https://376.568.1564.1564", "https://ingest-376.568.1564.1564"),
                Arguments.of("https://192.168.1.1", "https://192.168.1.1"),
                Arguments.of("https://2345:0425:2CA1:0000:0000:0567:5673:23b5", "https://[2345:0425:2ca1:0000:0000:0567:5673:23b5]"),
                Arguments.of("https://127.0.0.1", "https://127.0.0.1"),
                Arguments.of("https://localhost", "https://localhost"),
                Arguments.of("https://onebox.dev.kusto.windows.net", "https://onebox.dev.kusto.windows.net"));
    }

    @ParameterizedTest
    @MethodSource("provideStringsForAutoCorrectEndpointTruePass")
<<<<<<< HEAD
    void autoCorrectEndpoint_True_Pass(String csb, String toCompare) throws URISyntaxException, IOException {
        try (QueuedIngestClient client = IngestClientFactory.createClient(ConnectionStringBuilder.createWithUserPrompt(csb), null, true)) {
            assertNotNull(client);
            assertEquals(toCompare, ((QueuedIngestClientImpl) client).connectionDataSource);
        }
=======
    void autoCorrectEndpoint_True_Pass(String csb, String toCompare) throws URISyntaxException {
        queuedIngestClient = IngestClientFactory.createClient(ConnectionStringBuilder.createWithUserPrompt(csb), null, true);
        assertNotNull(queuedIngestClient);
        assertEquals(toCompare, ((QueuedIngestClientImpl) queuedIngestClient).connectionDataSource);
>>>>>>> 612e9930
    }

    private static Stream<Arguments> provideStringsForAutoCorrectEndpointFalsePass() {
        return Stream.of(
                Arguments.of("https://testendpoint.dev.kusto.windows.net", "https://testendpoint.dev.kusto.windows.net"),
                Arguments.of("https://shouldwork", "https://shouldwork"),
                Arguments.of("https://192.shouldwork.1.1", "https://192.shouldwork.1.1"),
                Arguments.of("https://2345:shouldwork:0425", "https://2345:shouldwork:0425"),
                Arguments.of("https://376.568.1564.1564", "https://376.568.1564.1564"),
                Arguments.of("https://192.168.1.1", "https://192.168.1.1"),
                Arguments.of("https://2345:0425:2CA1:0000:0000:0567:5673:23b5", "https://[2345:0425:2ca1:0000:0000:0567:5673:23b5]"),
                Arguments.of("https://127.0.0.1", "https://127.0.0.1"),
                Arguments.of("https://localhost", "https://localhost"),
                Arguments.of("https://onebox.dev.kusto.windows.net", "https://onebox.dev.kusto.windows.net"));
    }

    @ParameterizedTest
    @MethodSource("provideStringsForAutoCorrectEndpointFalsePass")
<<<<<<< HEAD
    void autoCorrectEndpoint_False_Pass(String csb, String toCompare) throws URISyntaxException, IOException {
        try (QueuedIngestClient client = IngestClientFactory.createClient(ConnectionStringBuilder.createWithUserPrompt(csb), null, false)) {
            assertNotNull(client);
            assertEquals(toCompare, ((QueuedIngestClientImpl) client).connectionDataSource);
        }
=======
    void autoCorrectEndpoint_False_Pass(String csb, String toCompare) throws URISyntaxException {
        queuedIngestClient = IngestClientFactory.createClient(ConnectionStringBuilder.createWithUserPrompt(csb), null, false);
        assertNotNull(queuedIngestClient);
        assertEquals(toCompare, ((QueuedIngestClientImpl) queuedIngestClient).connectionDataSource);
>>>>>>> 612e9930
    }

    @Test
    void generateName() {
        QueuedIngestClientImpl ingestClient = new QueuedIngestClientImpl(resourceManagerMock, azureStorageClientMock);
        class Holder {
            private String name;
        }
        final Holder holder = new Holder();
        holder.name = "fileName";
        BiFunction<DataFormat, CompressionType, String> genName = (DataFormat format, CompressionType compression) -> {
            boolean shouldCompress = IngestClientBase.shouldCompress(compression, format);
            return ingestClient.genBlobName(
                    holder.name,
                    "db1",
                    "t1",
                    format.getKustoValue(),
                    shouldCompress ? CompressionType.gz : compression);
        };
        String csvNoCompression = genName.apply(DataFormat.CSV, null);
        assert (csvNoCompression.endsWith(".csv.gz"));

        String csvCompression = genName.apply(DataFormat.CSV, CompressionType.zip);
        assert (csvCompression.endsWith(".csv.zip"));

        String parquet = genName.apply(DataFormat.PARQUET, null);
        assert (parquet.endsWith(".parquet"));

        String avroLocalFileName = "avi.avro";
        String avroLocalCompressFileName = "avi.avro.gz";
        CompressionType compressionTypeRes = IngestionUtils.getCompression(avroLocalFileName);
        CompressionType compressionTypeRes2 = IngestionUtils.getCompression(avroLocalCompressFileName);
        holder.name = avroLocalFileName;
        String avroName = genName.apply(DataFormat.AVRO, compressionTypeRes);
        assert (avroName.endsWith(".avro"));

        holder.name = avroLocalCompressFileName;
        String avroNameCompression = genName.apply(DataFormat.AVRO, compressionTypeRes2);
        assert (avroNameCompression.endsWith(".avro.gz"));
        ingestClient.close();
    }

    private ResultSet getSampleResultSet() throws SQLException {
        // create a database connection
        Connection connection = DriverManager.getConnection("jdbc:sqlite:");

        Statement statement = connection.createStatement();
        statement.setQueryTimeout(5); // set timeout to 5 sec.

        statement.executeUpdate("drop table if exists person");
        statement.executeUpdate("create table person (id integer, name string)");
        statement.executeUpdate("insert into person values(1, 'leo')");
        statement.executeUpdate("insert into person values(2, 'yui')");

        return statement.executeQuery("select * from person");
    }

    private String getSampleResultSetDump() {
        return System.getProperty("line.separator").equals("\n") ? "1,leo\n2,yui\n" : "1,leo\r\n2,yui\r\n";
    }
}<|MERGE_RESOLUTION|>--- conflicted
+++ resolved
@@ -313,18 +313,10 @@
 
     @ParameterizedTest
     @MethodSource("provideStringsForAutoCorrectEndpointTruePass")
-<<<<<<< HEAD
-    void autoCorrectEndpoint_True_Pass(String csb, String toCompare) throws URISyntaxException, IOException {
-        try (QueuedIngestClient client = IngestClientFactory.createClient(ConnectionStringBuilder.createWithUserPrompt(csb), null, true)) {
-            assertNotNull(client);
-            assertEquals(toCompare, ((QueuedIngestClientImpl) client).connectionDataSource);
-        }
-=======
     void autoCorrectEndpoint_True_Pass(String csb, String toCompare) throws URISyntaxException {
         queuedIngestClient = IngestClientFactory.createClient(ConnectionStringBuilder.createWithUserPrompt(csb), null, true);
         assertNotNull(queuedIngestClient);
         assertEquals(toCompare, ((QueuedIngestClientImpl) queuedIngestClient).connectionDataSource);
->>>>>>> 612e9930
     }
 
     private static Stream<Arguments> provideStringsForAutoCorrectEndpointFalsePass() {
@@ -343,18 +335,10 @@
 
     @ParameterizedTest
     @MethodSource("provideStringsForAutoCorrectEndpointFalsePass")
-<<<<<<< HEAD
-    void autoCorrectEndpoint_False_Pass(String csb, String toCompare) throws URISyntaxException, IOException {
-        try (QueuedIngestClient client = IngestClientFactory.createClient(ConnectionStringBuilder.createWithUserPrompt(csb), null, false)) {
-            assertNotNull(client);
-            assertEquals(toCompare, ((QueuedIngestClientImpl) client).connectionDataSource);
-        }
-=======
     void autoCorrectEndpoint_False_Pass(String csb, String toCompare) throws URISyntaxException {
         queuedIngestClient = IngestClientFactory.createClient(ConnectionStringBuilder.createWithUserPrompt(csb), null, false);
         assertNotNull(queuedIngestClient);
         assertEquals(toCompare, ((QueuedIngestClientImpl) queuedIngestClient).connectionDataSource);
->>>>>>> 612e9930
     }
 
     @Test
