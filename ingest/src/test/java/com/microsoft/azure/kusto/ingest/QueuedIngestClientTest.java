--- conflicted
+++ resolved
@@ -315,11 +315,7 @@
         CompressionType compressionTypeRes2 = AzureStorageClient.getCompression(avroLocalCompressFileName);
         holder.name = avroLocalFileName;
         String avroName = genName.apply(DataFormat.avro, compressionTypeRes);
-<<<<<<< HEAD
         assert(avroName.endsWith(".avro.gz"));
-=======
-        assert(avroName.endsWith("avi.avro.avro"));
->>>>>>> e4028c47
 
         holder.name = avroLocalCompressFileName;
         String avroNameCompression = genName.apply(DataFormat.avro, compressionTypeRes2);
