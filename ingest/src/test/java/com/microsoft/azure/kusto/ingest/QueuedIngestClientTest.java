// Copyright (c) Microsoft Corporation.
// Licensed under the MIT License.

package com.microsoft.azure.kusto.ingest;

import com.azure.data.tables.models.TableEntity;
import com.microsoft.azure.kusto.ingest.IngestionProperties.DataFormat;
import com.microsoft.azure.kusto.ingest.exceptions.IngestionClientException;
import com.microsoft.azure.kusto.ingest.exceptions.IngestionServiceException;
import com.microsoft.azure.kusto.ingest.result.IngestionResult;
import com.microsoft.azure.kusto.ingest.result.IngestionStatus;
import com.microsoft.azure.kusto.ingest.result.OperationStatus;
import com.microsoft.azure.kusto.ingest.result.ValidationPolicy;
import com.microsoft.azure.kusto.ingest.source.*;
import com.microsoft.azure.kusto.ingest.utils.IngestionUtils;
import org.junit.jupiter.api.AfterEach;
import org.junit.jupiter.api.BeforeAll;
import org.junit.jupiter.api.BeforeEach;
import org.junit.jupiter.api.Test;
import org.mockito.ArgumentCaptor;

import java.io.IOException;
import java.io.InputStream;
import java.nio.file.Files;
import java.nio.file.Paths;
import java.sql.*;
import java.util.Collections;
import java.util.function.BiFunction;

import static org.junit.jupiter.api.Assertions.*;
import static org.mockito.Mockito.*;

class QueuedIngestClientTest {
    private static final ResourceManager resourceManagerMock = mock(ResourceManager.class);
    private static final AzureStorageClient azureStorageClientMock = mock(AzureStorageClient.class);
    public static final String ACCOUNT_NAME = "someaccount";
    private static QueuedIngestClient queuedIngestClient;
    private static IngestionProperties ingestionProperties;
    private static String testFilePath;

    @BeforeAll
    static void setUp() throws Exception {
        testFilePath = Paths.get("src", "test", "resources", "testdata.csv").toString();
        when(resourceManagerMock.getShuffledContainers())
                .thenReturn(Collections.singletonList(TestUtils.containerWithSasFromAccountNameAndContainerName(ACCOUNT_NAME, "someStorage")));
        when(resourceManagerMock.getShuffledQueues())
                .thenReturn(Collections.singletonList(TestUtils.queueWithSasFromAccountNameAndQueueName(ACCOUNT_NAME, "someQueue")));

        when(resourceManagerMock.getStatusTable())
                .thenReturn(TestUtils.tableWithSasFromTableName("http://statusTable.com"));

        when(resourceManagerMock.getIdentityToken()).thenReturn("identityToken");

        doNothing().when(azureStorageClientMock).azureTableInsertEntity(any(), any(TableEntity.class));

        doNothing().when(azureStorageClientMock).postMessageToQueue(any(), anyString());
    }

    @BeforeEach
    void setUpEach() throws IngestionServiceException, IngestionClientException {
        doReturn(Collections.singletonList(TestUtils.containerWithSasFromContainerName("storage")),
                Collections.singletonList(TestUtils.containerWithSasFromContainerName("storage2"))).when(resourceManagerMock)
                        .getShuffledContainers();

        queuedIngestClient = new QueuedIngestClientImpl(resourceManagerMock, azureStorageClientMock);
        ingestionProperties = new IngestionProperties("dbName", "tableName");
        ingestionProperties.setIngestionMapping("mappingName", IngestionMapping.IngestionMappingKind.CSV);
        ingestionProperties.setDataFormat(DataFormat.CSV);
    }

    @AfterEach
    void tareEach() throws IOException {
        queuedIngestClient.close();
    }

    @Test
    void ingestFromBlob_IngestionReportMethodIsNotTable_EmptyIngestionStatus() throws Exception {
        BlobSourceInfo blobSourceInfo = new BlobSourceInfo("https://blobPath.blob.core.windows.net/container/blob", 100);
        IngestionResult result = queuedIngestClient.ingestFromBlob(blobSourceInfo, ingestionProperties);
        assertEquals(OperationStatus.Queued, result.getIngestionStatusCollection().get(0).status);
    }

    @Test
    void ingestFromBlob_IngestionReportMethodIsTable_NotEmptyIngestionStatus() throws Exception {
        BlobSourceInfo blobSourceInfo = new BlobSourceInfo("https://blobPath.blob.core.windows.net/container/blob", 100);
        ingestionProperties.setReportMethod(IngestionProperties.IngestionReportMethod.TABLE);

        IngestionResult result = queuedIngestClient.ingestFromBlob(blobSourceInfo, ingestionProperties);
        assertNotEquals(0, result.getIngestionStatusesLength());
    }

    @Test
    void ingestFromBlob_NullIngestionProperties_IllegalArgumentException() {
        BlobSourceInfo blobSourceInfo = new BlobSourceInfo("https://blobPath.blob.core.windows.net/container/blob", 100);
        assertThrows(
                IllegalArgumentException.class,
                () -> queuedIngestClient.ingestFromBlob(blobSourceInfo, null));
    }

    @Test
    void ingestFromBlob_NullBlobSourceInfo_IllegalArgumentException() {
        assertThrows(
                IllegalArgumentException.class,
                () -> queuedIngestClient.ingestFromBlob(null, ingestionProperties));
    }

    @Test
    void ingestFromBlob_IngestionReportMethodIsTable_RemovesSecrets() throws Exception {
        BlobSourceInfo blobSourceInfo = new BlobSourceInfo(
                "https://storage.table.core.windows.net/ingestionsstatus20190505?sv=2018-03-28&tn=ingestionsstatus20190505&sig=anAusomeSecret%2FK024xNydFzT%2B2cCE%2BA2S8Y6U%3D&st=2019-05-05T09%3A00%3A31Z&se=2019-05-09T10%3A00%3A31Z&sp=raud",
                100);
        ingestionProperties.setReportMethod(IngestionProperties.IngestionReportMethod.TABLE);
        ArgumentCaptor<TableEntity> captor = ArgumentCaptor.forClass(TableEntity.class);

        queuedIngestClient.ingestFromBlob(blobSourceInfo, ingestionProperties);

        verify(azureStorageClientMock, atLeast(1)).azureTableInsertEntity(any(), captor.capture());
        assert (IngestionStatus.fromEntity(captor.getValue()).getIngestionSourcePath())
                .equals("https://storage.table.core.windows.net/ingestionsstatus20190505");
    }

    @Test
    void ingestFromBlob_IngestionIgnoreFirstRecord_SetsProperty() throws Exception {
        BlobSourceInfo blobSourceInfo = new BlobSourceInfo(
                "https://storage.table.core.windows.net/ingestionsstatus20190505?sv=2018-03-28&tn=ingestionsstatus20190505&sig=anAusomeSecret%2FK024xNydFzT%2B2cCE%2BA2S8Y6U%3D&st=2019-05-05T09%3A00%3A31Z&se=2019-05-09T10%3A00%3A31Z&sp=raud",
                100);
        ingestionProperties.setIgnoreFirstRecord(true);
        ArgumentCaptor<String> captor = ArgumentCaptor.forClass(String.class);

        queuedIngestClient.ingestFromBlob(blobSourceInfo, ingestionProperties);

        verify(azureStorageClientMock, atLeast(1)).postMessageToQueue(any(), captor.capture());
        assertTrue((captor.getValue()).contains("\"ignoreFirstRecord\":\"true\""));

        ingestionProperties.setIgnoreFirstRecord(false);
        queuedIngestClient.ingestFromBlob(blobSourceInfo, ingestionProperties);
        verify(azureStorageClientMock, atLeast(1)).postMessageToQueue(any(), captor.capture());
        assertTrue((captor.getValue()).contains("\"ignoreFirstRecord\":\"false\""));
    }

    @Test
    void ingestFromBlob_ValidationPolicy_SetsProperly() throws Exception {
        BlobSourceInfo blobSourceInfo = new BlobSourceInfo(
                "https://storage.table.core.windows.net/ingestionsstatus20190505?sv=2018-03-28&tn=ingestionsstatus20190505&sig=anAusomeSecret%2FK024xNydFzT%2B2cCE%2BA2S8Y6U%3D&st=2019-05-05T09%3A00%3A31Z&se=2019-05-09T10%3A00%3A31Z&sp=raud",
                100);
        ArgumentCaptor<String> captor = ArgumentCaptor.forClass(String.class);

        queuedIngestClient.ingestFromBlob(blobSourceInfo, ingestionProperties);

        verify(azureStorageClientMock, atLeast(1)).postMessageToQueue(any(), captor.capture());
        assertFalse(captor.getValue().toLowerCase().contains("validationpolicy"));

        ingestionProperties.setValidationPolicy(new ValidationPolicy());
        queuedIngestClient.ingestFromBlob(blobSourceInfo, ingestionProperties);
        verify(azureStorageClientMock, atLeast(1)).postMessageToQueue(any(), captor.capture());
        assertTrue(
                captor.getValue()
                        .contains(
                                "\"validationPolicy\":{\"validationOptions\":\"DoNotValidate\",\"validationPolicyType\":\"BestEffort\"}"));

        ingestionProperties.setValidationPolicy(
                new ValidationPolicy(ValidationPolicy.ValidationOptions.VALIDATE_CSV_INPUT_COLUMN_LEVEL_ONLY, ValidationPolicy.ValidationImplications.FAIL));
        queuedIngestClient.ingestFromBlob(blobSourceInfo, ingestionProperties);
        verify(azureStorageClientMock, atLeast(1)).postMessageToQueue(any(), captor.capture());
        assertTrue(
                captor.getValue()
                        .contains(
                                "\"validationPolicy\":{\"validationOptions\":\"ValidateCsvInputColumnLevelOnly\",\"validationPolicyType\":\"Fail\"}"));
    }

    @Test
    void ingestFromFile_NullIngestionProperties_IllegalArgumentException() {
        FileSourceInfo fileSourceInfo = new FileSourceInfo("file.path", 100);
        assertThrows(
                IllegalArgumentException.class,
                () -> queuedIngestClient.ingestFromFile(fileSourceInfo, null));
    }

    @Test
    void ingestFromFile_NullFileSourceInfo_IllegalArgumentException() {
        assertThrows(
                IllegalArgumentException.class,
                () -> queuedIngestClient.ingestFromFile(null, ingestionProperties));
    }

    @Test
    void ingestFromFile_FileDoesNotExist_IngestionClientException() {
        FileSourceInfo fileSourceInfo = new FileSourceInfo("file.path", 100);
        assertThrows(
                IngestionClientException.class,
                () -> queuedIngestClient.ingestFromFile(fileSourceInfo, ingestionProperties));
    }

    @Test
    void ingestFromStream_UploadStreamToBlobIsCalled() throws Exception {
        InputStream stream = Files.newInputStream(Paths.get(testFilePath));
        StreamSourceInfo streamSourceInfo = new StreamSourceInfo(stream, false);
        queuedIngestClient.ingestFromStream(streamSourceInfo, ingestionProperties);
        verify(azureStorageClientMock, atLeastOnce())
                .uploadStreamToBlob(any(InputStream.class), anyString(), any(), anyBoolean());
    }

    @Test
    void ingestFromStream_NullIngestionProperties_IllegalArgumentException() {
        StreamSourceInfo streamSourceInfo = mock(StreamSourceInfo.class);
        assertThrows(
                IllegalArgumentException.class,
                () -> queuedIngestClient.ingestFromStream(streamSourceInfo, null));
    }

    @Test
    void ingestFromStream_NullStreamSourceInfo_IllegalArgumentException() {
        assertThrows(
                IllegalArgumentException.class,
                () -> queuedIngestClient.ingestFromStream(null, ingestionProperties));
    }

    @Test
    void ingestFromResultSet_NullIngestionProperties_IllegalArgumentException() {
        ResultSetSourceInfo resultSetSourceInfo = mock(ResultSetSourceInfo.class);
        assertThrows(
                IllegalArgumentException.class,
                () -> queuedIngestClient.ingestFromResultSet(resultSetSourceInfo, null));
    }

    @Test
    void ingestFromResultSet_NullResultSetSourceInfo_IllegalArgumentException() {
        assertThrows(
                IllegalArgumentException.class,
                () -> queuedIngestClient.ingestFromResultSet(null, ingestionProperties));
    }

    @Test
    void ingestFromResultSet_StreamIngest_IngestionClientException() throws Exception {
        try (IngestClient ingestClient = new QueuedIngestClientImpl(resourceManagerMock, azureStorageClientMock)) {
            // we need a spy to intercept the call to ingestFromStream so it wouldn't be called
            IngestClient ingestClientSpy = spy(ingestClient);

            IngestionClientException ingestionClientException = new IngestionClientException(
                    "Client exception in ingestFromFile");
            doThrow(ingestionClientException).when(ingestClientSpy).ingestFromStream(any(), any());

            ResultSet resultSet = getSampleResultSet();
            ResultSetSourceInfo resultSetSourceInfo = new ResultSetSourceInfo(resultSet);

            assertThrows(
                    IngestionClientException.class,
                    () -> ingestClientSpy.ingestFromResultSet(resultSetSourceInfo, ingestionProperties));
        }
    }

    @Test
    void ingestFromResultSet_StreamIngest_IngestionServiceException() throws Exception {
        try (IngestClient ingestClient = new QueuedIngestClientImpl(resourceManagerMock, azureStorageClientMock)) {
            // we need a spy to intercept the call to ingestFromStream so it wouldn't be called
            IngestClient ingestClientSpy = spy(ingestClient);

            IngestionServiceException ingestionServiceException = new IngestionServiceException(
                    "Service exception in ingestFromFile");
            doThrow(ingestionServiceException).when(ingestClientSpy).ingestFromStream(any(), any());

            ResultSet resultSet = getSampleResultSet();
            ResultSetSourceInfo resultSetSourceInfo = new ResultSetSourceInfo(resultSet);

            assertThrows(
                    IngestionServiceException.class,
                    () -> ingestClientSpy.ingestFromResultSet(resultSetSourceInfo, ingestionProperties));
        }
    }

    @Test
    void ingestFromResultSet_StreamIngest_VerifyStreamContent() throws Exception {
        try (IngestClient ingestClient = new QueuedIngestClientImpl(resourceManagerMock, azureStorageClientMock)) {
            // we need a spy to intercept the call to ingestFromStream so it wouldn't be called
            IngestClient ingestClientSpy = spy(ingestClient);

            doReturn(null).when(ingestClientSpy).ingestFromStream(any(), any());

            ResultSet resultSet = getSampleResultSet();
            ResultSetSourceInfo resultSetSourceInfo = new ResultSetSourceInfo(resultSet);

            ingestClientSpy.ingestFromResultSet(resultSetSourceInfo, ingestionProperties);

            ArgumentCaptor<StreamSourceInfo> argumentCaptor = ArgumentCaptor.forClass(StreamSourceInfo.class);

            verify(ingestClientSpy, atLeastOnce()).ingestFromStream(argumentCaptor.capture(), any());
            InputStream ingestFromStreamReceivedStream = argumentCaptor.getValue().getStream();

            int len = ingestFromStreamReceivedStream.available();
            byte[] streamContent = new byte[len];
            ingestFromStreamReceivedStream.read(streamContent, 0, len);
            String stringContent = new String(streamContent);
            assertEquals(stringContent, getSampleResultSetDump());
        }
    }

<<<<<<< HEAD
=======
    private static Stream<Arguments> provideStringsForAutoCorrectEndpointTruePass() {
        return Stream.of(
                Arguments.of("https://testendpoint.dev.kusto.windows.net", "https://ingest-testendpoint.dev.kusto.windows.net"),
                Arguments.of("https://shouldwork", "https://ingest-shouldwork"),
                Arguments.of("https://192.shouldwork.1.1", "https://ingest-192.shouldwork.1.1"),
                Arguments.of("https://2345:shouldwork:0425", "https://ingest-2345:shouldwork:0425"),
                Arguments.of("https://376.568.1564.1564", "https://ingest-376.568.1564.1564"),
                Arguments.of("https://192.168.1.1", "https://192.168.1.1"),
                Arguments.of("https://2345:0425:2CA1:0000:0000:0567:5673:23b5", "https://[2345:0425:2ca1:0000:0000:0567:5673:23b5]"),
                Arguments.of("https://127.0.0.1", "https://127.0.0.1"),
                Arguments.of("https://localhost", "https://localhost"),
                Arguments.of("https://onebox.dev.kusto.windows.net", "https://onebox.dev.kusto.windows.net"));
    }

    @ParameterizedTest
    @MethodSource("provideStringsForAutoCorrectEndpointTruePass")
    void autoCorrectEndpoint_True_Pass(String csb, String toCompare) throws URISyntaxException {
        queuedIngestClient = IngestClientFactory.createClient(ConnectionStringBuilder.createWithUserPrompt(csb), null, true);
        assertNotNull(queuedIngestClient);
        assertEquals(toCompare, ((QueuedIngestClientImpl) queuedIngestClient).connectionDataSource);
    }

    private static Stream<Arguments> provideStringsForAutoCorrectEndpointFalsePass() {
        return Stream.of(
                Arguments.of("https://testendpoint.dev.kusto.windows.net", "https://testendpoint.dev.kusto.windows.net"),
                Arguments.of("https://shouldwork", "https://shouldwork"),
                Arguments.of("https://192.shouldwork.1.1", "https://192.shouldwork.1.1"),
                Arguments.of("https://2345:shouldwork:0425", "https://2345:shouldwork:0425"),
                Arguments.of("https://376.568.1564.1564", "https://376.568.1564.1564"),
                Arguments.of("https://192.168.1.1", "https://192.168.1.1"),
                Arguments.of("https://2345:0425:2CA1:0000:0000:0567:5673:23b5", "https://[2345:0425:2ca1:0000:0000:0567:5673:23b5]"),
                Arguments.of("https://127.0.0.1", "https://127.0.0.1"),
                Arguments.of("https://localhost", "https://localhost"),
                Arguments.of("https://onebox.dev.kusto.windows.net", "https://onebox.dev.kusto.windows.net"));
    }

    @ParameterizedTest
    @MethodSource("provideStringsForAutoCorrectEndpointFalsePass")
    void autoCorrectEndpoint_False_Pass(String csb, String toCompare) throws URISyntaxException {
        queuedIngestClient = IngestClientFactory.createClient(ConnectionStringBuilder.createWithUserPrompt(csb), null, false);
        assertNotNull(queuedIngestClient);
        assertEquals(toCompare, ((QueuedIngestClientImpl) queuedIngestClient).connectionDataSource);
    }

>>>>>>> 5af94bc6
    @Test
    void generateName() {
        QueuedIngestClientImpl ingestClient = new QueuedIngestClientImpl(resourceManagerMock, azureStorageClientMock);
        class Holder {
            private String name;
        }
        final Holder holder = new Holder();
        holder.name = "fileName";
        BiFunction<DataFormat, CompressionType, String> genName = (DataFormat format, CompressionType compression) -> {
            boolean shouldCompress = IngestClientBase.shouldCompress(compression, format);
            return ingestClient.genBlobName(
                    holder.name,
                    "db1",
                    "t1",
                    format.getKustoValue(),
                    shouldCompress ? CompressionType.gz : compression);
        };
        String csvNoCompression = genName.apply(DataFormat.CSV, null);
        assert (csvNoCompression.endsWith(".csv.gz"));

        String csvCompression = genName.apply(DataFormat.CSV, CompressionType.zip);
        assert (csvCompression.endsWith(".csv.zip"));

        String parquet = genName.apply(DataFormat.PARQUET, null);
        assert (parquet.endsWith(".parquet"));

        String avroLocalFileName = "avi.avro";
        String avroLocalCompressFileName = "avi.avro.gz";
        CompressionType compressionTypeRes = IngestionUtils.getCompression(avroLocalFileName);
        CompressionType compressionTypeRes2 = IngestionUtils.getCompression(avroLocalCompressFileName);
        holder.name = avroLocalFileName;
        String avroName = genName.apply(DataFormat.AVRO, compressionTypeRes);
        assert (avroName.endsWith(".avro"));

        holder.name = avroLocalCompressFileName;
        String avroNameCompression = genName.apply(DataFormat.AVRO, compressionTypeRes2);
        assert (avroNameCompression.endsWith(".avro.gz"));
        ingestClient.close();
    }

    private ResultSet getSampleResultSet() throws SQLException {
        // create a database connection
        Connection connection = DriverManager.getConnection("jdbc:sqlite:");

        Statement statement = connection.createStatement();
        statement.setQueryTimeout(5); // set timeout to 5 sec.

        statement.executeUpdate("drop table if exists person");
        statement.executeUpdate("create table person (id integer, name string)");
        statement.executeUpdate("insert into person values(1, 'leo')");
        statement.executeUpdate("insert into person values(2, 'yui')");

        return statement.executeQuery("select * from person");
    }

    private String getSampleResultSetDump() {
        return System.getProperty("line.separator").equals("\n") ? "1,leo\n2,yui\n" : "1,leo\r\n2,yui\r\n";
    }
}<|MERGE_RESOLUTION|>--- conflicted
+++ resolved
@@ -294,53 +294,6 @@
         }
     }
 
-<<<<<<< HEAD
-=======
-    private static Stream<Arguments> provideStringsForAutoCorrectEndpointTruePass() {
-        return Stream.of(
-                Arguments.of("https://testendpoint.dev.kusto.windows.net", "https://ingest-testendpoint.dev.kusto.windows.net"),
-                Arguments.of("https://shouldwork", "https://ingest-shouldwork"),
-                Arguments.of("https://192.shouldwork.1.1", "https://ingest-192.shouldwork.1.1"),
-                Arguments.of("https://2345:shouldwork:0425", "https://ingest-2345:shouldwork:0425"),
-                Arguments.of("https://376.568.1564.1564", "https://ingest-376.568.1564.1564"),
-                Arguments.of("https://192.168.1.1", "https://192.168.1.1"),
-                Arguments.of("https://2345:0425:2CA1:0000:0000:0567:5673:23b5", "https://[2345:0425:2ca1:0000:0000:0567:5673:23b5]"),
-                Arguments.of("https://127.0.0.1", "https://127.0.0.1"),
-                Arguments.of("https://localhost", "https://localhost"),
-                Arguments.of("https://onebox.dev.kusto.windows.net", "https://onebox.dev.kusto.windows.net"));
-    }
-
-    @ParameterizedTest
-    @MethodSource("provideStringsForAutoCorrectEndpointTruePass")
-    void autoCorrectEndpoint_True_Pass(String csb, String toCompare) throws URISyntaxException {
-        queuedIngestClient = IngestClientFactory.createClient(ConnectionStringBuilder.createWithUserPrompt(csb), null, true);
-        assertNotNull(queuedIngestClient);
-        assertEquals(toCompare, ((QueuedIngestClientImpl) queuedIngestClient).connectionDataSource);
-    }
-
-    private static Stream<Arguments> provideStringsForAutoCorrectEndpointFalsePass() {
-        return Stream.of(
-                Arguments.of("https://testendpoint.dev.kusto.windows.net", "https://testendpoint.dev.kusto.windows.net"),
-                Arguments.of("https://shouldwork", "https://shouldwork"),
-                Arguments.of("https://192.shouldwork.1.1", "https://192.shouldwork.1.1"),
-                Arguments.of("https://2345:shouldwork:0425", "https://2345:shouldwork:0425"),
-                Arguments.of("https://376.568.1564.1564", "https://376.568.1564.1564"),
-                Arguments.of("https://192.168.1.1", "https://192.168.1.1"),
-                Arguments.of("https://2345:0425:2CA1:0000:0000:0567:5673:23b5", "https://[2345:0425:2ca1:0000:0000:0567:5673:23b5]"),
-                Arguments.of("https://127.0.0.1", "https://127.0.0.1"),
-                Arguments.of("https://localhost", "https://localhost"),
-                Arguments.of("https://onebox.dev.kusto.windows.net", "https://onebox.dev.kusto.windows.net"));
-    }
-
-    @ParameterizedTest
-    @MethodSource("provideStringsForAutoCorrectEndpointFalsePass")
-    void autoCorrectEndpoint_False_Pass(String csb, String toCompare) throws URISyntaxException {
-        queuedIngestClient = IngestClientFactory.createClient(ConnectionStringBuilder.createWithUserPrompt(csb), null, false);
-        assertNotNull(queuedIngestClient);
-        assertEquals(toCompare, ((QueuedIngestClientImpl) queuedIngestClient).connectionDataSource);
-    }
-
->>>>>>> 5af94bc6
     @Test
     void generateName() {
         QueuedIngestClientImpl ingestClient = new QueuedIngestClientImpl(resourceManagerMock, azureStorageClientMock);
