--- conflicted
+++ resolved
@@ -2,24 +2,6 @@
 // Licensed under the MIT License.
 
 package com.microsoft.azure.kusto.ingest;
-
-import static com.microsoft.azure.kusto.ingest.QueuedIngestClient.EXPECTED_SERVICE_TYPE;
-import static com.microsoft.azure.kusto.ingest.QueuedIngestClient.WRONG_ENDPOINT_MESSAGE;
-import static org.junit.jupiter.api.Assertions.assertEquals;
-import static org.junit.jupiter.api.Assertions.assertNotEquals;
-import static org.junit.jupiter.api.Assertions.assertThrows;
-import static org.mockito.Mockito.any;
-import static org.mockito.Mockito.anyBoolean;
-import static org.mockito.Mockito.anyString;
-import static org.mockito.Mockito.atLeast;
-import static org.mockito.Mockito.atLeastOnce;
-import static org.mockito.Mockito.doNothing;
-import static org.mockito.Mockito.doReturn;
-import static org.mockito.Mockito.doThrow;
-import static org.mockito.Mockito.mock;
-import static org.mockito.Mockito.spy;
-import static org.mockito.Mockito.verify;
-import static org.mockito.Mockito.when;
 
 import com.microsoft.azure.kusto.ingest.IngestionProperties.DataFormat;
 import com.microsoft.azure.kusto.ingest.exceptions.IngestionClientException;
@@ -34,6 +16,11 @@
 import com.microsoft.azure.kusto.ingest.source.StreamSourceInfo;
 import com.microsoft.azure.storage.blob.CloudBlockBlob;
 import com.microsoft.azure.storage.table.TableServiceEntity;
+import org.junit.jupiter.api.BeforeAll;
+import org.junit.jupiter.api.BeforeEach;
+import org.junit.jupiter.api.Test;
+import org.mockito.ArgumentCaptor;
+
 import java.io.FileInputStream;
 import java.io.InputStream;
 import java.net.URI;
@@ -44,12 +31,6 @@
 import java.sql.SQLException;
 import java.sql.Statement;
 import java.util.function.BiFunction;
-<<<<<<< HEAD
-import org.junit.jupiter.api.BeforeAll;
-import org.junit.jupiter.api.BeforeEach;
-import org.junit.jupiter.api.Test;
-import org.mockito.ArgumentCaptor;
-=======
 
 import static com.microsoft.azure.kusto.ingest.QueuedIngestClient.EXPECTED_SERVICE_TYPE;
 import static com.microsoft.azure.kusto.ingest.QueuedIngestClient.WRONG_ENDPOINT_MESSAGE;
@@ -69,7 +50,6 @@
 import static org.mockito.Mockito.spy;
 import static org.mockito.Mockito.verify;
 import static org.mockito.Mockito.when;
->>>>>>> 76b05b0f
 
 class QueuedIngestClientTest {
     private static final ResourceManager resourceManagerMock = mock(ResourceManager.class);
@@ -96,8 +76,7 @@
         when(azureStorageClientMock.uploadStreamToBlob(any(InputStream.class), anyString(), anyString(), anyBoolean()))
                 .thenReturn(new CloudBlockBlob(new URI(STORAGE_URL)));
 
-        when(azureStorageClientMock.getBlobPathWithSas(any(CloudBlockBlob.class)))
-                .thenReturn(STORAGE_URL);
+        when(azureStorageClientMock.getBlobPathWithSas(any(CloudBlockBlob.class))).thenReturn(STORAGE_URL);
 
         when(azureStorageClientMock.getBlobSize(anyString())).thenReturn(100L);
 
@@ -111,9 +90,7 @@
 
     @BeforeEach
     void setUpEach() throws IngestionServiceException, IngestionClientException {
-        doReturn("storage1", "storage2")
-                .when(resourceManagerMock)
-                .getIngestionResource(ResourceManager.ResourceType.TEMP_STORAGE);
+        doReturn("storage1", "storage2").when(resourceManagerMock).getIngestionResource(ResourceManager.ResourceType.TEMP_STORAGE);
 
         queuedIngestClient = new QueuedIngestClient(resourceManagerMock, azureStorageClientMock);
         ingestionProperties = new IngestionProperties("dbName", "tableName");
@@ -126,8 +103,7 @@
         BlobSourceInfo blobSourceInfo = new BlobSourceInfo("http://blobPath.com", 100);
         IngestionResult result = queuedIngestClient.ingestFromBlob(blobSourceInfo, ingestionProperties);
         assertEquals(1, result.getIngestionStatusesLength());
-        assertEquals(
-                OperationStatus.Queued, result.getIngestionStatusCollection().get(0).status);
+        assertEquals(OperationStatus.Queued, result.getIngestionStatusCollection().get(0).status);
     }
 
     @Test
@@ -142,30 +118,26 @@
     @Test
     void IngestFromBlob_NullIngestionProperties_IllegalArgumentException() {
         BlobSourceInfo blobSourceInfo = new BlobSourceInfo("http://blobPath.com", 100);
-        assertThrows(IllegalArgumentException.class, () -> queuedIngestClient.ingestFromBlob(blobSourceInfo, null));
+        assertThrows(
+                IllegalArgumentException.class,
+                () -> queuedIngestClient.ingestFromBlob(blobSourceInfo, null));
     }
 
     @Test
     void IngestFromBlob_NullBlobSourceInfo_IllegalArgumentException() {
         assertThrows(
-                IllegalArgumentException.class, () -> queuedIngestClient.ingestFromBlob(null, ingestionProperties));
+                IllegalArgumentException.class,
+                () -> queuedIngestClient.ingestFromBlob(null, ingestionProperties));
     }
 
     @Test
     void IngestFromBlob_IngestionReportMethodIsTable_RemovesSecrets() throws Exception {
-        BlobSourceInfo blobSourceInfo = new BlobSourceInfo(
-                "https://storage.table.core.windows.net/ingestionsstatus20190505?sv=2018-03-28&tn=ingestionsstatus20190505&sig=anAusomeSecret%2FK024xNydFzT%2B2cCE%2BA2S8Y6U%3D&st=2019-05-05T09%3A00%3A31Z&se=2019-05-09T10%3A00%3A31Z&sp=raud",
-                100);
+        BlobSourceInfo blobSourceInfo = new BlobSourceInfo("https://storage.table.core.windows.net/ingestionsstatus20190505?sv=2018-03-28&tn=ingestionsstatus20190505&sig=anAusomeSecret%2FK024xNydFzT%2B2cCE%2BA2S8Y6U%3D&st=2019-05-05T09%3A00%3A31Z&se=2019-05-09T10%3A00%3A31Z&sp=raud", 100);
         ingestionProperties.setReportMethod(IngestionProperties.IngestionReportMethod.TABLE);
         ArgumentCaptor<TableServiceEntity> captor = ArgumentCaptor.forClass(TableServiceEntity.class);
 
         queuedIngestClient.ingestFromBlob(blobSourceInfo, ingestionProperties);
 
-<<<<<<< HEAD
-        verify(azureStorageClientMock, atLeast(1)).azureTableInsertEntity(anyString(), captur.capture());
-        assert (((IngestionStatus) captur.getValue()).getIngestionSourcePath())
-                .equals("https://storage.table.core.windows.net/ingestionsstatus20190505");
-=======
         verify(azureStorageClientMock, atLeast(1)).azureTableInsertEntity(anyString(), captor.capture());
         assert (((IngestionStatus) captor.getValue()).getIngestionSourcePath()).equals("https://storage.table.core.windows.net/ingestionsstatus20190505");
     }
@@ -185,7 +157,6 @@
         queuedIngestClient.ingestFromBlob(blobSourceInfo, ingestionProperties);
         verify(azureStorageClientMock, atLeast(1)).postMessageToQueue(anyString(), captor.capture());
         assertTrue ((captor.getValue()).contains("\"ignoreFirstRecord\":\"false\""));
->>>>>>> 76b05b0f
     }
 
     @Test
@@ -198,13 +169,16 @@
     @Test
     void IngestFromFile_NullIngestionProperties_IllegalArgumentException() {
         FileSourceInfo fileSourceInfo = new FileSourceInfo("file.path", 100);
-        assertThrows(IllegalArgumentException.class, () -> queuedIngestClient.ingestFromFile(fileSourceInfo, null));
+        assertThrows(
+                IllegalArgumentException.class,
+                () -> queuedIngestClient.ingestFromFile(fileSourceInfo, null));
     }
 
     @Test
     void IngestFromFile_NullFileSourceInfo_IllegalArgumentException() {
         assertThrows(
-                IllegalArgumentException.class, () -> queuedIngestClient.ingestFromFile(null, ingestionProperties));
+                IllegalArgumentException.class,
+                () -> queuedIngestClient.ingestFromFile(null, ingestionProperties));
     }
 
     @Test
@@ -235,13 +209,16 @@
     @Test
     void IngestFromStream_NullIngestionProperties_IllegalArgumentException() {
         StreamSourceInfo streamSourceInfo = mock(StreamSourceInfo.class);
-        assertThrows(IllegalArgumentException.class, () -> queuedIngestClient.ingestFromStream(streamSourceInfo, null));
+        assertThrows(
+                IllegalArgumentException.class,
+                () -> queuedIngestClient.ingestFromStream(streamSourceInfo, null));
     }
 
     @Test
     void IngestFromStream_NullStreamSourceInfo_IllegalArgumentException() {
         assertThrows(
-                IllegalArgumentException.class, () -> queuedIngestClient.ingestFromStream(null, ingestionProperties));
+                IllegalArgumentException.class,
+                () -> queuedIngestClient.ingestFromStream(null, ingestionProperties));
     }
 
     @Test
@@ -265,8 +242,8 @@
         // we need a spy to intercept the call to ingestFromStream so it wouldn't be called
         IngestClient ingestClientSpy = spy(ingestClient);
 
-        IngestionClientException ingestionClientException =
-                new IngestionClientException("Client exception in ingestFromFile");
+        IngestionClientException ingestionClientException = new IngestionClientException(
+                "Client exception in ingestFromFile");
         doThrow(ingestionClientException).when(ingestClientSpy).ingestFromStream(any(), any());
 
         ResultSet resultSet = getSampleResultSet();
@@ -283,8 +260,8 @@
         // we need a spy to intercept the call to ingestFromStream so it wouldn't be called
         IngestClient ingestClientSpy = spy(ingestClient);
 
-        IngestionServiceException ingestionServiceException =
-                new IngestionServiceException("Service exception in ingestFromFile");
+        IngestionServiceException ingestionServiceException = new IngestionServiceException(
+                "Service exception in ingestFromFile");
         doThrow(ingestionServiceException).when(ingestClientSpy).ingestFromStream(any(), any());
 
         ResultSet resultSet = getSampleResultSet();
@@ -322,35 +299,24 @@
 
     @Test
     void IngestFromFile_GivenIngestClientAndEngineEndpoint_ThrowsIngestionServiceException() throws Exception {
-        doThrow(IngestionServiceException.class)
-                .when(resourceManagerMock)
-                .getIngestionResource(ResourceManager.ResourceType.TEMP_STORAGE);
+        doThrow(IngestionServiceException.class).when(resourceManagerMock).getIngestionResource(ResourceManager.ResourceType.TEMP_STORAGE);
         when(resourceManagerMock.retrieveServiceType()).thenReturn(EXPECTED_SERVICE_TYPE);
 
         queuedIngestClient.setConnectionDataSource("https://testendpoint.dev.kusto.windows.net");
         FileSourceInfo fileSourceInfo = new FileSourceInfo(testFilePath, 100);
-        assertThrows(
-                IngestionServiceException.class,
-                () -> queuedIngestClient.ingestFromFile(fileSourceInfo, ingestionProperties));
+        assertThrows(IngestionServiceException.class, () -> queuedIngestClient.ingestFromFile(fileSourceInfo, ingestionProperties));
     }
 
     @Test
     void IngestFromFile_GivenIngestClientAndEngineEndpoint_ThrowsIngestionClientException() throws Exception {
-        doThrow(IngestionServiceException.class)
-                .when(resourceManagerMock)
-                .getIngestionResource(ResourceManager.ResourceType.TEMP_STORAGE);
+        doThrow(IngestionServiceException.class).when(resourceManagerMock).getIngestionResource(ResourceManager.ResourceType.TEMP_STORAGE);
         when(resourceManagerMock.retrieveServiceType()).thenReturn(ENDPOINT_SERVICE_TYPE_ENGINE);
 
         queuedIngestClient.setConnectionDataSource("https://testendpoint.dev.kusto.windows.net");
         FileSourceInfo fileSourceInfo = new FileSourceInfo(testFilePath, 100);
-        String expectedMessage = String.format(
-                WRONG_ENDPOINT_MESSAGE + ": '%s'",
-                EXPECTED_SERVICE_TYPE,
-                ENDPOINT_SERVICE_TYPE_ENGINE,
-                "https://ingest-testendpoint.dev.kusto.windows.net");
-        Exception exception = assertThrows(
-                IngestionClientException.class,
-                () -> queuedIngestClient.ingestFromFile(fileSourceInfo, ingestionProperties));
+        String expectedMessage =
+                String.format(WRONG_ENDPOINT_MESSAGE + ": '%s'", EXPECTED_SERVICE_TYPE, ENDPOINT_SERVICE_TYPE_ENGINE, "https://ingest-testendpoint.dev.kusto.windows.net");
+        Exception exception = assertThrows(IngestionClientException.class, () -> queuedIngestClient.ingestFromFile(fileSourceInfo, ingestionProperties));
         assertEquals(expectedMessage, exception.getMessage());
     }
 
@@ -362,15 +328,16 @@
         }
         final Holder holder = new Holder();
         holder.name = "fileName";
-        BiFunction<DataFormat, CompressionType, String> genName = (DataFormat format, CompressionType compression) -> {
-            boolean shouldCompress = IngestClientBase.shouldCompress(compression, format);
-            return ingestClient.genBlobName(
-                    holder.name,
-                    "db1",
-                    "t1",
-                    format.getKustoValue(),
-                    shouldCompress ? CompressionType.gz : compression);
-        };
+        BiFunction<DataFormat, CompressionType, String> genName =
+                (DataFormat format, CompressionType compression) -> {
+                    boolean shouldCompress = IngestClientBase.shouldCompress(compression, format);
+                    return ingestClient.genBlobName(
+                            holder.name,
+                            "db1",
+                            "t1",
+                            format.getKustoValue(),
+                            shouldCompress ? CompressionType.gz : compression);
+                };
         String csvNoCompression = genName.apply(DataFormat.CSV, null);
         assert (csvNoCompression.endsWith(".csv.gz"));
 
@@ -398,7 +365,7 @@
         Connection connection = DriverManager.getConnection("jdbc:sqlite:");
 
         Statement statement = connection.createStatement();
-        statement.setQueryTimeout(5); // set timeout to 5 sec.
+        statement.setQueryTimeout(5);  // set timeout to 5 sec.
 
         statement.executeUpdate("drop table if exists person");
         statement.executeUpdate("create table person (id integer, name string)");
@@ -409,6 +376,8 @@
     }
 
     private String getSampleResultSetDump() {
-        return System.getProperty("line.separator").equals("\n") ? "1,leo\n2,yui\n" : "1,leo\r\n2,yui\r\n";
+        return System.getProperty("line.separator").equals("\n") ?
+                "1,leo\n2,yui\n" :
+                "1,leo\r\n2,yui\r\n";
     }
 }