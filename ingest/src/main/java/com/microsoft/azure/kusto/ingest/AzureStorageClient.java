--- conflicted
+++ resolved
@@ -83,17 +83,11 @@
         return blobAsyncClient.uploadFromFile(sourceFile.getPath());
     }
 
-<<<<<<< HEAD
-    Mono<Void> uploadStreamToBlob(InputStream inputStream,
-            String blobName,
-            BlobContainerAsyncClient asyncContainer,
-            boolean shouldCompress) {
-        log.debug("uploadStreamToBlob: blobName: {}, storageUri: {}", blobName, asyncContainer);
-=======
-    int uploadStreamToBlob(InputStream inputStream, String blobName, BlobContainerClient container, boolean shouldCompress)
-            throws IOException, BlobStorageException {
+    Mono<Integer> uploadStreamToBlob(InputStream inputStream,
+                                     String blobName,
+                                     BlobContainerAsyncClient asyncContainer,
+                                     boolean shouldCompress) {
         log.debug("uploadStreamToBlob: blobName: {}, storageUri: {}", blobName, container);
->>>>>>> fa305a3f
 
         Ensure.argIsNotNull(inputStream, "inputStream");
         Ensure.stringIsNotBlank(blobName, "blobName");
@@ -101,72 +95,30 @@
 
         BlobAsyncClient blobAsyncClient = asyncContainer.getBlobAsyncClient(blobName);
         if (shouldCompress) {
-<<<<<<< HEAD
             return compressAndUploadStream(inputStream, blobAsyncClient);
         } else {
             return uploadStream(inputStream, blobAsyncClient);
         }
     }
 
-    Mono<Void> uploadStream(InputStream inputStream, BlobAsyncClient blobAsyncClient) {
-=======
-            return compressAndUploadStream(inputStream, blobClient);
-        } else {
-            return uploadStream(inputStream, blobClient);
-        }
+    // Returns original stream size
+    Mono<Integer> uploadStream(InputStream inputStream, BlobAsyncClient blobAsyncClient) {
+        Ensure.argIsNotNull(inputStream, "inputStream");
+        Ensure.argIsNotNull(blobAsyncClient, "blobAsyncClient");
+
+        return IngestionUtils.toByteArray(inputStream)
+                .flatMap(bytes -> blobAsyncClient.getBlockBlobAsyncClient().upload(BinaryData.fromBytes(bytes), true))
+                .thenReturn(100);//TODO
     }
 
     // Returns original stream size
-    int uploadStream(InputStream inputStream, BlobClient blob) throws IOException, BlobStorageException {
-        // Ensure
->>>>>>> fa305a3f
+    Mono<Integer> compressAndUploadStream(InputStream inputStream, BlobAsyncClient blobAsyncClient) {
         Ensure.argIsNotNull(inputStream, "inputStream");
         Ensure.argIsNotNull(blobAsyncClient, "blobAsyncClient");
 
-<<<<<<< HEAD
-        return IngestionUtils.toByteArray(inputStream)
+        return IngestionUtils.toCompressedByteArray(inputStream, false)
                 .flatMap(bytes -> blobAsyncClient.getBlockBlobAsyncClient().upload(BinaryData.fromBytes(bytes), true))
-                .then();
+                .thenReturn(100);
     }
 
-    Mono<Void> compressAndUploadStream(InputStream inputStream, BlobAsyncClient blobAsyncClient) {
-=======
-        OutputStream blobOutputStream = blob.getBlockBlobClient().getBlobOutputStream(true);
-        int originalSize = copyStream(inputStream, blobOutputStream, STREAM_BUFFER_SIZE);
-        blobOutputStream.close();
-        return originalSize;
-    }
-
-    // Returns original stream size
-    int compressAndUploadStream(InputStream inputStream, BlobClient blob) throws IOException, BlobStorageException {
-        // Ensure
->>>>>>> fa305a3f
-        Ensure.argIsNotNull(inputStream, "inputStream");
-        Ensure.argIsNotNull(blobAsyncClient, "blobAsyncClient");
-
-<<<<<<< HEAD
-        return IngestionUtils.toCompressedByteArray(inputStream, false)
-                .flatMap(bytes -> blobAsyncClient.getBlockBlobAsyncClient().upload(BinaryData.fromBytes(bytes), true))
-                .then();
-    }
-
-=======
-        try (GZIPOutputStream gzout = new GZIPOutputStream(blob.getBlockBlobClient().getBlobOutputStream(true))) {
-            return copyStream(inputStream, gzout, GZIP_BUFFER_SIZE);
-        }
-    }
-
-    // Returns original stream size
-    private int copyStream(InputStream inputStream, OutputStream outputStream, int bufferSize) throws IOException {
-        byte[] buffer = new byte[bufferSize];
-        int length;
-        int size = 0;
-        while ((length = inputStream.read(buffer)) > 0) {
-            size += length;
-            outputStream.write(buffer, 0, length);
-        }
-
-        return size;
-    }
->>>>>>> fa305a3f
 }