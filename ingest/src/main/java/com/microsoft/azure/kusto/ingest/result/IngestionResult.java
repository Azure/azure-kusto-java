--- conflicted
+++ resolved
@@ -13,11 +13,6 @@
     /// Retrieves the detailed ingestion status of
     /// all data ingestion operations into Kusto associated with this com.microsoft.azure.kusto.ingest.IKustoIngestionResult instance.
     /// </summary>
-<<<<<<< HEAD
     List<IngestionStatus> getIngestionStatusCollection() throws URISyntaxException, ParseException;
-=======
-    List<IngestionStatus> getIngestionStatusCollection() throws StorageException, URISyntaxException;
-
->>>>>>> 0a7f304e
     int getIngestionStatusesLength();
 }