--- conflicted
+++ resolved
@@ -31,26 +31,18 @@
     private static final int STREAM_BUFFER_SIZE = 16384;
 
     void postMessageToQueue(String queuePath, String content) throws StorageException, URISyntaxException {
-<<<<<<< HEAD
         // Validation
         validateIsNotEmpty(queuePath, "queuePath is empty");
         validateIsNotEmpty(content, "content is empty");
-
-=======
->>>>>>> 6711a00b
         CloudQueue queue = new CloudQueue(new URI(queuePath));
         CloudQueueMessage queueMessage = new CloudQueueMessage(content);
         queue.addMessage(queueMessage);
     }
 
     void azureTableInsertEntity(String tableUri, TableServiceEntity entity) throws StorageException, URISyntaxException {
-<<<<<<< HEAD
         // Validation
         validateIsNotEmpty(tableUri, "tableUri is empty");
         validateIsNotNull(entity, "entity is null");
-
-=======
->>>>>>> 6711a00b
         CloudTable table = new CloudTable(new URI(tableUri));
         // Create an operation to add the new customer to the table basics table.
         TableOperation insert = TableOperation.insert(entity);
@@ -73,19 +65,10 @@
         boolean isCompressed = filePath.endsWith(".gz") || filePath.endsWith(".zip");
 
         CloudBlobContainer container = new CloudBlobContainer(new URI(storageUri));
-<<<<<<< HEAD
         CloudBlockBlob blob = container.getBlockBlobReference(blobName + (isCompressed?"":".gz"));
 
         if(!isCompressed){
             compressAndUploadFileToBlob(filePath, blob);
-=======
-        File sourceFile = new File(filePath);
-
-        CloudBlockBlob blob = container.getBlockBlobReference(blobName + (isCompressed ? "" : ".gz"));
-
-        if (!isCompressed) {
-            compressAndUploadFile(filePath, blob);
->>>>>>> 6711a00b
         } else {
             uploadFileToBlob(sourceFile, blob);
         }
@@ -102,17 +85,12 @@
         BlobOutputStream bos = blob.openOutputStream();
         GZIPOutputStream gzout = new GZIPOutputStream(bos);
 
-<<<<<<< HEAD
         stream(fin, gzout, GZIP_BUFFER_SIZE);
-=======
-        copyStream(fin, gzout, GZIP_BUFFER_SIZE);
->>>>>>> 6711a00b
 
         gzout.close();
         fin.close();
     }
 
-<<<<<<< HEAD
     void uploadFileToBlob(File sourceFile, CloudBlockBlob blob) throws IOException, StorageException {
         // Validation
         validateIsNotNull(blob, "blob is null");
@@ -137,25 +115,10 @@
             compressAndStreamToBlob(inputStream, blob);
         }else{
             streamToBlob(inputStream, blob);
-=======
-    CloudBlockBlob uploadStreamToBlob(InputStream inputStream, String blobName, String storageUri, boolean compress) throws IOException, URISyntaxException, StorageException {
-        log.debug("uploadStreamToBlob - blobName: {}, storageUri: {}", blobName, storageUri);
-        CloudBlobContainer container = new CloudBlobContainer(new URI(storageUri));
-        CloudBlockBlob blob = container.getBlockBlobReference(blobName + (compress ? ".gz" : ""));
-        BlobOutputStream bos = blob.openOutputStream();
-        if (compress) {
-            GZIPOutputStream gzout = new GZIPOutputStream(bos);
-            copyStream(inputStream, gzout, GZIP_BUFFER_SIZE);
-            gzout.close();
-        } else {
-            copyStream(inputStream, bos, STREAM_BUFFER_SIZE);
-            bos.close();
->>>>>>> 6711a00b
         }
         return blob;
     }
 
-<<<<<<< HEAD
     void streamToBlob(InputStream inputStream, CloudBlockBlob blob) throws StorageException, IOException {
         // Validation
         validateIsNotNull(inputStream, "inputStream is null");
@@ -178,9 +141,6 @@
     }
 
     private void stream(InputStream inputStream, OutputStream outputStream, int bufferSize) throws IOException {
-=======
-    private void copyStream(InputStream inputStream, OutputStream outputStream, int bufferSize) throws IOException {
->>>>>>> 6711a00b
         byte[] buffer = new byte[bufferSize];
         int length;
         while ((length = inputStream.read(buffer)) > 0) {
@@ -189,10 +149,9 @@
     }
 
     String getBlobPathWithSas(CloudBlockBlob blob) {
-<<<<<<< HEAD
         validateIsNotNull(blob, "blob is null");
 
-        StorageCredentialsSharedAccessSignature signature = (StorageCredentialsSharedAccessSignature)blob.getServiceClient().getCredentials();
+        StorageCredentialsSharedAccessSignature signature = (StorageCredentialsSharedAccessSignature) blob.getServiceClient().getCredentials();
         return blob.getStorageUri().getPrimaryUri().toString() + "?" + signature.getToken();
     }
 
@@ -222,11 +181,4 @@
             throw new IllegalArgumentException(message);
         }
     }
-
-=======
-        StorageCredentialsSharedAccessSignature signature = (StorageCredentialsSharedAccessSignature) blob.getServiceClient().getCredentials();
-        return blob.getStorageUri().getPrimaryUri().toString() + "?" + signature.getToken();
-    }
-
->>>>>>> 6711a00b
 }