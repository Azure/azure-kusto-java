// Copyright (c) Microsoft Corporation.
// Licensed under the MIT License.

package com.microsoft.azure.kusto.ingest.result;

import com.azure.data.tables.TableClient;
import com.azure.data.tables.models.TableEntity;
import com.microsoft.azure.kusto.ingest.AzureStorageClient;

import java.text.ParseException;
import java.util.LinkedList;
import java.util.List;

public class TableReportIngestionResult implements IngestionResult {
<<<<<<< HEAD

=======
>>>>>>> 0a7f304e
    private final List<IngestionStatusInTableDescription> descriptors;

    public TableReportIngestionResult(List<IngestionStatusInTableDescription> descriptors) {
        this.descriptors = descriptors;
    }

    @Override
    public List<IngestionStatus> getIngestionStatusCollection() throws ParseException {
        List<IngestionStatus> results = new LinkedList<>();
        for (IngestionStatusInTableDescription descriptor : descriptors) {
<<<<<<< HEAD
            TableClient table = AzureStorageClient.TableClientFromUrl(descriptor.TableConnectionString);
            TableEntity entity = table.getEntity(descriptor.PartitionKey, descriptor.RowKey);
            results.add(IngestionStatus.fromEntity(entity));
=======
            CloudTable table = new CloudTable(new URI(descriptor.getTableConnectionString()));
            TableOperation operation = TableOperation.retrieve(descriptor.getPartitionKey(), descriptor.getRowKey(),
                    IngestionStatus.class);
            results.add(table.execute(operation).getResultAsType());
>>>>>>> 0a7f304e
        }

        return results;
    }

    @Override
    public int getIngestionStatusesLength() {
        return descriptors.size();
    }
}<|MERGE_RESOLUTION|>--- conflicted
+++ resolved
@@ -12,10 +12,6 @@
 import java.util.List;
 
 public class TableReportIngestionResult implements IngestionResult {
-<<<<<<< HEAD
-
-=======
->>>>>>> 0a7f304e
     private final List<IngestionStatusInTableDescription> descriptors;
 
     public TableReportIngestionResult(List<IngestionStatusInTableDescription> descriptors) {
@@ -26,16 +22,9 @@
     public List<IngestionStatus> getIngestionStatusCollection() throws ParseException {
         List<IngestionStatus> results = new LinkedList<>();
         for (IngestionStatusInTableDescription descriptor : descriptors) {
-<<<<<<< HEAD
             TableClient table = AzureStorageClient.TableClientFromUrl(descriptor.TableConnectionString);
             TableEntity entity = table.getEntity(descriptor.PartitionKey, descriptor.RowKey);
             results.add(IngestionStatus.fromEntity(entity));
-=======
-            CloudTable table = new CloudTable(new URI(descriptor.getTableConnectionString()));
-            TableOperation operation = TableOperation.retrieve(descriptor.getPartitionKey(), descriptor.getRowKey(),
-                    IngestionStatus.class);
-            results.add(table.execute(operation).getResultAsType());
->>>>>>> 0a7f304e
         }
 
         return results;
