--- conflicted
+++ resolved
@@ -5,11 +5,7 @@
 
 import com.azure.data.tables.TableClient;
 import com.azure.data.tables.models.TableEntity;
-<<<<<<< HEAD
-import com.microsoft.azure.kusto.ingest.AzureStorageClient;
-=======
 import com.microsoft.azure.kusto.ingest.utils.TableWithSas;
->>>>>>> aa1b9f61
 
 import java.text.ParseException;
 import java.util.LinkedList;
@@ -26,11 +22,7 @@
     public List<IngestionStatus> getIngestionStatusCollection() throws ParseException {
         List<IngestionStatus> results = new LinkedList<>();
         for (IngestionStatusInTableDescription descriptor : descriptors) {
-<<<<<<< HEAD
-            TableClient table = AzureStorageClient.TableClientFromUrl(descriptor.getTableConnectionString());
-=======
             TableClient table = descriptor.getTableClient();
->>>>>>> aa1b9f61
             TableEntity entity = table.getEntity(descriptor.getPartitionKey(), descriptor.getRowKey());
             results.add(IngestionStatus.fromEntity(entity));
         }
