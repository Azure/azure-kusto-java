--- conflicted
+++ resolved
@@ -1,9 +1,6 @@
 package com.microsoft.azure.kusto.ingest.utils;
 
-<<<<<<< HEAD
-=======
 import com.microsoft.azure.kusto.data.exceptions.ExceptionUtils;
->>>>>>> 9884e0a4
 import com.microsoft.azure.kusto.ingest.IngestionProperties;
 import com.microsoft.azure.kusto.ingest.ResettableFileInputStream;
 import com.microsoft.azure.kusto.ingest.exceptions.IngestionClientException;
@@ -42,26 +39,7 @@
         }
 
         CompressionType compression = getCompression(filePath);
-<<<<<<< HEAD
         return new StreamSourceInfo(stream, false, fileSourceInfo.getSourceId(), compression);
-=======
-        StreamSourceInfo streamSourceInfo = new StreamSourceInfo(stream, false, fileSourceInfo.getSourceId(), compression);
-        try {
-
-            if (fileSourceInfo.getRawSizeInBytes() > 0) {
-                streamSourceInfo.setRawSizeInBytes(
-                        fileSourceInfo.getRawSizeInBytes());
-            } else {
-                // Raw
-                streamSourceInfo.setRawSizeInBytes(
-                        (compression != null && format.isCompressible()) ? stream.available() : 0);
-            }
-        } catch (IOException e) {
-            throw new IngestionClientException(ExceptionUtils.getMessageEx(e), e);
-        }
-
-        return streamSourceInfo;
->>>>>>> 9884e0a4
     }
 
     @NotNull
