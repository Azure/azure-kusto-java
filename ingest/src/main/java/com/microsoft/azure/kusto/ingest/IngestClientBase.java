package com.microsoft.azure.kusto.ingest;

<<<<<<< HEAD
import com.microsoft.azure.kusto.data.UriUtils;
import com.microsoft.azure.kusto.ingest.source.CompressionType;
import org.apache.http.conn.util.InetAddressUtils;

import java.net.InetAddress;
import java.net.URI;
import java.net.UnknownHostException;
=======
import com.microsoft.azure.kusto.data.instrumentation.SupplierTwoExceptions;
import com.microsoft.azure.kusto.data.instrumentation.TraceableAttributes;
import com.microsoft.azure.kusto.data.instrumentation.MonitoredActivity;
import com.microsoft.azure.kusto.ingest.exceptions.IngestionClientException;
import com.microsoft.azure.kusto.ingest.exceptions.IngestionServiceException;
import com.microsoft.azure.kusto.ingest.result.IngestionResult;
import com.microsoft.azure.kusto.ingest.source.*;
>>>>>>> 79cc8727

import java.util.HashMap;
import java.util.Map;

public abstract class IngestClientBase implements IngestClient {
    static final String INGEST_PREFIX = "ingest-";
    static final String PROTOCOL_SUFFIX = "://";

    static boolean shouldCompress(CompressionType sourceCompressionType, IngestionProperties.DataFormat dataFormat) {
        return (sourceCompressionType == null) && (dataFormat == null || dataFormat.isCompressible());
    }

    static String getIngestionEndpoint(String clusterUrl) {
        if (clusterUrl == null || clusterUrl.contains(INGEST_PREFIX) || isReservedHostname(clusterUrl)) {
            return clusterUrl;
        }
        if (clusterUrl.contains(PROTOCOL_SUFFIX)) {
            return clusterUrl.replaceFirst(PROTOCOL_SUFFIX, PROTOCOL_SUFFIX + INGEST_PREFIX);
        }
        return INGEST_PREFIX + clusterUrl;
    }

    static String getQueryEndpoint(String clusterUrl) {
        return isReservedHostname(clusterUrl) ? clusterUrl : clusterUrl.replaceFirst(INGEST_PREFIX, "");
    }

<<<<<<< HEAD
    static boolean isReservedHostname(String rawUri) {
        URI uri = URI.create(rawUri);
        if (!uri.isAbsolute()) {
            return true;
        }
        var authority = uri.getAuthority().toLowerCase();
        var isIPFlag = InetAddressUtils.isIPv4Address(authority) || InetAddressUtils.isIPv6Address(authority);
        var isLocalFlagg = false;
        try {
            isLocalFlagg = InetAddress.getByName(authority).isLoopbackAddress();
        } catch (UnknownHostException e) {
            throw new RuntimeException(e);
        }

        return isLocalFlagg || isIPFlag || authority.equalsIgnoreCase("onebox.dev.kusto.windows.net");
    }
=======
    protected abstract IngestionResult ingestFromFileImpl(FileSourceInfo fileSourceInfo, IngestionProperties ingestionProperties)
            throws IngestionClientException, IngestionServiceException;

    public IngestionResult ingestFromFile(FileSourceInfo fileSourceInfo, IngestionProperties ingestionProperties)
            throws IngestionClientException, IngestionServiceException {
        // trace ingestFromFile
        return MonitoredActivity.invoke(
                (SupplierTwoExceptions<IngestionResult, IngestionClientException, IngestionServiceException>) () -> ingestFromFileImpl(fileSourceInfo,
                        ingestionProperties),
                getClientType().concat(".ingestFromFile"));
    }

    /**
     * <p>Ingest data from a blob storage into Kusto database.</p>
     * This method ingests the data from a given blob, described in {@code blobSourceInfo}, into Kusto database,
     * according to the properties mentioned in {@code ingestionProperties}
     *
     * @param blobSourceInfo      The specific SourceInfo to be ingested
     * @param ingestionProperties Settings used to customize the ingestion operation
     * @return {@link IngestionResult} object including the ingestion result
     * @throws IngestionClientException  An exception originating from a client activity
     * @throws IngestionServiceException An exception returned from the service
     * @see BlobSourceInfo
     * @see IngestionProperties
     */
    protected abstract IngestionResult ingestFromBlobImpl(BlobSourceInfo blobSourceInfo, IngestionProperties ingestionProperties)
            throws IngestionClientException, IngestionServiceException;

    public IngestionResult ingestFromBlob(BlobSourceInfo blobSourceInfo, IngestionProperties ingestionProperties)
            throws IngestionClientException, IngestionServiceException {
        // trace ingestFromBlob
        return MonitoredActivity.invoke(
                (SupplierTwoExceptions<IngestionResult, IngestionClientException, IngestionServiceException>) () -> ingestFromBlobImpl(blobSourceInfo,
                        ingestionProperties),
                getClientType().concat(".ingestFromBlob"));
    }

    /**
     * <p>Ingest data from a Result Set into Kusto database.</p>
     * This method ingests the data from a given Result Set, described in {@code resultSetSourceInfo}, into Kusto database,
     * according to the properties mentioned in {@code ingestionProperties}
     * <p>
     * Ingesting from ResultSet is equivalent to ingesting from a csv stream.
     * The DataFormat should be empty or set to "csv", and the mapping, should it be provided, should be csv mapping.
     *
     * @param resultSetSourceInfo The specific SourceInfo to be ingested
     * @param ingestionProperties Settings used to customize the ingestion operation
     * @return {@link IngestionResult} object including the ingestion result
     * @throws IngestionClientException  An exception originating from a client activity
     * @throws IngestionServiceException An exception returned from the service
     * @see ResultSetSourceInfo
     * @see IngestionProperties
     */
    protected abstract IngestionResult ingestFromResultSetImpl(ResultSetSourceInfo resultSetSourceInfo, IngestionProperties ingestionProperties)
            throws IngestionClientException, IngestionServiceException;

    public IngestionResult ingestFromResultSet(ResultSetSourceInfo resultSetSourceInfo, IngestionProperties ingestionProperties)
            throws IngestionClientException, IngestionServiceException {
        // trace ingestFromResultSet
        return MonitoredActivity.invoke(
                (SupplierTwoExceptions<IngestionResult, IngestionClientException, IngestionServiceException>) () -> ingestFromResultSetImpl(resultSetSourceInfo,
                        ingestionProperties),
                getClientType().concat(".ingestFromResultSet"));
    }

    /**
     * <p>Ingest data from an input stream, into Kusto database.</p>
     * This method ingests the data from a given input stream, described in {@code streamSourceInfo}, into Kusto database,
     * according to the properties mentioned in {@code ingestionProperties}
     *
     * @param streamSourceInfo    The specific SourceInfo to be ingested
     * @param ingestionProperties Settings used to customize the ingestion operation
     * @return {@link IngestionResult} object including the ingestion result
     * @throws IngestionClientException  An exception originating from a client activity
     * @throws IngestionServiceException An exception returned from the service
     * @see StreamSourceInfo
     * @see IngestionProperties
     */
    protected abstract IngestionResult ingestFromStreamImpl(StreamSourceInfo streamSourceInfo, IngestionProperties ingestionProperties)
            throws IngestionClientException, IngestionServiceException;

    public IngestionResult ingestFromStream(StreamSourceInfo streamSourceInfo, IngestionProperties ingestionProperties)
            throws IngestionClientException, IngestionServiceException {
        // trace ingestFromStream
        return MonitoredActivity.invoke(
                (SupplierTwoExceptions<IngestionResult, IngestionClientException, IngestionServiceException>) () -> ingestFromStreamImpl(streamSourceInfo,
                        ingestionProperties),
                getClientType().concat(".ingestFromStream"));
    }

    protected Map<String, String> getIngestionTraceAttributes(TraceableAttributes sourceInfo, TraceableAttributes ingestionProperties) {
        Map<String, String> attributes = new HashMap<>();
        if (sourceInfo != null) {
            attributes.putAll(sourceInfo.getTracingAttributes());
        }
        if (ingestionProperties != null) {
            attributes.putAll(ingestionProperties.getTracingAttributes());
        }
        return attributes;
    }

    protected abstract String getClientType();
>>>>>>> 79cc8727
}<|MERGE_RESOLUTION|>--- conflicted
+++ resolved
@@ -1,6 +1,5 @@
 package com.microsoft.azure.kusto.ingest;
 
-<<<<<<< HEAD
 import com.microsoft.azure.kusto.data.UriUtils;
 import com.microsoft.azure.kusto.ingest.source.CompressionType;
 import org.apache.http.conn.util.InetAddressUtils;
@@ -8,7 +7,6 @@
 import java.net.InetAddress;
 import java.net.URI;
 import java.net.UnknownHostException;
-=======
 import com.microsoft.azure.kusto.data.instrumentation.SupplierTwoExceptions;
 import com.microsoft.azure.kusto.data.instrumentation.TraceableAttributes;
 import com.microsoft.azure.kusto.data.instrumentation.MonitoredActivity;
@@ -16,7 +14,6 @@
 import com.microsoft.azure.kusto.ingest.exceptions.IngestionServiceException;
 import com.microsoft.azure.kusto.ingest.result.IngestionResult;
 import com.microsoft.azure.kusto.ingest.source.*;
->>>>>>> 79cc8727
 
 import java.util.HashMap;
 import java.util.Map;
@@ -43,7 +40,6 @@
         return isReservedHostname(clusterUrl) ? clusterUrl : clusterUrl.replaceFirst(INGEST_PREFIX, "");
     }
 
-<<<<<<< HEAD
     static boolean isReservedHostname(String rawUri) {
         URI uri = URI.create(rawUri);
         if (!uri.isAbsolute()) {
@@ -60,7 +56,6 @@
 
         return isLocalFlagg || isIPFlag || authority.equalsIgnoreCase("onebox.dev.kusto.windows.net");
     }
-=======
     protected abstract IngestionResult ingestFromFileImpl(FileSourceInfo fileSourceInfo, IngestionProperties ingestionProperties)
             throws IngestionClientException, IngestionServiceException;
 
@@ -163,5 +158,4 @@
     }
 
     protected abstract String getClientType();
->>>>>>> 79cc8727
 }