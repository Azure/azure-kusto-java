package com.microsoft.azure.kusto.ingest;

import com.microsoft.azure.kusto.ingest.exceptions.IngestionClientException;
import com.microsoft.azure.kusto.ingest.exceptions.IngestionServiceException;
<<<<<<< HEAD

=======
import com.microsoft.azure.kusto.ingest.source.CompressionType;
>>>>>>> a779473d
import org.apache.commons.lang3.StringUtils;
import org.apache.http.client.utils.URIBuilder;
import org.slf4j.Logger;
import org.slf4j.LoggerFactory;

import java.lang.invoke.MethodHandles;
import java.net.URISyntaxException;

public abstract class IngestClientBase {
    private static final Logger log = LoggerFactory.getLogger(MethodHandles.lookup().lookupClass());
    String connectionDataSource;
    private String endpointServiceType;
    private String suggestedEndpointUri;
    public static final String INGEST_PREFIX = "ingest-";
    protected static final String WRONG_ENDPOINT_MESSAGE =
            "You are using '%s' client type, but the provided endpoint is of ServiceType '%s'. Initialize the client with the appropriate endpoint URI";

    protected void validateEndpointServiceType(String connectionDataSource, String expectedServiceType) throws IngestionServiceException, IngestionClientException {
        if (StringUtils.isBlank(endpointServiceType)) {
            endpointServiceType = retrieveServiceType();
        }
        if (!expectedServiceType.equals(endpointServiceType)) {
            String message = String.format(WRONG_ENDPOINT_MESSAGE, expectedServiceType, endpointServiceType);
            suggestedEndpointUri = generateEndpointSuggestion(suggestedEndpointUri, connectionDataSource);
            if (StringUtils.isNotBlank(suggestedEndpointUri)) {
                message = String.format("%s: '%s'", message, suggestedEndpointUri);
            } else {
                message += ".";
            }
            throw new IngestionClientException(message);
        }
    }

    protected String generateEndpointSuggestion(String existingSuggestedEndpointUri, String dataSource) {
        if (existingSuggestedEndpointUri != null) {
            return existingSuggestedEndpointUri;
        }
        // The default is not passing a suggestion to the exception
        String endpointUriToSuggestStr = "";
        if (StringUtils.isNotBlank(dataSource)) {
            URIBuilder existingEndpoint;
            try {
                existingEndpoint = new URIBuilder(dataSource);
                endpointUriToSuggestStr = emendEndpointUri(existingEndpoint);
            } catch (URISyntaxException e) {
                log.error("Couldn't parse dataSource '{}', so no suggestion can be made.", dataSource, e);
            } catch (IllegalArgumentException e) {
                log.error("URL is already in the correct format '{}', so no suggestion can be made.", dataSource, e);
            }
        }

        return endpointUriToSuggestStr;
    }

    protected abstract String retrieveServiceType() throws IngestionServiceException, IngestionClientException;

    protected abstract String emendEndpointUri(URIBuilder existingEndpoint);

    static boolean shouldCompress(CompressionType sourceCompressionType, IngestionProperties.DataFormat dataFormat) {
        return (sourceCompressionType == null) && (dataFormat == null || dataFormat.isCompressible());
    }
}<|MERGE_RESOLUTION|>--- conflicted
+++ resolved
@@ -1,71 +1,67 @@
-package com.microsoft.azure.kusto.ingest;
-
-import com.microsoft.azure.kusto.ingest.exceptions.IngestionClientException;
-import com.microsoft.azure.kusto.ingest.exceptions.IngestionServiceException;
-<<<<<<< HEAD
-
-=======
-import com.microsoft.azure.kusto.ingest.source.CompressionType;
->>>>>>> a779473d
-import org.apache.commons.lang3.StringUtils;
-import org.apache.http.client.utils.URIBuilder;
-import org.slf4j.Logger;
-import org.slf4j.LoggerFactory;
-
-import java.lang.invoke.MethodHandles;
-import java.net.URISyntaxException;
-
-public abstract class IngestClientBase {
-    private static final Logger log = LoggerFactory.getLogger(MethodHandles.lookup().lookupClass());
-    String connectionDataSource;
-    private String endpointServiceType;
-    private String suggestedEndpointUri;
-    public static final String INGEST_PREFIX = "ingest-";
-    protected static final String WRONG_ENDPOINT_MESSAGE =
-            "You are using '%s' client type, but the provided endpoint is of ServiceType '%s'. Initialize the client with the appropriate endpoint URI";
-
-    protected void validateEndpointServiceType(String connectionDataSource, String expectedServiceType) throws IngestionServiceException, IngestionClientException {
-        if (StringUtils.isBlank(endpointServiceType)) {
-            endpointServiceType = retrieveServiceType();
-        }
-        if (!expectedServiceType.equals(endpointServiceType)) {
-            String message = String.format(WRONG_ENDPOINT_MESSAGE, expectedServiceType, endpointServiceType);
-            suggestedEndpointUri = generateEndpointSuggestion(suggestedEndpointUri, connectionDataSource);
-            if (StringUtils.isNotBlank(suggestedEndpointUri)) {
-                message = String.format("%s: '%s'", message, suggestedEndpointUri);
-            } else {
-                message += ".";
-            }
-            throw new IngestionClientException(message);
-        }
-    }
-
-    protected String generateEndpointSuggestion(String existingSuggestedEndpointUri, String dataSource) {
-        if (existingSuggestedEndpointUri != null) {
-            return existingSuggestedEndpointUri;
-        }
-        // The default is not passing a suggestion to the exception
-        String endpointUriToSuggestStr = "";
-        if (StringUtils.isNotBlank(dataSource)) {
-            URIBuilder existingEndpoint;
-            try {
-                existingEndpoint = new URIBuilder(dataSource);
-                endpointUriToSuggestStr = emendEndpointUri(existingEndpoint);
-            } catch (URISyntaxException e) {
-                log.error("Couldn't parse dataSource '{}', so no suggestion can be made.", dataSource, e);
-            } catch (IllegalArgumentException e) {
-                log.error("URL is already in the correct format '{}', so no suggestion can be made.", dataSource, e);
-            }
-        }
-
-        return endpointUriToSuggestStr;
-    }
-
-    protected abstract String retrieveServiceType() throws IngestionServiceException, IngestionClientException;
-
-    protected abstract String emendEndpointUri(URIBuilder existingEndpoint);
-
-    static boolean shouldCompress(CompressionType sourceCompressionType, IngestionProperties.DataFormat dataFormat) {
-        return (sourceCompressionType == null) && (dataFormat == null || dataFormat.isCompressible());
-    }
+package com.microsoft.azure.kusto.ingest;
+
+import com.microsoft.azure.kusto.ingest.exceptions.IngestionClientException;
+import com.microsoft.azure.kusto.ingest.exceptions.IngestionServiceException;
+import com.microsoft.azure.kusto.ingest.source.CompressionType;
+import org.apache.commons.lang3.StringUtils;
+import org.apache.http.client.utils.URIBuilder;
+import org.slf4j.Logger;
+import org.slf4j.LoggerFactory;
+
+import java.lang.invoke.MethodHandles;
+import java.net.URISyntaxException;
+
+public abstract class IngestClientBase {
+    private static final Logger log = LoggerFactory.getLogger(MethodHandles.lookup().lookupClass());
+    String connectionDataSource;
+    private String endpointServiceType;
+    private String suggestedEndpointUri;
+    public static final String INGEST_PREFIX = "ingest-";
+    protected static final String WRONG_ENDPOINT_MESSAGE =
+            "You are using '%s' client type, but the provided endpoint is of ServiceType '%s'. Initialize the client with the appropriate endpoint URI";
+
+    protected void validateEndpointServiceType(String connectionDataSource, String expectedServiceType) throws IngestionServiceException, IngestionClientException {
+        if (StringUtils.isBlank(endpointServiceType)) {
+            endpointServiceType = retrieveServiceType();
+        }
+        if (!expectedServiceType.equals(endpointServiceType)) {
+            String message = String.format(WRONG_ENDPOINT_MESSAGE, expectedServiceType, endpointServiceType);
+            suggestedEndpointUri = generateEndpointSuggestion(suggestedEndpointUri, connectionDataSource);
+            if (StringUtils.isNotBlank(suggestedEndpointUri)) {
+                message = String.format("%s: '%s'", message, suggestedEndpointUri);
+            } else {
+                message += ".";
+            }
+            throw new IngestionClientException(message);
+        }
+    }
+
+    protected String generateEndpointSuggestion(String existingSuggestedEndpointUri, String dataSource) {
+        if (existingSuggestedEndpointUri != null) {
+            return existingSuggestedEndpointUri;
+        }
+        // The default is not passing a suggestion to the exception
+        String endpointUriToSuggestStr = "";
+        if (StringUtils.isNotBlank(dataSource)) {
+            URIBuilder existingEndpoint;
+            try {
+                existingEndpoint = new URIBuilder(dataSource);
+                endpointUriToSuggestStr = emendEndpointUri(existingEndpoint);
+            } catch (URISyntaxException e) {
+                log.error("Couldn't parse dataSource '{}', so no suggestion can be made.", dataSource, e);
+            } catch (IllegalArgumentException e) {
+                log.error("URL is already in the correct format '{}', so no suggestion can be made.", dataSource, e);
+            }
+        }
+
+        return endpointUriToSuggestStr;
+    }
+
+    protected abstract String retrieveServiceType() throws IngestionServiceException, IngestionClientException;
+
+    protected abstract String emendEndpointUri(URIBuilder existingEndpoint);
+
+    static boolean shouldCompress(CompressionType sourceCompressionType, IngestionProperties.DataFormat dataFormat) {
+        return (sourceCompressionType == null) && (dataFormat == null || dataFormat.isCompressible());
+    }
 }