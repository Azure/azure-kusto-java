--- conflicted
+++ resolved
@@ -4,10 +4,7 @@
 import com.microsoft.azure.kusto.data.StreamingClient;
 import com.microsoft.azure.kusto.data.exceptions.DataServiceException;
 import com.microsoft.azure.kusto.data.exceptions.DataWebException;
-<<<<<<< HEAD
-=======
 import com.microsoft.azure.kusto.data.exceptions.OneApiError;
->>>>>>> 3e30e743
 import com.microsoft.azure.kusto.ingest.exceptions.IngestionClientException;
 import com.microsoft.azure.kusto.ingest.exceptions.IngestionServiceException;
 import com.microsoft.azure.kusto.ingest.exceptions.OneApiError;
@@ -132,14 +129,8 @@
                             && e.getCause().getCause() instanceof DataWebException) {
                         DataWebException webException = (DataWebException) e.getCause().getCause();
                         try {
-<<<<<<< HEAD
-                            OneApiError oneApiError = OneApiError.parseFromWebException(webException);
+                            OneApiError oneApiError = webException.getApiError();
                             if (oneApiError.isPermanent()) {
-=======
-                            OneApiError oneApiError = webException.getApiError();
-                            if (oneApiError.isPermanent())
-                            {
->>>>>>> 3e30e743
                                 log.error("Error is permanent, stopping.");
                                 throw e;
                             }
