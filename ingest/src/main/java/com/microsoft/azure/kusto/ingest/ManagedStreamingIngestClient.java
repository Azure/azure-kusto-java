package com.microsoft.azure.kusto.ingest;

import com.azure.core.http.HttpClient;
import com.azure.storage.blob.BlobClient;
import com.azure.storage.blob.BlobClientBuilder;
import com.microsoft.azure.kusto.data.Ensure;
import com.microsoft.azure.kusto.data.HttpClientProperties;
import com.microsoft.azure.kusto.data.StreamingClient;
import com.microsoft.azure.kusto.data.auth.ConnectionStringBuilder;
import com.microsoft.azure.kusto.data.exceptions.DataServiceException;
import com.microsoft.azure.kusto.data.exceptions.DataWebException;
import com.microsoft.azure.kusto.data.exceptions.OneApiError;
import com.microsoft.azure.kusto.ingest.exceptions.IngestionClientException;
import com.microsoft.azure.kusto.ingest.exceptions.IngestionServiceException;
import com.microsoft.azure.kusto.ingest.result.IngestionResult;
import com.microsoft.azure.kusto.ingest.source.BlobSourceInfo;
import com.microsoft.azure.kusto.ingest.source.FileSourceInfo;
import com.microsoft.azure.kusto.ingest.source.ResultSetSourceInfo;
import com.microsoft.azure.kusto.ingest.source.StreamSourceInfo;

import com.microsoft.azure.kusto.ingest.utils.ExponentialRetry;
import com.microsoft.azure.kusto.ingest.utils.IngestionUtils;
import org.apache.http.impl.client.CloseableHttpClient;
import org.jetbrains.annotations.Nullable;
import org.slf4j.Logger;
import org.slf4j.LoggerFactory;

import java.io.ByteArrayInputStream;
import java.io.FileNotFoundException;
import java.io.IOException;
import java.io.SequenceInputStream;
import java.lang.invoke.MethodHandles;
import java.net.URISyntaxException;
import java.util.UUID;

/**
 * <p>ManagedStreamingIngestClient</p>
 * <p>
 * This class combines a managed streaming client with a queued streaming client, to create an optimized experience.
 * Since the streaming client communicates directly with the engine, it's more prone to failure, so this class
 * holds both a streaming client and a queued client.
 * It tries {@value ATTEMPT_COUNT} times using the streaming client, after which it falls back to the queued streaming client in case of failure.
 * If the size of the stream is bigger than {@value MAX_STREAMING_SIZE_BYTES}, it will fall back to the queued streaming client.
 * <p>
 */
public class ManagedStreamingIngestClient implements IngestClient {

    private static final Logger log = LoggerFactory.getLogger(MethodHandles.lookup().lookupClass());
    public static final int ATTEMPT_COUNT = 3;
    public static final int MAX_STREAMING_SIZE_BYTES = 4 * 1024 * 1024;
    final QueuedIngestClientImpl queuedIngestClient;
    final StreamingIngestClient streamingIngestClient;
    private final ExponentialRetry exponentialRetryTemplate;
    private CloseableHttpClient httpClient = null;

    /**
<<<<<<< HEAD
     * @deprecated - Ingest clients now automatically deduce the endpoint, use {@link #ManagedStreamingIngestClient(ConnectionStringBuilder, HttpClientProperties, boolean)} instead.
     * Creates a new ManagedStreamingIngestClient from a DM connection string, with default http client properties.
     * This method infers the engine connection string from the DM connection string.
     * For advanced usage, use {@link ManagedStreamingIngestClient#ManagedStreamingIngestClient(ConnectionStringBuilder, ConnectionStringBuilder, boolean)}
     * @param dmConnectionString dm connection string
     * @return a new ManagedStreamingIngestClient
     * @throws URISyntaxException if the connection string is invalid
=======
     * @param dmConnectionString dm connection string
     * @return a new ManagedStreamingIngestClient
     * @throws URISyntaxException if the connection string is invalid
     * @deprecated - Ingest clients now automatically deduce the endpoint, use {@link #ManagedStreamingIngestClient(ConnectionStringBuilder, HttpClientProperties)} instead.
     * Creates a new ManagedStreamingIngestClient from a DM connection string, with default http client properties.
     * This method infers the engine connection string from the DM connection string.
     * For advanced usage, use {@link ManagedStreamingIngestClient#ManagedStreamingIngestClient(ConnectionStringBuilder, ConnectionStringBuilder)}
>>>>>>> f841a7f9
     */
    public static ManagedStreamingIngestClient fromDmConnectionString(ConnectionStringBuilder dmConnectionString) throws URISyntaxException {
        return fromDmConnectionString(dmConnectionString, (HttpClientProperties) null, true);
    }

    /**
<<<<<<< HEAD
     * @deprecated - Ingest clients now automatically deduce the endpoint, use {@link #ManagedStreamingIngestClient(ConnectionStringBuilder, HttpClientProperties, boolean)} instead.
     * Creates a new ManagedStreamingIngestClient from a DM connection string.
     * This method infers the engine connection string from the DM connection string.
     * For advanced usage, use {@link ManagedStreamingIngestClient#ManagedStreamingIngestClient(ConnectionStringBuilder, ConnectionStringBuilder, boolean)}
     * @param dmConnectionString dm connection string
     * @param properties additional properties to configure the http client
     * @return a new ManagedStreamingIngestClient
     * @throws URISyntaxException if the connection string is invalid
=======
     * @param dmConnectionString dm connection string
     * @param properties         additional properties to configure the http client
     * @return a new ManagedStreamingIngestClient
     * @throws URISyntaxException if the connection string is invalid
     * @deprecated - Ingest clients now automatically deduce the endpoint, use {@link #ManagedStreamingIngestClient(ConnectionStringBuilder, HttpClientProperties)} instead.
     * Creates a new ManagedStreamingIngestClient from a DM connection string.
     * This method infers the engine connection string from the DM connection string.
     * For advanced usage, use {@link ManagedStreamingIngestClient#ManagedStreamingIngestClient(ConnectionStringBuilder, ConnectionStringBuilder)}
>>>>>>> f841a7f9
     */
    public static ManagedStreamingIngestClient fromDmConnectionString(ConnectionStringBuilder dmConnectionString,
            @Nullable HttpClientProperties properties, boolean autoCorrectEndpoint)
            throws URISyntaxException {
        ConnectionStringBuilder engineConnectionString = new ConnectionStringBuilder(dmConnectionString);
        engineConnectionString.setClusterUrl(IngestClientBase.getQueryEndpoint(engineConnectionString.getClusterUrl()));
        return new ManagedStreamingIngestClient(dmConnectionString, engineConnectionString, properties, autoCorrectEndpoint);
    }

    /**
<<<<<<< HEAD
     * @deprecated - Ingest clients now automatically deduce the endpoint, use {@link #ManagedStreamingIngestClient(ConnectionStringBuilder, HttpClientProperties, boolean)} instead.
     * Creates a new ManagedStreamingIngestClient from an engine connection string, with default http client properties.
     * This method infers the DM connection string from the engine connection string.
     * For advanced usage, use {@link ManagedStreamingIngestClient#ManagedStreamingIngestClient(ConnectionStringBuilder, ConnectionStringBuilder, boolean)}
     * @param engineConnectionString engine connection string
     * @return a new ManagedStreamingIngestClient
     * @throws URISyntaxException if the connection string is invalid
=======
     * @param engineConnectionString engine connection string
     * @return a new ManagedStreamingIngestClient
     * @throws URISyntaxException if the connection string is invalid
     * @deprecated - Ingest clients now automatically deduce the endpoint, use {@link #ManagedStreamingIngestClient(ConnectionStringBuilder, HttpClientProperties)} instead.
     * Creates a new ManagedStreamingIngestClient from an engine connection string, with default http client properties.
     * This method infers the DM connection string from the engine connection string.
     * For advanced usage, use {@link ManagedStreamingIngestClient#ManagedStreamingIngestClient(ConnectionStringBuilder, ConnectionStringBuilder)}
>>>>>>> f841a7f9
     */
    public static ManagedStreamingIngestClient fromEngineConnectionString(ConnectionStringBuilder engineConnectionString) throws URISyntaxException {
        return fromEngineConnectionString(engineConnectionString, null, true);
    }

    /**
<<<<<<< HEAD
     * @deprecated - Ingest clients now automatically deduce the endpoint, use {@link #ManagedStreamingIngestClient(ConnectionStringBuilder, HttpClientProperties, boolean)} instead.
     * Creates a new ManagedStreamingIngestClient from an engine connection string.
     * This method infers the DM connection string from the engine connection string.
     * For advanced usage, use {@link ManagedStreamingIngestClient#ManagedStreamingIngestClient(ConnectionStringBuilder, ConnectionStringBuilder, boolean)}
     * @param engineConnectionString engine connection string
     * @param properties additional properties to configure the http client
     * @return a new ManagedStreamingIngestClient
     * @throws URISyntaxException if the connection string is invalid
=======
     * @param engineConnectionString engine connection string
     * @param properties             additional properties to configure the http client
     * @return a new ManagedStreamingIngestClient
     * @throws URISyntaxException if the connection string is invalid
     * @deprecated - Ingest clients now automatically deduce the endpoint, use {@link #ManagedStreamingIngestClient(ConnectionStringBuilder, HttpClientProperties)} instead.
     * Creates a new ManagedStreamingIngestClient from an engine connection string.
     * This method infers the DM connection string from the engine connection string.
     * For advanced usage, use {@link ManagedStreamingIngestClient#ManagedStreamingIngestClient(ConnectionStringBuilder, ConnectionStringBuilder)}
>>>>>>> f841a7f9
     */
    public static ManagedStreamingIngestClient fromEngineConnectionString(ConnectionStringBuilder engineConnectionString,
            @Nullable HttpClientProperties properties, boolean autoCorrectEndpoint)
            throws URISyntaxException {
        ConnectionStringBuilder dmConnectionString = new ConnectionStringBuilder(engineConnectionString);
        dmConnectionString.setClusterUrl(IngestClientBase.getIngestionEndpoint(engineConnectionString.getClusterUrl()));
        return new ManagedStreamingIngestClient(dmConnectionString, engineConnectionString, properties, autoCorrectEndpoint);
    }

    /**
     * @param ingestionEndpointConnectionStringBuilder - Endpoint for ingesting data, usually starts with "https://ingest-"
     * @param queryEndpointConnectionStringBuilder     - Endpoint for querying data, does not include "ingest-"
     * @throws URISyntaxException if the connection string is invalid
     * @deprecated - This method is slated to be private. Use
     * {@link IngestClientFactory#createManagedStreamingIngestClient(ConnectionStringBuilder, ConnectionStringBuilder)}
     * instead.
     */
    public ManagedStreamingIngestClient(ConnectionStringBuilder ingestionEndpointConnectionStringBuilder,
            ConnectionStringBuilder queryEndpointConnectionStringBuilder, boolean autoCorrectEndpoint) throws URISyntaxException {
        this(ingestionEndpointConnectionStringBuilder, queryEndpointConnectionStringBuilder, null, true);
    }

    /**
     * @param ingestionEndpointConnectionStringBuilder - Endpoint for ingesting data, usually starts with "https://ingest-"
     * @param queryEndpointConnectionStringBuilder     - Endpoint for querying data, does not include "ingest-"
     * @param properties                               - Additional properties to configure the http client
     * @throws URISyntaxException if the connection string is invalid
     * @deprecated - This method is slated to be private.  Use
     * {@link IngestClientFactory#createManagedStreamingIngestClient(ConnectionStringBuilder, ConnectionStringBuilder, HttpClientProperties, boolean)} instead.
     * This constructor should only be used for advanced cases. If your endpoints are standard, or you do not know, use
<<<<<<< HEAD
     * {@link #ManagedStreamingIngestClient(ConnectionStringBuilder, HttpClientProperties, boolean)})} instead.
     * @param ingestionEndpointConnectionStringBuilder - Endpoint for ingesting data, usually starts with "https://ingest-"
     * @param queryEndpointConnectionStringBuilder - Endpoint for querying data, does not include "ingest-"
     * @param properties - Additional properties to configure the http client
     * @throws URISyntaxException if the connection string is invalid
=======
     * {@link #ManagedStreamingIngestClient(ConnectionStringBuilder, HttpClientProperties)})} instead.
>>>>>>> f841a7f9
     */
    public ManagedStreamingIngestClient(ConnectionStringBuilder ingestionEndpointConnectionStringBuilder,
            ConnectionStringBuilder queryEndpointConnectionStringBuilder,
            @Nullable HttpClientProperties properties, boolean autoCorrectEndpoint) throws URISyntaxException {
        log.info("Creating a new ManagedStreamingIngestClient from connection strings");
        queuedIngestClient = new QueuedIngestClientImpl(ingestionEndpointConnectionStringBuilder, properties, autoCorrectEndpoint);
        streamingIngestClient = new StreamingIngestClient(queryEndpointConnectionStringBuilder, properties, autoCorrectEndpoint);
        exponentialRetryTemplate = new ExponentialRetry(ATTEMPT_COUNT);
    }

    ManagedStreamingIngestClient(ConnectionStringBuilder connectionStringBuilder,
            @Nullable HttpClientProperties properties, boolean autoCorrectEndpoint) throws URISyntaxException {
        log.info("Creating a new ManagedStreamingIngestClient from connection strings");
        queuedIngestClient = new QueuedIngestClientImpl(connectionStringBuilder, properties, autoCorrectEndpoint);
        streamingIngestClient = new StreamingIngestClient(connectionStringBuilder, properties, autoCorrectEndpoint);
        exponentialRetryTemplate = new ExponentialRetry(ATTEMPT_COUNT);
    }

    public ManagedStreamingIngestClient(ConnectionStringBuilder connectionStringBuilder,
            @Nullable CloseableHttpClient httpClient, boolean autoCorrectEndpoint) throws URISyntaxException {
        log.info("Creating a new ManagedStreamingIngestClient from connection strings");
        queuedIngestClient = new QueuedIngestClientImpl(connectionStringBuilder, httpClient, autoCorrectEndpoint);
        streamingIngestClient = new StreamingIngestClient(connectionStringBuilder, httpClient);
        this.httpClient = httpClient;
        exponentialRetryTemplate = new ExponentialRetry(ATTEMPT_COUNT);
    }

    /**
     * @param resourceManager ingestion resources manager
     * @param storageClient   - storage utilities
     * @param streamingClient - the streaming client
     * @deprecated - This method is slated to be private. Use
     * {@link IngestClientFactory#createManagedStreamingIngestClient(ConnectionStringBuilder)} instead.
     */
    public ManagedStreamingIngestClient(ResourceManager resourceManager,
            AzureStorageClient storageClient,
            StreamingClient streamingClient) {
        log.info("Creating a new ManagedStreamingIngestClient from raw parts");
        queuedIngestClient = new QueuedIngestClientImpl(resourceManager, storageClient);
        streamingIngestClient = new StreamingIngestClient(streamingClient);
        exponentialRetryTemplate = new ExponentialRetry(ATTEMPT_COUNT);
    }

    ManagedStreamingIngestClient(ResourceManager resourceManager,
            AzureStorageClient storageClient,
            StreamingClient streamingClient,
            ExponentialRetry retryTemplate) {
        log.info("Creating a new ManagedStreamingIngestClient from raw parts");
        queuedIngestClient = new QueuedIngestClientImpl(resourceManager, storageClient);
        streamingIngestClient = new StreamingIngestClient(streamingClient);
        exponentialRetryTemplate = retryTemplate;
    }

    @Override
    public IngestionResult ingestFromFile(FileSourceInfo fileSourceInfo, IngestionProperties ingestionProperties)
            throws IngestionClientException, IngestionServiceException {
        Ensure.argIsNotNull(fileSourceInfo, "fileSourceInfo");
        Ensure.argIsNotNull(ingestionProperties, "ingestionProperties");

        fileSourceInfo.validate();
        ingestionProperties.validate();
        try {
            StreamSourceInfo streamSourceInfo = IngestionUtils.fileToStream(fileSourceInfo, true);
            return ingestFromStream(streamSourceInfo, ingestionProperties);
        } catch (FileNotFoundException e) {
            log.error("File not found when ingesting a file.", e);
            throw new IngestionClientException("IO exception - check file path.", e);
        }
    }

    /**
     * {@inheritDoc}
     * <p>
     */
    @Override
    public IngestionResult ingestFromBlob(BlobSourceInfo blobSourceInfo, IngestionProperties ingestionProperties)
            throws IngestionClientException, IngestionServiceException {
        Ensure.argIsNotNull(blobSourceInfo, "blobSourceInfo");
        Ensure.argIsNotNull(ingestionProperties, "ingestionProperties");

        blobSourceInfo.validate();
        ingestionProperties.validate();

        UUID sourceId = blobSourceInfo.getSourceId();
        if (sourceId == null) {
            sourceId = UUID.randomUUID();
        }

        BlobClientBuilder blobClientBuilder = new BlobClientBuilder().endpoint(blobSourceInfo.getBlobPath());
        if (httpClient != null) {
            blobClientBuilder.httpClient((HttpClient) httpClient);
        }

        BlobClient blobClient = blobClientBuilder.buildClient();
        if (blobSourceInfo.getRawSizeInBytes() <= 0) {
            blobSourceInfo.setRawSizeInBytes(blobClient.getProperties().getBlobSize());
        }

        if (blobSourceInfo.getRawSizeInBytes() > MAX_STREAMING_SIZE_BYTES) {
            log.info("Blob size is greater than max streaming size ({} bytes). Falling back to queued.", blobSourceInfo.getRawSizeInBytes());
            return queuedIngestClient.ingestFromBlob(blobSourceInfo, ingestionProperties);
        }

        ExponentialRetry retry = new ExponentialRetry(exponentialRetryTemplate);

        UUID finalSourceId = sourceId;
        IngestionResult result = retry.execute(currentAttempt -> {
            try {
                String clientRequestId = String.format("KJC.executeManagedStreamingIngest.ingestFromBlob;%s;%d", finalSourceId, currentAttempt);
                return streamingIngestClient.ingestFromBlob(blobSourceInfo, ingestionProperties, blobClient, clientRequestId);
            } catch (Exception e) {
                if (e instanceof IngestionServiceException
                        && e.getCause() != null
                        && e.getCause() instanceof DataServiceException
                        && e.getCause().getCause() != null
                        && e.getCause().getCause() instanceof DataWebException) {
                    DataWebException webException = (DataWebException) e.getCause().getCause();
                    OneApiError oneApiError = webException.getApiError();
                    if (oneApiError.isPermanent()) {
                        throw e;
                    }
                }

                log.info(String.format("Streaming ingestion failed attempt %d", currentAttempt), e);
            }
            return null;
        });

        if (result != null) {
            return result;
        }

        return queuedIngestClient.ingestFromBlob(blobSourceInfo, ingestionProperties);
    }

    @Override
    public IngestionResult ingestFromResultSet(ResultSetSourceInfo resultSetSourceInfo, IngestionProperties ingestionProperties)
            throws IngestionClientException, IngestionServiceException {
        Ensure.argIsNotNull(resultSetSourceInfo, "resultSetSourceInfo");
        Ensure.argIsNotNull(ingestionProperties, "ingestionProperties");

        resultSetSourceInfo.validate();
        ingestionProperties.validateResultSetProperties();
        try {
            StreamSourceInfo streamSourceInfo = IngestionUtils.resultSetToStream(resultSetSourceInfo);
            return ingestFromStream(streamSourceInfo, ingestionProperties);
        } catch (IOException ex) {
            String msg = "Failed to read from ResultSet.";
            log.error(msg, ex);
            throw new IngestionClientException(msg, ex);
        }
    }

    @Override
    public IngestionResult ingestFromStream(StreamSourceInfo streamSourceInfo, IngestionProperties ingestionProperties)
            throws IngestionClientException, IngestionServiceException {
        Ensure.argIsNotNull(streamSourceInfo, "streamSourceInfo");
        Ensure.argIsNotNull(ingestionProperties, "ingestionProperties");

        streamSourceInfo.validate();
        ingestionProperties.validate();

        UUID sourceId = streamSourceInfo.getSourceId();
        if (sourceId == null) {
            sourceId = UUID.randomUUID();
        }

        byte[] streamingBytes;
        try {
            streamingBytes = IngestionUtils.readBytesFromInputStream(streamSourceInfo.getStream(), MAX_STREAMING_SIZE_BYTES + 1);
        } catch (IOException e) {
            throw new IngestionClientException("Failed to read from stream.", e);
        }

        // ByteArrayInputStream's close method is a no-op, so we don't need to close it.
        ByteArrayInputStream byteArrayStream = new ByteArrayInputStream(streamingBytes);

        if (streamingBytes.length > MAX_STREAMING_SIZE_BYTES) {
            log.info("Stream size is greater than max streaming size ({} bytes). Falling back to queued.", streamingBytes.length);
            StreamSourceInfo managedSourceInfo = new StreamSourceInfo(new SequenceInputStream(byteArrayStream, streamSourceInfo.getStream()),
                    streamSourceInfo.isLeaveOpen(), sourceId, streamSourceInfo.getCompressionType());
            return queuedIngestClient.ingestFromStream(managedSourceInfo, ingestionProperties);
        }

        if (!streamSourceInfo.isLeaveOpen()) {
            // From this point we don't need the original stream anymore, we cached it
            try {
                streamSourceInfo.getStream().close();
            } catch (IOException e) {
                log.warn("Failed to close stream", e);
            }
        }

        StreamSourceInfo managedSourceInfo = new StreamSourceInfo(byteArrayStream, true, sourceId, streamSourceInfo.getCompressionType());

        ExponentialRetry retry = new ExponentialRetry(exponentialRetryTemplate);

        UUID finalSourceId = sourceId;
        try {
            IngestionResult result = retry.execute(currentAttempt -> {
                try {
                    String clientRequestId = String.format("KJC.executeManagedStreamingIngest.ingestFromStream;%s;%d", finalSourceId, currentAttempt);
                    return streamingIngestClient.ingestFromStream(managedSourceInfo, ingestionProperties, clientRequestId);
                } catch (Exception e) {
                    if (e instanceof IngestionServiceException
                            && e.getCause() != null
                            && e.getCause() instanceof DataServiceException
                            && e.getCause().getCause() != null
                            && e.getCause().getCause() instanceof DataWebException) {
                        DataWebException webException = (DataWebException) e.getCause().getCause();
                        OneApiError oneApiError = webException.getApiError();
                        if (oneApiError.isPermanent()) {
                            throw e;
                        }
                    }

                    log.info(String.format("Streaming ingestion failed attempt %d", currentAttempt), e);

                    try {
                        managedSourceInfo.getStream().reset();
                    } catch (IOException ioException) {
                        throw new IngestionClientException("Failed to reset stream", ioException);
                    }
                }
                return null;
            });

            if (result != null) {
                return result;
            }

            return queuedIngestClient.ingestFromStream(managedSourceInfo, ingestionProperties);
        } finally {
            try {
                managedSourceInfo.getStream().close();
            } catch (IOException e) {
                log.warn("Failed to close byte stream", e);
            }
        }
    }

    @Override
    public void close() throws IOException {
        queuedIngestClient.close();
        streamingIngestClient.close();
    }
}<|MERGE_RESOLUTION|>--- conflicted
+++ resolved
@@ -54,15 +54,6 @@
     private CloseableHttpClient httpClient = null;
 
     /**
-<<<<<<< HEAD
-     * @deprecated - Ingest clients now automatically deduce the endpoint, use {@link #ManagedStreamingIngestClient(ConnectionStringBuilder, HttpClientProperties, boolean)} instead.
-     * Creates a new ManagedStreamingIngestClient from a DM connection string, with default http client properties.
-     * This method infers the engine connection string from the DM connection string.
-     * For advanced usage, use {@link ManagedStreamingIngestClient#ManagedStreamingIngestClient(ConnectionStringBuilder, ConnectionStringBuilder, boolean)}
-     * @param dmConnectionString dm connection string
-     * @return a new ManagedStreamingIngestClient
-     * @throws URISyntaxException if the connection string is invalid
-=======
      * @param dmConnectionString dm connection string
      * @return a new ManagedStreamingIngestClient
      * @throws URISyntaxException if the connection string is invalid
@@ -70,23 +61,12 @@
      * Creates a new ManagedStreamingIngestClient from a DM connection string, with default http client properties.
      * This method infers the engine connection string from the DM connection string.
      * For advanced usage, use {@link ManagedStreamingIngestClient#ManagedStreamingIngestClient(ConnectionStringBuilder, ConnectionStringBuilder)}
->>>>>>> f841a7f9
      */
     public static ManagedStreamingIngestClient fromDmConnectionString(ConnectionStringBuilder dmConnectionString) throws URISyntaxException {
-        return fromDmConnectionString(dmConnectionString, (HttpClientProperties) null, true);
-    }
-
-    /**
-<<<<<<< HEAD
-     * @deprecated - Ingest clients now automatically deduce the endpoint, use {@link #ManagedStreamingIngestClient(ConnectionStringBuilder, HttpClientProperties, boolean)} instead.
-     * Creates a new ManagedStreamingIngestClient from a DM connection string.
-     * This method infers the engine connection string from the DM connection string.
-     * For advanced usage, use {@link ManagedStreamingIngestClient#ManagedStreamingIngestClient(ConnectionStringBuilder, ConnectionStringBuilder, boolean)}
-     * @param dmConnectionString dm connection string
-     * @param properties additional properties to configure the http client
-     * @return a new ManagedStreamingIngestClient
-     * @throws URISyntaxException if the connection string is invalid
-=======
+        return fromDmConnectionString(dmConnectionString, (HttpClientProperties) null);
+    }
+
+    /**
      * @param dmConnectionString dm connection string
      * @param properties         additional properties to configure the http client
      * @return a new ManagedStreamingIngestClient
@@ -95,7 +75,6 @@
      * Creates a new ManagedStreamingIngestClient from a DM connection string.
      * This method infers the engine connection string from the DM connection string.
      * For advanced usage, use {@link ManagedStreamingIngestClient#ManagedStreamingIngestClient(ConnectionStringBuilder, ConnectionStringBuilder)}
->>>>>>> f841a7f9
      */
     public static ManagedStreamingIngestClient fromDmConnectionString(ConnectionStringBuilder dmConnectionString,
             @Nullable HttpClientProperties properties, boolean autoCorrectEndpoint)
@@ -106,15 +85,6 @@
     }
 
     /**
-<<<<<<< HEAD
-     * @deprecated - Ingest clients now automatically deduce the endpoint, use {@link #ManagedStreamingIngestClient(ConnectionStringBuilder, HttpClientProperties, boolean)} instead.
-     * Creates a new ManagedStreamingIngestClient from an engine connection string, with default http client properties.
-     * This method infers the DM connection string from the engine connection string.
-     * For advanced usage, use {@link ManagedStreamingIngestClient#ManagedStreamingIngestClient(ConnectionStringBuilder, ConnectionStringBuilder, boolean)}
-     * @param engineConnectionString engine connection string
-     * @return a new ManagedStreamingIngestClient
-     * @throws URISyntaxException if the connection string is invalid
-=======
      * @param engineConnectionString engine connection string
      * @return a new ManagedStreamingIngestClient
      * @throws URISyntaxException if the connection string is invalid
@@ -122,23 +92,12 @@
      * Creates a new ManagedStreamingIngestClient from an engine connection string, with default http client properties.
      * This method infers the DM connection string from the engine connection string.
      * For advanced usage, use {@link ManagedStreamingIngestClient#ManagedStreamingIngestClient(ConnectionStringBuilder, ConnectionStringBuilder)}
->>>>>>> f841a7f9
      */
     public static ManagedStreamingIngestClient fromEngineConnectionString(ConnectionStringBuilder engineConnectionString) throws URISyntaxException {
-        return fromEngineConnectionString(engineConnectionString, null, true);
-    }
-
-    /**
-<<<<<<< HEAD
-     * @deprecated - Ingest clients now automatically deduce the endpoint, use {@link #ManagedStreamingIngestClient(ConnectionStringBuilder, HttpClientProperties, boolean)} instead.
-     * Creates a new ManagedStreamingIngestClient from an engine connection string.
-     * This method infers the DM connection string from the engine connection string.
-     * For advanced usage, use {@link ManagedStreamingIngestClient#ManagedStreamingIngestClient(ConnectionStringBuilder, ConnectionStringBuilder, boolean)}
-     * @param engineConnectionString engine connection string
-     * @param properties additional properties to configure the http client
-     * @return a new ManagedStreamingIngestClient
-     * @throws URISyntaxException if the connection string is invalid
-=======
+        return fromEngineConnectionString(engineConnectionString, null);
+    }
+
+    /**
      * @param engineConnectionString engine connection string
      * @param properties             additional properties to configure the http client
      * @return a new ManagedStreamingIngestClient
@@ -147,7 +106,6 @@
      * Creates a new ManagedStreamingIngestClient from an engine connection string.
      * This method infers the DM connection string from the engine connection string.
      * For advanced usage, use {@link ManagedStreamingIngestClient#ManagedStreamingIngestClient(ConnectionStringBuilder, ConnectionStringBuilder)}
->>>>>>> f841a7f9
      */
     public static ManagedStreamingIngestClient fromEngineConnectionString(ConnectionStringBuilder engineConnectionString,
             @Nullable HttpClientProperties properties, boolean autoCorrectEndpoint)
@@ -176,17 +134,9 @@
      * @param properties                               - Additional properties to configure the http client
      * @throws URISyntaxException if the connection string is invalid
      * @deprecated - This method is slated to be private.  Use
-     * {@link IngestClientFactory#createManagedStreamingIngestClient(ConnectionStringBuilder, ConnectionStringBuilder, HttpClientProperties, boolean)} instead.
+     * {@link IngestClientFactory#createManagedStreamingIngestClient(ConnectionStringBuilder, ConnectionStringBuilder, HttpClientProperties)} instead.
      * This constructor should only be used for advanced cases. If your endpoints are standard, or you do not know, use
-<<<<<<< HEAD
-     * {@link #ManagedStreamingIngestClient(ConnectionStringBuilder, HttpClientProperties, boolean)})} instead.
-     * @param ingestionEndpointConnectionStringBuilder - Endpoint for ingesting data, usually starts with "https://ingest-"
-     * @param queryEndpointConnectionStringBuilder - Endpoint for querying data, does not include "ingest-"
-     * @param properties - Additional properties to configure the http client
-     * @throws URISyntaxException if the connection string is invalid
-=======
      * {@link #ManagedStreamingIngestClient(ConnectionStringBuilder, HttpClientProperties)})} instead.
->>>>>>> f841a7f9
      */
     public ManagedStreamingIngestClient(ConnectionStringBuilder ingestionEndpointConnectionStringBuilder,
             ConnectionStringBuilder queryEndpointConnectionStringBuilder,
