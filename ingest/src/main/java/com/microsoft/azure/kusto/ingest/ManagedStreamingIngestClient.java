package com.microsoft.azure.kusto.ingest;

import com.azure.core.http.HttpClient;
import com.azure.storage.blob.BlobClient;
import com.azure.storage.blob.BlobClientBuilder;
import com.azure.storage.blob.models.BlobStorageException;
import com.azure.storage.common.policy.RequestRetryOptions;
import com.microsoft.azure.kusto.data.Ensure;
import com.microsoft.azure.kusto.data.http.HttpClientProperties;
import com.microsoft.azure.kusto.data.StreamingClient;
import com.microsoft.azure.kusto.data.auth.ConnectionStringBuilder;
import com.microsoft.azure.kusto.data.exceptions.DataServiceException;
import com.microsoft.azure.kusto.data.exceptions.DataWebException;
import com.microsoft.azure.kusto.data.exceptions.OneApiError;
import com.microsoft.azure.kusto.data.exceptions.ExceptionsUtils;
import com.microsoft.azure.kusto.ingest.exceptions.IngestionClientException;
import com.microsoft.azure.kusto.ingest.exceptions.IngestionServiceException;
import com.microsoft.azure.kusto.ingest.result.IngestionResult;
import com.microsoft.azure.kusto.ingest.source.*;
import com.microsoft.azure.kusto.data.ExponentialRetry;

import com.microsoft.azure.kusto.ingest.utils.IngestionUtils;
import org.jetbrains.annotations.Nullable;
import org.slf4j.Logger;
import org.slf4j.LoggerFactory;

import java.io.*;
import java.lang.invoke.MethodHandles;
import java.net.URISyntaxException;
import java.util.UUID;

/**
 * <p>ManagedStreamingIngestClient</p>
 * <p>
 * This class combines a managed streaming client with a queued streaming client, to create an optimized experience.
 * Since the streaming client communicates directly with the engine, it's more prone to failure, so this class
 * holds both a streaming client and a queued client.
 * It tries {@value ATTEMPT_COUNT} times using the streaming client, after which it falls back to the queued streaming client in case of failure.
 * By default the policy for choosing a queued ingestion on the first try is the checking of weather the size of the estimated
 * raw stream size (a conversion to compressed CSV) is bigger than 4MB, it will fall back to the queued streaming client.
 * Use {@link #setQueuingPolicy(ManagedStreamingQueuingPolicy)} to override the predicate heuristics.
 * Use SourceInfo.setRawSizeInBytes to set the raw size of the data.
 * <p>
 */
public class ManagedStreamingIngestClient extends IngestClientBase implements QueuedIngestClient {

    private static final Logger log = LoggerFactory.getLogger(MethodHandles.lookup().lookupClass());
    public static final int ATTEMPT_COUNT = 3;
    public static final String CLASS_NAME = ManagedStreamingIngestClient.class.getSimpleName();
    final QueuedIngestClient queuedIngestClient;
    final StreamingIngestClient streamingIngestClient;
    private final ExponentialRetry exponentialRetryTemplate;
<<<<<<< HEAD
    private CloseableHttpClient httpClient = null;
    private ManagedStreamingQueuingPolicy queuingPolicy = ManagedStreamingQueuingPolicy.Default;
    private static final String fallbackLogString = "Data size is greater than max streaming size according to the policy. Falling back to queued.";
=======
    private HttpClient httpClient = null;
>>>>>>> d73eeb36

    /**
     * @param dmConnectionString dm connection string
     * @return a new ManagedStreamingIngestClient
     * @throws URISyntaxException if the connection string is invalid
     * @deprecated - Ingest clients now automatically deduce the endpoint, use {@link #ManagedStreamingIngestClient(ConnectionStringBuilder, HttpClientProperties)} instead.
     * Creates a new ManagedStreamingIngestClient from a DM connection string, with default http client properties.
     * This method infers the engine connection string from the DM connection string.
     * For advanced usage, use {@link ManagedStreamingIngestClient#ManagedStreamingIngestClient(ConnectionStringBuilder, ConnectionStringBuilder)}
     */
    public static ManagedStreamingIngestClient fromDmConnectionString(ConnectionStringBuilder dmConnectionString) throws URISyntaxException {
        return fromDmConnectionString(dmConnectionString, (HttpClientProperties) null);
    }

    /**
     * @param dmConnectionString dm connection string
     * @param properties         additional properties to configure the http client
     * @return a new ManagedStreamingIngestClient
     * @throws URISyntaxException if the connection string is invalid
     * @deprecated - Ingest clients now automatically deduce the endpoint, use {@link #ManagedStreamingIngestClient(ConnectionStringBuilder, HttpClientProperties)} instead.
     * Creates a new ManagedStreamingIngestClient from a DM connection string.
     * This method infers the engine connection string from the DM connection string.
     * For advanced usage, use {@link ManagedStreamingIngestClient#ManagedStreamingIngestClient(ConnectionStringBuilder, ConnectionStringBuilder)}
     */
    public static ManagedStreamingIngestClient fromDmConnectionString(ConnectionStringBuilder dmConnectionString,
            @Nullable HttpClientProperties properties)
            throws URISyntaxException {
        ConnectionStringBuilder engineConnectionString = new ConnectionStringBuilder(dmConnectionString);
        engineConnectionString.setClusterUrl(IngestClientBase.getQueryEndpoint(engineConnectionString.getClusterUrl()));
        return new ManagedStreamingIngestClient(dmConnectionString, engineConnectionString, properties);
    }

    /**
     * @param engineConnectionString engine connection string
     * @return a new ManagedStreamingIngestClient
     * @throws URISyntaxException if the connection string is invalid
     * @deprecated - Ingest clients now automatically deduce the endpoint, use {@link #ManagedStreamingIngestClient(ConnectionStringBuilder, HttpClientProperties)} instead.
     * Creates a new ManagedStreamingIngestClient from an engine connection string, with default http client properties.
     * This method infers the DM connection string from the engine connection string.
     * For advanced usage, use {@link ManagedStreamingIngestClient#ManagedStreamingIngestClient(ConnectionStringBuilder, ConnectionStringBuilder)}
     */
    public static ManagedStreamingIngestClient fromEngineConnectionString(ConnectionStringBuilder engineConnectionString) throws URISyntaxException {
        return fromEngineConnectionString(engineConnectionString, null);
    }

    /**
     * @param engineConnectionString engine connection string
     * @param properties             additional properties to configure the http client
     * @return a new ManagedStreamingIngestClient
     * @throws URISyntaxException if the connection string is invalid
     * @deprecated - Ingest clients now automatically deduce the endpoint, use {@link #ManagedStreamingIngestClient(ConnectionStringBuilder, HttpClientProperties)} instead.
     * Creates a new ManagedStreamingIngestClient from an engine connection string.
     * This method infers the DM connection string from the engine connection string.
     * For advanced usage, use {@link ManagedStreamingIngestClient#ManagedStreamingIngestClient(ConnectionStringBuilder, ConnectionStringBuilder)}
     */
    public static ManagedStreamingIngestClient fromEngineConnectionString(ConnectionStringBuilder engineConnectionString,
            @Nullable HttpClientProperties properties)
            throws URISyntaxException {
        ConnectionStringBuilder dmConnectionString = new ConnectionStringBuilder(engineConnectionString);
        dmConnectionString.setClusterUrl(IngestClientBase.getIngestionEndpoint(engineConnectionString.getClusterUrl()));
        return new ManagedStreamingIngestClient(dmConnectionString, engineConnectionString, properties);
    }

    /**
     * @param ingestionEndpointConnectionStringBuilder - Endpoint for ingesting data, usually starts with "https://ingest-"
     * @param queryEndpointConnectionStringBuilder     - Endpoint for querying data, does not include "ingest-"
     * @throws URISyntaxException if the connection string is invalid
     * @deprecated - This method is slated to be private. Use
     * {@link IngestClientFactory#createManagedStreamingIngestClient(ConnectionStringBuilder, ConnectionStringBuilder)}
     * instead.
     */
    public ManagedStreamingIngestClient(ConnectionStringBuilder ingestionEndpointConnectionStringBuilder,
            ConnectionStringBuilder queryEndpointConnectionStringBuilder) throws URISyntaxException {
        this(ingestionEndpointConnectionStringBuilder, queryEndpointConnectionStringBuilder, null);
    }

    /**
     * @param ingestionEndpointConnectionStringBuilder - Endpoint for ingesting data, usually starts with "https://ingest-"
     * @param queryEndpointConnectionStringBuilder     - Endpoint for querying data, does not include "ingest-"
     * @param autoCorrectEndpoint                      - Flag to indicate whether to correct the endpoint URI or not
     * @throws URISyntaxException if the connection string is invalid
     */
    public ManagedStreamingIngestClient(ConnectionStringBuilder ingestionEndpointConnectionStringBuilder,
            ConnectionStringBuilder queryEndpointConnectionStringBuilder, boolean autoCorrectEndpoint) throws URISyntaxException {
        this(ingestionEndpointConnectionStringBuilder, queryEndpointConnectionStringBuilder, null, autoCorrectEndpoint);
    }

    /**
     * @param ingestionEndpointConnectionStringBuilder - Endpoint for ingesting data, usually starts with "https://ingest-"
     * @param queryEndpointConnectionStringBuilder     - Endpoint for querying data, does not include "ingest-"
     * @param properties                               - Additional properties to configure the http client
     * @throws URISyntaxException if the connection string is invalid
     * @deprecated - This method is slated to be private.  Use
     * {@link IngestClientFactory#createManagedStreamingIngestClient(ConnectionStringBuilder, ConnectionStringBuilder, HttpClientProperties)} instead.
     * This constructor should only be used for advanced cases. If your endpoints are standard, or you do not know, use
     * {@link #ManagedStreamingIngestClient(ConnectionStringBuilder, HttpClientProperties)})} instead.
     */
    public ManagedStreamingIngestClient(ConnectionStringBuilder ingestionEndpointConnectionStringBuilder,
            ConnectionStringBuilder queryEndpointConnectionStringBuilder,
            @Nullable HttpClientProperties properties, boolean autoCorrectEndpoint) throws URISyntaxException {
        log.info("Creating a new ManagedStreamingIngestClient from connection strings");
        queuedIngestClient = new QueuedIngestClientImpl(ingestionEndpointConnectionStringBuilder, properties, autoCorrectEndpoint);
        streamingIngestClient = new StreamingIngestClient(queryEndpointConnectionStringBuilder, properties, autoCorrectEndpoint);
        exponentialRetryTemplate = new ExponentialRetry(ATTEMPT_COUNT);
    }

    /**
     * @param connectionStringBuilder - Client connection string
     * @param properties              - Additional properties to configure the http client
     * @param autoCorrectEndpoint     - Flag to indicate whether to correct the endpoint URI or not
     * @throws URISyntaxException if the connection string is invalid
     */
    public ManagedStreamingIngestClient(ConnectionStringBuilder connectionStringBuilder,
            @Nullable HttpClientProperties properties, boolean autoCorrectEndpoint) throws URISyntaxException {
        log.info("Creating a new ManagedStreamingIngestClient from connection strings");
        queuedIngestClient = new QueuedIngestClientImpl(connectionStringBuilder, properties, autoCorrectEndpoint);
        streamingIngestClient = new StreamingIngestClient(connectionStringBuilder, properties, autoCorrectEndpoint);
        exponentialRetryTemplate = new ExponentialRetry(ATTEMPT_COUNT);
    }

    /**
     * @param connectionStringBuilder - Client connection string
     * @param httpClient              - HTTP client
     * @param autoCorrectEndpoint     - Flag to indicate whether to correct the endpoint URI or not
     * @throws URISyntaxException if the connection string is invalid
     */
    public ManagedStreamingIngestClient(ConnectionStringBuilder connectionStringBuilder,
            @Nullable HttpClient httpClient, boolean autoCorrectEndpoint) throws URISyntaxException {
        log.info("Creating a new ManagedStreamingIngestClient from connection strings");
        queuedIngestClient = new QueuedIngestClientImpl(connectionStringBuilder, httpClient, autoCorrectEndpoint);
        streamingIngestClient = new StreamingIngestClient(connectionStringBuilder, httpClient, autoCorrectEndpoint);
        this.httpClient = httpClient;
        exponentialRetryTemplate = new ExponentialRetry(ATTEMPT_COUNT);
    }

    /**
     * @param ingestionEndpointConnectionStringBuilder - Endpoint for ingesting data, usually starts with "https://ingest-"
     * @param queryEndpointConnectionStringBuilder     - Endpoint for querying data, does not include "ingest-"
     * @param properties                               - Additional properties to configure the http client
     * @throws URISyntaxException if the connection string is invalid
     */
    public ManagedStreamingIngestClient(ConnectionStringBuilder ingestionEndpointConnectionStringBuilder,
            ConnectionStringBuilder queryEndpointConnectionStringBuilder,
            @Nullable HttpClientProperties properties) throws URISyntaxException {
        log.info("Creating a new ManagedStreamingIngestClient from connection strings");
        queuedIngestClient = new QueuedIngestClientImpl(ingestionEndpointConnectionStringBuilder, properties, true);
        streamingIngestClient = new StreamingIngestClient(queryEndpointConnectionStringBuilder, properties, true);
        exponentialRetryTemplate = new ExponentialRetry(ATTEMPT_COUNT);
    }

    /***
     * @param connectionStringBuilder - Client connection string
     * @param properties - Additional properties to configure the http client
     * @throws URISyntaxException if the connection string is invalid
     */
    public ManagedStreamingIngestClient(ConnectionStringBuilder connectionStringBuilder,
            @Nullable HttpClientProperties properties) throws URISyntaxException {
        log.info("Creating a new ManagedStreamingIngestClient from connection strings");
        queuedIngestClient = new QueuedIngestClientImpl(connectionStringBuilder, properties, true);
        streamingIngestClient = new StreamingIngestClient(connectionStringBuilder, properties, true);
        exponentialRetryTemplate = new ExponentialRetry(ATTEMPT_COUNT);
    }

    /***
     * @param connectionStringBuilder - Client connection string
     * @param httpClient - HTTP client
     * @throws URISyntaxException if the connection string is invalid
     */
    public ManagedStreamingIngestClient(ConnectionStringBuilder connectionStringBuilder,
            @Nullable HttpClient httpClient) throws URISyntaxException {
        log.info("Creating a new ManagedStreamingIngestClient from connection strings");
        queuedIngestClient = new QueuedIngestClientImpl(connectionStringBuilder, httpClient, true);
        streamingIngestClient = new StreamingIngestClient(connectionStringBuilder, httpClient, true);
        this.httpClient = httpClient;
        exponentialRetryTemplate = new ExponentialRetry(ATTEMPT_COUNT);
    }

    /**
     * @param resourceManager ingestion resources manager
     * @param storageClient   - storage utilities
     * @param streamingClient - the streaming client
     * @deprecated - This method is slated to be private. Use
     * {@link IngestClientFactory#createManagedStreamingIngestClient(ConnectionStringBuilder)} instead.
     */
    public ManagedStreamingIngestClient(ResourceManager resourceManager,
            AzureStorageClient storageClient,
            StreamingClient streamingClient) {
        log.info("Creating a new ManagedStreamingIngestClient from raw parts");
        queuedIngestClient = new QueuedIngestClientImpl(resourceManager, storageClient);
        streamingIngestClient = new StreamingIngestClient(streamingClient);
        exponentialRetryTemplate = new ExponentialRetry(ATTEMPT_COUNT);
    }

    /**
     * @param resourceManager ingestion resources manager
     * @param storageClient   - storage utilities
     * @param streamingClient - the streaming client
     * @param retryTemplate   - retry template
     */
    public ManagedStreamingIngestClient(ResourceManager resourceManager,
            AzureStorageClient storageClient,
            StreamingClient streamingClient,
            ExponentialRetry retryTemplate) {
        log.info("Creating a new ManagedStreamingIngestClient from raw parts");
        queuedIngestClient = new QueuedIngestClientImpl(resourceManager, storageClient);
        streamingIngestClient = new StreamingIngestClient(streamingClient);
        exponentialRetryTemplate = retryTemplate;
    }

    ManagedStreamingIngestClient(StreamingIngestClient streamingIngestClient, QueuedIngestClient queuedIngestClient, ExponentialRetry exponentialRetry) {
        this.streamingIngestClient = streamingIngestClient;
        this.queuedIngestClient = queuedIngestClient;
        exponentialRetryTemplate = exponentialRetry;
    }

    @Override
    protected IngestionResult ingestFromFileImpl(FileSourceInfo fileSourceInfo, IngestionProperties ingestionProperties)
            throws IngestionClientException, IngestionServiceException {
        Ensure.argIsNotNull(fileSourceInfo, "fileSourceInfo");
        Ensure.argIsNotNull(ingestionProperties, "ingestionProperties");

        fileSourceInfo.validate();
        ingestionProperties.validate();
        try {
            StreamSourceInfo streamSourceInfo = IngestionUtils.fileToStream(fileSourceInfo, true, ingestionProperties.getDataFormat());
            return ingestFromStream(streamSourceInfo, ingestionProperties);
        } catch (FileNotFoundException e) {
            log.error("File not found when ingesting a file.", e);
            throw new IngestionClientException("IO exception - check file path.", e);
        }
    }

    /**
     * {@inheritDoc}
     * <p>
     */
    @Override
    protected IngestionResult ingestFromBlobImpl(BlobSourceInfo blobSourceInfo, IngestionProperties ingestionProperties)
            throws IngestionClientException, IngestionServiceException {
        Ensure.argIsNotNull(blobSourceInfo, "blobSourceInfo");
        Ensure.argIsNotNull(ingestionProperties, "ingestionProperties");

        blobSourceInfo.validate();
        ingestionProperties.validate();

        BlobClientBuilder blobClientBuilder = new BlobClientBuilder().endpoint(blobSourceInfo.getBlobPath());
        if (httpClient != null) {
            blobClientBuilder.httpClient((HttpClient) httpClient);
        }

        BlobClient blobClient = blobClientBuilder.buildClient();
        long blobSize = 0;
        if (blobSourceInfo.getRawSizeInBytes() <= 0) {
            try {
                blobSize = blobClient.getProperties().getBlobSize();
            } catch (BlobStorageException e) {
                throw new IngestionServiceException(
                        blobSourceInfo.getBlobPath(),
                        "Failed getting blob properties: " + ExceptionsUtils.getMessageEx(e),
                        e);
            }
        }

        if (queuingPolicy.shouldUseQueuedIngestion(blobSize, blobSourceInfo.getRawSizeInBytes(),
                blobSourceInfo.getCompressionType() != null, ingestionProperties.getDataFormat())) {
            log.info(fallbackLogString);
            return queuedIngestClient.ingestFromBlob(blobSourceInfo, ingestionProperties);
        }

        IngestionResult result = streamWithRetries(blobSourceInfo, ingestionProperties, blobClient);
        if (result != null) {
            return result;
        }
        return queuedIngestClient.ingestFromBlob(blobSourceInfo, ingestionProperties);
    }

    private IngestionResult streamWithRetries(SourceInfo sourceInfo, IngestionProperties ingestionProperties, @Nullable BlobClient blobClient)
            throws IngestionClientException, IngestionServiceException {
        ExponentialRetry<IngestionClientException, IngestionServiceException> retry = new ExponentialRetry<>(
                exponentialRetryTemplate);
        return retry.execute(currentAttempt -> {
            try {
                if (blobClient != null) {
                    String clientRequestId = String.format("KJC.executeManagedStreamingIngest.ingestFromBlob;%s;%d", sourceInfo.getSourceId(), currentAttempt);
                    return streamingIngestClient.ingestFromBlob((BlobSourceInfo) sourceInfo, ingestionProperties, blobClient, clientRequestId);
                } else {
                    String clientRequestId = String.format("KJC.executeManagedStreamingIngest.ingestFromStream;%s;%d", sourceInfo.getSourceId(),
                            currentAttempt);
                    return streamingIngestClient.ingestFromStream((StreamSourceInfo) sourceInfo, ingestionProperties, clientRequestId);
                }
            } catch (Exception e) {
                if (e instanceof IngestionServiceException
                        && e.getCause() != null
                        && e.getCause() instanceof DataServiceException
                        && e.getCause().getCause() != null
                        && e.getCause().getCause() instanceof DataWebException) {
                    DataWebException webException = (DataWebException) e.getCause().getCause();
                    OneApiError oneApiError = webException.getApiError();
                    if (oneApiError.isPermanent()) {
                        throw e;
                    }
                }
                log.info(String.format("Streaming ingestion failed attempt %d", currentAttempt), e);

                if (sourceInfo instanceof StreamSourceInfo) {
                    try {
                        ((StreamSourceInfo) sourceInfo).getStream().reset();
                    } catch (IOException ioException) {
                        throw new IngestionClientException("Failed to reset stream", ioException);
                    }
                }

            }
            return null;
        });
    }

    @Override
    protected IngestionResult ingestFromResultSetImpl(ResultSetSourceInfo resultSetSourceInfo, IngestionProperties ingestionProperties)
            throws IngestionClientException, IngestionServiceException {
        Ensure.argIsNotNull(resultSetSourceInfo, "resultSetSourceInfo");
        Ensure.argIsNotNull(ingestionProperties, "ingestionProperties");

        resultSetSourceInfo.validate();
        ingestionProperties.validateResultSetProperties();
        try {
            StreamSourceInfo streamSourceInfo = IngestionUtils.resultSetToStream(resultSetSourceInfo);
            return ingestFromStream(streamSourceInfo, ingestionProperties);
        } catch (IOException ex) {
            String msg = "Failed to read from ResultSet.";
            log.error(msg, ex);
            throw new IngestionClientException(msg, ex);
        }
    }

    @Override
    protected IngestionResult ingestFromStreamImpl(StreamSourceInfo streamSourceInfo, IngestionProperties ingestionProperties)
            throws IngestionClientException, IngestionServiceException, IOException {
        Ensure.argIsNotNull(streamSourceInfo, "streamSourceInfo");
        Ensure.argIsNotNull(ingestionProperties, "ingestionProperties");

        streamSourceInfo.validate();
        ingestionProperties.validate();

        UUID sourceId = streamSourceInfo.getSourceId();
        if (sourceId == null) {
            sourceId = UUID.randomUUID();
        }

        streamSourceInfo.setSourceId(sourceId);
        byte[] streamingBytes;
        InputStream byteArrayStream;

        if (queuingPolicy.shouldUseQueuedIngestion(streamSourceInfo.getStream().available(), streamSourceInfo.getRawSizeInBytes(),
                streamSourceInfo.getCompressionType() != null, ingestionProperties.getDataFormat())) {
            log.info(fallbackLogString);
            return queuedIngestClient.ingestFromStream(streamSourceInfo, ingestionProperties);
        }

        try {
            if (streamSourceInfo.getStream() instanceof ByteArrayInputStream || streamSourceInfo.getStream() instanceof ResettableFileInputStream) {
                byteArrayStream = streamSourceInfo.getStream();
            } else {
                // If its not a ByteArrayInputStream:
                // Read 10mb (max streaming size), decide with that if we should stream
                streamingBytes = IngestionUtils.readBytesFromInputStream(streamSourceInfo.getStream(),
                        ManagedStreamingQueuingPolicy.MAX_STREAMING_STREAM_SIZE_BYTES + 1);
                byteArrayStream = new ByteArrayInputStream(streamingBytes);
                int size = streamingBytes.length;
                if (queuingPolicy.shouldUseQueuedIngestion(size, streamSourceInfo.getRawSizeInBytes(),
                        streamSourceInfo.getCompressionType() != null, ingestionProperties.getDataFormat())) {
                    log.info(fallbackLogString);
                    StreamSourceInfo managedSourceInfo = new StreamSourceInfo(new SequenceInputStream(byteArrayStream, streamSourceInfo.getStream()),
                            streamSourceInfo.isLeaveOpen(), sourceId, streamSourceInfo.getCompressionType());

                    return queuedIngestClient.ingestFromStream(managedSourceInfo, ingestionProperties);
                }

                if (!streamSourceInfo.isLeaveOpen()) {
                    // From this point we don't need the original stream anymore, we cached it
                    try {
                        streamSourceInfo.getStream().close();
                    } catch (IOException e) {
                        log.warn("Failed to close stream", e);
                    }
                }
            }
        } catch (IOException e) {
            throw new IngestionClientException("Failed to read from stream.", e);
        }

        StreamSourceInfo managedSourceInfo = new StreamSourceInfo(byteArrayStream, true, sourceId, streamSourceInfo.getCompressionType(),
                streamSourceInfo.getRawSizeInBytes());
        try {
            IngestionResult result = streamWithRetries(managedSourceInfo, ingestionProperties, null);
            if (result != null) {
                return result;
            }

            return queuedIngestClient.ingestFromStream(managedSourceInfo, ingestionProperties);
        } finally {
            try {
                managedSourceInfo.getStream().close();
            } catch (IOException e) {
                log.warn("Failed to close byte stream", e);
            }
        }
    }

    /*
     * Set the policy that handles the logic over which data size would the client choose to directly use queued ingestion instead of trying streaming ingestion
     * first.
     */
    public void setQueuingPolicy(ManagedStreamingQueuingPolicy queuingPolicy) {
        this.queuingPolicy = queuingPolicy;
    }

    @Override
    protected String getClientType() {
        return CLASS_NAME;
    }

    @Override
    public void close() throws IOException {
        queuedIngestClient.close();
        streamingIngestClient.close();
    }

    @Override
    public void setQueueRequestOptions(RequestRetryOptions queueRequestOptions) {
        queuedIngestClient.setQueueRequestOptions(queueRequestOptions);
    }

    @Override
    public IngestionResourceManager getResourceManager() {
        return queuedIngestClient.getResourceManager();
    }
}<|MERGE_RESOLUTION|>--- conflicted
+++ resolved
@@ -36,10 +36,7 @@
  * Since the streaming client communicates directly with the engine, it's more prone to failure, so this class
  * holds both a streaming client and a queued client.
  * It tries {@value ATTEMPT_COUNT} times using the streaming client, after which it falls back to the queued streaming client in case of failure.
- * By default the policy for choosing a queued ingestion on the first try is the checking of weather the size of the estimated
- * raw stream size (a conversion to compressed CSV) is bigger than 4MB, it will fall back to the queued streaming client.
- * Use {@link #setQueuingPolicy(ManagedStreamingQueuingPolicy)} to override the predicate heuristics.
- * Use SourceInfo.setRawSizeInBytes to set the raw size of the data.
+ * If the size of the stream is bigger than {@value MAX_STREAMING_SIZE_BYTES}, it will fall back to the queued streaming client.
  * <p>
  */
 public class ManagedStreamingIngestClient extends IngestClientBase implements QueuedIngestClient {
@@ -50,13 +47,9 @@
     final QueuedIngestClient queuedIngestClient;
     final StreamingIngestClient streamingIngestClient;
     private final ExponentialRetry exponentialRetryTemplate;
-<<<<<<< HEAD
-    private CloseableHttpClient httpClient = null;
+    private HttpClient httpClient = null;
     private ManagedStreamingQueuingPolicy queuingPolicy = ManagedStreamingQueuingPolicy.Default;
     private static final String fallbackLogString = "Data size is greater than max streaming size according to the policy. Falling back to queued.";
-=======
-    private HttpClient httpClient = null;
->>>>>>> d73eeb36
 
     /**
      * @param dmConnectionString dm connection string
