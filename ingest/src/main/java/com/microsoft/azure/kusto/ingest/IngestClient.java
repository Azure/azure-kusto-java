--- conflicted
+++ resolved
@@ -13,19 +13,17 @@
 public interface IngestClient {
 
     /**
-<<<<<<< HEAD
      * <p>Ingest data from a file into Kusto database.</p>
      * This method ingests the data from a given file, described in {@code fileSourceInfo}, into Kusto database,
      * according to the properties mentioned in {@code ingestionProperties}
      *
-     * @param  fileSourceInfo includes information about the source data file, like: {@code filePath} and {@code rawSizeInBytes}
-     * @param  ingestionProperties includes ingestion properties relevant to the destination Kusto database,
-     *                             like: <code>databaseName, tableName, reportMethod</code>...
+     * @param  fileSourceInfo      The specific SourceInfo to be ingested
+     * @param  ingestionProperties Settings used to customize the ingestion operation
      *
      * @return {@link IngestionResult} object including the ingestion result.
      *
-     * @throws IngestionClientException If there was an exception in the client.
-     * @throws IngestionServiceException If there was an exception in one of the services outside the client.
+     * @throws IngestionClientException  An exception originating from a client activity
+     * @throws IngestionServiceException An exception returned from the service
      *
      * @see FileSourceInfo
      * @see IngestionProperties
@@ -38,14 +36,13 @@
      * This method ingests the data from a given blob, described in {@code blobSourceInfo}, into Kusto database,
      * according to the properties mentioned in {@code ingestionProperties}
      *
-     * @param  blobSourceInfo includes information about the source blob, like: {@code blobPath} and {@code rawSizeInBytes}
-     * @param  ingestionProperties includes ingestion properties relevant to the destination Kusto database,
-     *                             like: <code>databaseName, tableName, reportMethod</code>...
+     * @param blobSourceInfo      The specific SourceInfo to be ingested
+     * @param ingestionProperties Settings used to customize the ingestion operation
      *
      * @return {@link IngestionResult} object including the ingestion result.
      *
-     * @throws IngestionClientException If there was an exception in the client.
-     * @throws IngestionServiceException If there was an exception in one of the services outside the client.
+     * @throws IngestionClientException  An exception originating from a client activity
+     * @throws IngestionServiceException An exception returned from the service
      *
      * @see BlobSourceInfo
      * @see IngestionProperties
@@ -58,14 +55,13 @@
      * This method ingests the data from a given Result Set, described in {@code resultSetSourceInfo}, into Kusto database,
      * according to the properties mentioned in {@code ingestionProperties}
      *
-     * @param  resultSetSourceInfo includes information about the result set, like: {@code resultSet}
-     * @param  ingestionProperties includes ingestion properties relevant to the destination Kusto database,
-     *                             like: <code>databaseName, tableName, reportMethod</code>...
+     * @param resultSetSourceInfo The specific SourceInfo to be ingested
+     * @param ingestionProperties Settings used to customize the ingestion operation
      *
      * @return {@link IngestionResult} object including the ingestion result.
      *
-     * @throws IngestionClientException If there was an exception in the client.
-     * @throws IngestionServiceException If there was an exception in one of the services outside the client.
+     * @throws IngestionClientException  An exception originating from a client activity
+     * @throws IngestionServiceException An exception returned from the service
      *
      * @see ResultSetSourceInfo
      * @see IngestionProperties
@@ -74,18 +70,37 @@
             throws IngestionClientException, IngestionServiceException;
 
     /**
+     * <p>Ingest data from a Result Set into Kusto database, using a local temp storage.</p>
+     * This method ingests the data from a given Result Set, described in {@code resultSetSourceInfo}, into Kusto database,
+     * according to the properties mentioned in {@code ingestionProperties}
+     *
+     * @param resultSetSourceInfo The specific SourceInfo to be ingested
+     * @param ingestionProperties Settings used to customize the ingestion operation
+     * @param tempStoragePath     A local folder path that will be used as a temporary storage, data will be deleted on successful ingestion
+     *
+     * @return {@link IngestionResult} object including the ingestion result.
+     *
+     * @throws IngestionClientException  An exception originating from a client activity
+     * @throws IngestionServiceException An exception returned from the service
+     *
+     * @see ResultSetSourceInfo
+     * @see IngestionProperties
+     */
+    IngestionResult ingestFromResultSet (ResultSetSourceInfo resultSetSourceInfo, IngestionProperties ingestionProperties, String tempStoragePath)
+            throws IngestionClientException, IngestionServiceException;
+
+    /**
      * <p>Ingest data from an input stream, into Kusto database.</p>
      * This method ingests the data from a given input stream, described in {@code streamSourceInfo}, into Kusto database,
      * according to the properties mentioned in {@code ingestionProperties}
      *
-     * @param  streamSourceInfo includes information about the input stream, like: {@code stream} and {@code leaveOpen}
-     * @param  ingestionProperties includes ingestion properties relevant to the destination Kusto database,
-     *                             like: <code>databaseName, tableName, reportMethod</code>...
+     * @param streamSourceInfo    The specific SourceInfo to be ingested
+     * @param ingestionProperties Settings used to customize the ingestion operation
      *
      * @return {@link IngestionResult} object including the ingestion result.
      *
-     * @throws IngestionClientException If there was an exception in the client.
-     * @throws IngestionServiceException If there was an exception in one of the services outside the client.
+     * @throws IngestionClientException  An exception originating from a client activity
+     * @throws IngestionServiceException An exception returned from the service
      *
      * @see StreamSourceInfo
      * @see IngestionProperties
@@ -98,61 +113,5 @@
     CompletableFuture<IngestionResult> ingestFromStreamAsync (StreamSourceInfo streamSourceInfo, IngestionProperties ingestionProperties);
 
     CompletableFuture<IngestionResult> ingestFromBlobAsync (BlobSourceInfo blobSourceInfo, IngestionProperties ingestionProperties);
-=======
-     * Ingests a local file into the service
-     *
-     * @param fileSourceInfo      The specific SourceInfo to be ingested
-     * @param ingestionProperties Settings used to customize the ingestion operation
-     * @return A result that could be used to query for status
-     * @throws IngestionClientException  An exception originating from a client activity
-     * @throws IngestionServiceException An exception returned from the service
-     */
-    IngestionResult ingestFromFile(FileSourceInfo fileSourceInfo, IngestionProperties ingestionProperties) throws IngestionClientException, IngestionServiceException;
-
-    /**
-     * Ingests a blob (a file stored as an Azure Storage Blob) into the service
-     *
-     * @param blobSourceInfo      The specific SourceInfo to be ingested
-     * @param ingestionProperties Settings used to customize the ingestion operation
-     * @return A result that could be used to query for status
-     * @throws IngestionClientException  An exception originating from a client activity
-     * @throws IngestionServiceException An exception returned from the service
-     */
-    IngestionResult ingestFromBlob(BlobSourceInfo blobSourceInfo, IngestionProperties ingestionProperties) throws IngestionClientException, IngestionServiceException;
-
-    /**
-     * Ingests a ResultSet into the service
-     *
-     * @param resultSetSourceInfo The specific SourceInfo to be ingested
-     * @param ingestionProperties Settings used to customize the ingestion operation
-     * @return A result that could be used to query for status
-     * @throws IngestionClientException  An exception originating from a client activity
-     * @throws IngestionServiceException An exception returned from the service
-     */
-    IngestionResult ingestFromResultSet(ResultSetSourceInfo resultSetSourceInfo, IngestionProperties ingestionProperties) throws IngestionClientException, IngestionServiceException;
-
-    /**
-     * Ingests a ResultSet into the service
-     *
-     * @param resultSetSourceInfo The specific SourceInfo to be ingested
-     * @param ingestionProperties Settings used to customize the ingestion operation
-     * @param tempStoragePath     A local folder path that will be used as a temporary storage, data will be deleted on successful ingestion
-     * @return A result that could be used to query for status
-     * @throws IngestionClientException  An exception originating from a client activity
-     * @throws IngestionServiceException An exception returned from the service
-     */
-    IngestionResult ingestFromResultSet(ResultSetSourceInfo resultSetSourceInfo, IngestionProperties ingestionProperties, String tempStoragePath) throws IngestionClientException, IngestionServiceException;
-
-    /**
-     * Ingests a InputStream into the service
-     *
-     * @param streamSourceInfo    The specific SourceInfo to be ingested
-     * @param ingestionProperties Settings used to customize the ingestion operation
-     * @return A result that could be used to query for status
-     * @throws IngestionClientException  An exception originating from a client activity
-     * @throws IngestionServiceException An exception returned from the service
-     */
-    IngestionResult ingestFromStream(StreamSourceInfo streamSourceInfo, IngestionProperties ingestionProperties) throws IngestionClientException, IngestionServiceException;
->>>>>>> 6711a00b
 
 }