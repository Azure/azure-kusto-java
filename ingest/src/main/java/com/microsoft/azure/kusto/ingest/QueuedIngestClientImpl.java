// Copyright (c) Microsoft Corporation.
// Licensed under the MIT License.

package com.microsoft.azure.kusto.ingest;

import com.azure.data.tables.models.TableEntity;
import com.azure.storage.blob.BlobContainerClient;
import com.azure.storage.blob.models.BlobStorageException;
import com.azure.storage.common.policy.RequestRetryOptions;
import com.azure.storage.queue.QueueClient;
import com.azure.data.tables.models.TableServiceException;
import com.azure.storage.queue.models.QueueStorageException;
import com.fasterxml.jackson.databind.ObjectMapper;
import com.microsoft.azure.kusto.data.*;
import com.microsoft.azure.kusto.data.auth.ConnectionStringBuilder;
import com.microsoft.azure.kusto.data.instrumentation.SupplierOneException;
import com.microsoft.azure.kusto.data.instrumentation.SupplierTwoExceptions;
import com.microsoft.azure.kusto.data.instrumentation.MonitoredActivity;
import com.microsoft.azure.kusto.ingest.exceptions.IngestionClientException;
import com.microsoft.azure.kusto.ingest.exceptions.IngestionServiceException;
import com.microsoft.azure.kusto.ingest.result.IngestionResult;
import com.microsoft.azure.kusto.ingest.result.IngestionStatus;
import com.microsoft.azure.kusto.ingest.result.IngestionStatusInTableDescription;
import com.microsoft.azure.kusto.ingest.result.IngestionStatusResult;
import com.microsoft.azure.kusto.ingest.result.OperationStatus;
import com.microsoft.azure.kusto.ingest.result.TableReportIngestionResult;
import com.microsoft.azure.kusto.ingest.source.BlobSourceInfo;
import com.microsoft.azure.kusto.ingest.source.CompressionType;
import com.microsoft.azure.kusto.ingest.source.FileSourceInfo;
import com.microsoft.azure.kusto.ingest.source.ResultSetSourceInfo;
import com.microsoft.azure.kusto.ingest.source.StreamSourceInfo;
import com.microsoft.azure.kusto.ingest.utils.*;
import com.univocity.parsers.csv.CsvRoutines;
import org.apache.http.impl.client.CloseableHttpClient;
import org.jetbrains.annotations.Nullable;
import org.slf4j.Logger;
import org.slf4j.LoggerFactory;

import java.io.ByteArrayInputStream;
import java.io.ByteArrayOutputStream;
import java.io.File;
import java.io.IOException;
import java.lang.invoke.MethodHandles;
import java.net.URISyntaxException;
import java.time.Instant;
<<<<<<< HEAD
import java.util.LinkedList;
import java.util.List;
import java.util.UUID;
import java.util.concurrent.atomic.AtomicReference;
import java.util.function.Consumer;
=======
import java.util.*;
>>>>>>> fae77044

public class QueuedIngestClientImpl extends IngestClientBase implements QueuedIngestClient {

    private static final Logger log = LoggerFactory.getLogger(MethodHandles.lookup().lookupClass());
    private static final int COMPRESSED_FILE_MULTIPLIER = 11;
    public static final String QUEUED_INGEST_CLIENT_IMPL = "QueuedIngestClientImpl";
    private final ResourceManager resourceManager;
    private final AzureStorageClient azureStorageClient;
    String connectionDataSource;

    QueuedIngestClientImpl(ConnectionStringBuilder csb, @Nullable HttpClientProperties properties) throws URISyntaxException {
        this(csb, properties == null ? null : HttpClientFactory.create(properties));
    }

    QueuedIngestClientImpl(ConnectionStringBuilder csb, CloseableHttpClient httpClient) throws URISyntaxException {
        log.info("Creating a new IngestClient");
        ConnectionStringBuilder csbWithEndpoint = new ConnectionStringBuilder(csb);
        csbWithEndpoint.setClusterUrl(getIngestionEndpoint(csbWithEndpoint.getClusterUrl()));
        Client client = ClientFactory.createClient(csbWithEndpoint, httpClient);
        this.resourceManager = new ResourceManager(client, httpClient);
        this.azureStorageClient = new AzureStorageClient();
        this.connectionDataSource = csbWithEndpoint.getClusterUrl();
    }

    QueuedIngestClientImpl(ResourceManager resourceManager, AzureStorageClient azureStorageClient) {
        log.info("Creating a new IngestClient");
        this.resourceManager = resourceManager;
        this.azureStorageClient = azureStorageClient;
    }

    public void setQueueRequestOptions(RequestRetryOptions queueRequestOptions) {
        this.resourceManager.setQueueRequestOptions(queueRequestOptions);
    }

    @Override
    protected IngestionResult ingestFromBlobImpl(BlobSourceInfo blobSourceInfo, IngestionProperties ingestionProperties)
            throws IngestionClientException, IngestionServiceException {
        // Argument validation:
        Ensure.argIsNotNull(blobSourceInfo, "blobSourceInfo");
        Ensure.argIsNotNull(ingestionProperties, "ingestionProperties");

        blobSourceInfo.validate();
        ingestionProperties.validate();

        try {
            ingestionProperties.setAuthorizationContextToken(resourceManager.getIdentityToken());
            List<IngestionStatusInTableDescription> tableStatuses = new LinkedList<>();

            // Create the ingestion message
            IngestionBlobInfo ingestionBlobInfo = new IngestionBlobInfo(blobSourceInfo.getBlobPath(),
                    ingestionProperties.getDatabaseName(), ingestionProperties.getTableName());
            String urlWithoutSecrets = SecurityUtils.removeSecretsFromUrl(blobSourceInfo.getBlobPath());
            if (blobSourceInfo.getRawSizeInBytes() > 0L) {
                ingestionBlobInfo.setRawDataSize(blobSourceInfo.getRawSizeInBytes());
            } else {
                log.warn("Blob '{}' was sent for ingestion without specifying its raw data size", urlWithoutSecrets);
            }

            ingestionBlobInfo.setReportLevel(ingestionProperties.getReportLevel().getKustoValue());
            ingestionBlobInfo.setReportMethod(ingestionProperties.getReportMethod().getKustoValue());
            ingestionBlobInfo.setFlushImmediately(ingestionProperties.getFlushImmediately());
            ingestionBlobInfo.setValidationPolicy(ingestionProperties.getValidationPolicy());
            ingestionBlobInfo.setAdditionalProperties(ingestionProperties.getIngestionProperties());
            if (blobSourceInfo.getSourceId() != null) {
                ingestionBlobInfo.setId(blobSourceInfo.getSourceId());
            }

            String id = ingestionBlobInfo.getId().toString();
            IngestionStatus status = new IngestionStatus();
            status.setDatabase(ingestionProperties.getDatabaseName());
            status.setTable(ingestionProperties.getTableName());
            status.setStatus(OperationStatus.Queued);
            status.setUpdatedOn(Instant.now());
            status.setIngestionSourceId(ingestionBlobInfo.getId());
            status.setIngestionSourcePath(urlWithoutSecrets);
            boolean reportToTable = ingestionProperties.getReportLevel() != IngestionProperties.IngestionReportLevel.NONE &&
                    ingestionProperties.getReportMethod() != IngestionProperties.IngestionReportMethod.QUEUE;
            if (reportToTable) {
                status.setStatus(OperationStatus.Pending);
                TableWithSas statusTable = resourceManager
                        .getStatusTable();
                IngestionStatusInTableDescription ingestionStatusInTable = new IngestionStatusInTableDescription();
                ingestionStatusInTable.setTableClient(statusTable.getTable());
                ingestionStatusInTable.setTableConnectionString(statusTable.getUri());
                ingestionStatusInTable.setPartitionKey(ingestionBlobInfo.getId().toString());
                ingestionStatusInTable.setRowKey(ingestionBlobInfo.getId().toString());
                ingestionBlobInfo.setIngestionStatusInTable(ingestionStatusInTable);
                azureStorageClient.azureTableInsertEntity(statusTable.getTable(), new TableEntity(id, id).setProperties(status.getEntityProperties()));
                tableStatuses.add(ingestionBlobInfo.getIngestionStatusInTable());
            }

            ObjectMapper objectMapper = Utils.getObjectMapper();
            String serializedIngestionBlobInfo = objectMapper.writeValueAsString(ingestionBlobInfo);
<<<<<<< HEAD

            if (!resourceActionWithRetries(resourceManager.getQueues(),
                    queue -> azureStorageClient.postMessageToQueue(queue.getResource(), serializedIngestionBlobInfo))) {
                throw new IngestionClientException("Failed to post message to queue - all retries failed");
            }

=======
            QueueClient queueClient = resourceManager.getQueue().getQueue();
            // trace postMessageToQueue
            Map<String, String> attributes = new HashMap<>();
            attributes.put("queue", queueClient.getQueueName());
            MonitoredActivity.invoke(() -> azureStorageClient.postMessageToQueue(queueClient, serializedIngestionBlobInfo),
                    getClientType().concat(".postMessageToQueue"), attributes);
>>>>>>> fae77044
            return reportToTable
                    ? new TableReportIngestionResult(tableStatuses)
                    : new IngestionStatusResult(status);
        } catch (BlobStorageException | QueueStorageException | TableServiceException e) {
            throw new IngestionServiceException("Failed to ingest from blob", e);
        } catch (IOException | URISyntaxException e) {
            throw new IngestionClientException("Failed to ingest from blob", e);
        } catch (IngestionServiceException e) {
            throw e;
        }
    }

    private <U, T extends ResourceWithSas<U>> boolean resourceActionWithRetries(List<T> resources, ConsumerWithException<T> action)
            throws IngestionClientException, IngestionServiceException {

        if (resources.isEmpty()) {
            throw new IngestionClientException("No resources found");
        }
        int retries = calculateRetries(resources.size());

        for (int i = 0; i < retries; i++) {
            if (i >= resources.size()) {
                return false;
            }
            T resource = resources.get(i);
            try {
                action.accept(resource);
                resourceManager.reportIngestionResult(resource.getAccountName(), true);

                return true;
            } catch (Exception e) {
                log.warn("Error during retry {} of {}", i + 1, retries, e);
                resourceManager.reportIngestionResult(resource.getAccountName(), false);
            }
        }
        return false;
    }

    private int calculateRetries(int size) {
        return 5; // TODO: smarter calculation? configurable?
    }

    @Override
    protected IngestionResult ingestFromFileImpl(FileSourceInfo fileSourceInfo, IngestionProperties ingestionProperties)
            throws IngestionClientException, IngestionServiceException {
        // Argument validation:
        Ensure.argIsNotNull(fileSourceInfo, "fileSourceInfo");
        Ensure.argIsNotNull(ingestionProperties, "ingestionProperties");

        fileSourceInfo.validate();
        ingestionProperties.validate();

        try {
            String filePath = fileSourceInfo.getFilePath();
            Ensure.fileExists(filePath);
            CompressionType sourceCompressionType = IngestionUtils.getCompression(filePath);
            IngestionProperties.DataFormat dataFormat = ingestionProperties.getDataFormat();
            boolean shouldCompress = shouldCompress(sourceCompressionType, dataFormat);

            File file = new File(filePath);
            String blobName = genBlobName(
                    file.getName(),
                    ingestionProperties.getDatabaseName(),
                    ingestionProperties.getTableName(),
                    dataFormat.getKustoValue(), // Used to use an empty string if the DataFormat was empty. Now it can't be empty, with a default of CSV.
                    shouldCompress ? CompressionType.gz : sourceCompressionType);
<<<<<<< HEAD

            AtomicReference<String> blobPath = new AtomicReference<>();

            if (!resourceActionWithRetries(resourceManager.getTempStorages(), container -> {
                azureStorageClient.uploadLocalFileToBlob(file, blobName,
                        container.getContainer(), shouldCompress);
                blobPath.set(container.getContainer().getBlobContainerUrl() + "/" + blobName + container.getSas());
            })) {
                throw new IngestionClientException("Failed to post message to queue - all retries failed");
            }

=======
            ContainerWithSas container = resourceManager.getTempStorage();
            BlobContainerClient blobContainerClient = container.getContainer();
            // trace uploadLocalFileToBlob
            Map<String, String> attributes = new HashMap<>();
            attributes.put("container", blobContainerClient.getBlobContainerName());
            MonitoredActivity.invoke((SupplierOneException<Void, IOException>) () -> {
                azureStorageClient.uploadLocalFileToBlob(file, blobName,
                        blobContainerClient, shouldCompress);
                return null;
            }, getClientType().concat(".uploadLocalFileToBlob"), attributes);
            String blobPath = blobContainerClient.getBlobContainerUrl() + "/" + blobName + container.getSas();
>>>>>>> fae77044
            long rawDataSize = fileSourceInfo.getRawSizeInBytes() > 0L ? fileSourceInfo.getRawSizeInBytes()
                    : estimateFileRawSize(filePath, ingestionProperties.getDataFormat().isCompressible());

            BlobSourceInfo blobSourceInfo = new BlobSourceInfo(blobPath.get(), rawDataSize, fileSourceInfo.getSourceId());

            return ingestFromBlob(blobSourceInfo, ingestionProperties);
        } catch (BlobStorageException e) {
            throw new IngestionServiceException("Failed to ingest from file", e);
        } catch (IOException e) {
            throw new IngestionClientException("Failed to ingest from file", e);
        } catch (IngestionServiceException e) {
            throw e;
        }
    }

    @Override
    protected IngestionResult ingestFromStreamImpl(StreamSourceInfo streamSourceInfo, IngestionProperties ingestionProperties)
            throws IngestionClientException, IngestionServiceException {
        // Argument validation:
        Ensure.argIsNotNull(streamSourceInfo, "streamSourceInfo");
        Ensure.argIsNotNull(ingestionProperties, "ingestionProperties");

        streamSourceInfo.validate();
        ingestionProperties.validate();

        try {
            IngestionResult ingestionResult;
            if (streamSourceInfo.getStream() == null) {
                throw new IngestionClientException("The provided stream is null.");
            } else if (streamSourceInfo.getStream().available() <= 0) {
                throw new IngestionClientException("The provided stream is empty.");
            }
            IngestionProperties.DataFormat dataFormat = ingestionProperties.getDataFormat();
            boolean shouldCompress = shouldCompress(streamSourceInfo.getCompressionType(), dataFormat);

            String blobName = genBlobName(
                    "StreamUpload",
                    ingestionProperties.getDatabaseName(),
                    ingestionProperties.getTableName(),
                    dataFormat.getKustoValue(), // Used to use an empty string if the DataFormat was empty. Now it can't be empty, with a default of CSV.
                    shouldCompress ? CompressionType.gz : streamSourceInfo.getCompressionType());
<<<<<<< HEAD

            AtomicReference<String> blobPath = new AtomicReference<>();

            if (!resourceActionWithRetries(resourceManager.getTempStorages(), container -> {
                azureStorageClient.uploadStreamToBlob(
                        streamSourceInfo.getStream(),
                        blobName,
                        container.getContainer(),
                        shouldCompress);
                blobPath.set(container.getContainer().getBlobContainerUrl() + "/" + blobName + container.getSas());
            })) {
                throw new IngestionClientException("Failed to post message to queue - all retries failed");
            }

=======
            ContainerWithSas container = resourceManager.getTempStorage();
            BlobContainerClient blobContainerClient = container.getContainer();
            // trace uploadStreamToBlob
            Map<String, String> attributes = new HashMap<>();
            attributes.put("container", blobContainerClient.getBlobContainerName());
            MonitoredActivity.invoke((SupplierTwoExceptions<Void, IOException, URISyntaxException>) () -> {
                azureStorageClient.uploadStreamToBlob(streamSourceInfo.getStream(), blobName,
                        blobContainerClient, shouldCompress);
                return null;
            }, getClientType().concat(".uploadStreamToBlob"), attributes);
            String blobPath = blobContainerClient.getBlobContainerUrl() + "/" + blobName + container.getSas();
>>>>>>> fae77044
            BlobSourceInfo blobSourceInfo = new BlobSourceInfo(
                    blobPath.get(), 0, streamSourceInfo.getSourceId()); // TODO: check if we can get the rawDataSize locally - maybe add a countingStream

            ingestionResult = ingestFromBlob(blobSourceInfo, ingestionProperties);
            if (!streamSourceInfo.isLeaveOpen()) {
                streamSourceInfo.getStream().close();
            }
            return ingestionResult;
        } catch (BlobStorageException e) {
            throw new IngestionServiceException("Failed to ingest from stream", e);
        } catch (IOException e) {
            throw new IngestionClientException("Failed to ingest from stream", e);
        } catch (IngestionServiceException e) {
            throw e;
        }
    }

    @Override
    protected String getClientType() {
        return QUEUED_INGEST_CLIENT_IMPL;
    }

    private long estimateFileRawSize(String filePath, boolean isCompressible) {
        long fileSize = new File(filePath).length();
        return (IngestionUtils.getCompression(filePath) != null || !isCompressible) ? fileSize * COMPRESSED_FILE_MULTIPLIER : fileSize;
    }

    String genBlobName(String fileName, String databaseName, String tableName, String dataFormat, CompressionType compressionType) {
        return String.format("%s__%s__%s__%s%s%s",
                databaseName,
                tableName,
                UriUtils.removeExtension(fileName),
                UUID.randomUUID(),
                dataFormat == null ? "" : "." + dataFormat,
                compressionType == null ? "" : "." + compressionType);
    }

    @Override
    protected IngestionResult ingestFromResultSetImpl(ResultSetSourceInfo resultSetSourceInfo, IngestionProperties ingestionProperties)
            throws IngestionClientException, IngestionServiceException {
        // Argument validation:
        Ensure.argIsNotNull(resultSetSourceInfo, "resultSetSourceInfo");
        Ensure.argIsNotNull(ingestionProperties, "ingestionProperties");

        resultSetSourceInfo.validate();
        ingestionProperties.validateResultSetProperties();
        try {
            ByteArrayOutputStream byteArrayOutputStream = new ByteArrayOutputStream();
            new CsvRoutines().write(resultSetSourceInfo.getResultSet(), byteArrayOutputStream);
            byteArrayOutputStream.flush();
            ByteArrayInputStream byteArrayInputStream = new ByteArrayInputStream(byteArrayOutputStream.toByteArray());

            StreamSourceInfo streamSourceInfo = new StreamSourceInfo(byteArrayInputStream, false, resultSetSourceInfo.getSourceId());
            return ingestFromStream(streamSourceInfo, ingestionProperties);
        } catch (IOException ex) {
            String msg = "Failed to read from ResultSet.";
            log.error(msg, ex);
            throw new IngestionClientException(msg, ex);
        }
    }

    protected void setConnectionDataSource(String connectionDataSource) {
        this.connectionDataSource = connectionDataSource;
    }

    @Override
    public void close() {
        this.resourceManager.close();
    }
}<|MERGE_RESOLUTION|>--- conflicted
+++ resolved
@@ -43,15 +43,9 @@
 import java.lang.invoke.MethodHandles;
 import java.net.URISyntaxException;
 import java.time.Instant;
-<<<<<<< HEAD
-import java.util.LinkedList;
-import java.util.List;
-import java.util.UUID;
+import java.util.*;
 import java.util.concurrent.atomic.AtomicReference;
 import java.util.function.Consumer;
-=======
-import java.util.*;
->>>>>>> fae77044
 
 public class QueuedIngestClientImpl extends IngestClientBase implements QueuedIngestClient {
 
@@ -145,21 +139,12 @@
 
             ObjectMapper objectMapper = Utils.getObjectMapper();
             String serializedIngestionBlobInfo = objectMapper.writeValueAsString(ingestionBlobInfo);
-<<<<<<< HEAD
 
             if (!resourceActionWithRetries(resourceManager.getQueues(),
                     queue -> azureStorageClient.postMessageToQueue(queue.getResource(), serializedIngestionBlobInfo))) {
                 throw new IngestionClientException("Failed to post message to queue - all retries failed");
             }
 
-=======
-            QueueClient queueClient = resourceManager.getQueue().getQueue();
-            // trace postMessageToQueue
-            Map<String, String> attributes = new HashMap<>();
-            attributes.put("queue", queueClient.getQueueName());
-            MonitoredActivity.invoke(() -> azureStorageClient.postMessageToQueue(queueClient, serializedIngestionBlobInfo),
-                    getClientType().concat(".postMessageToQueue"), attributes);
->>>>>>> fae77044
             return reportToTable
                     ? new TableReportIngestionResult(tableStatuses)
                     : new IngestionStatusResult(status);
@@ -226,7 +211,6 @@
                     ingestionProperties.getTableName(),
                     dataFormat.getKustoValue(), // Used to use an empty string if the DataFormat was empty. Now it can't be empty, with a default of CSV.
                     shouldCompress ? CompressionType.gz : sourceCompressionType);
-<<<<<<< HEAD
 
             AtomicReference<String> blobPath = new AtomicReference<>();
 
@@ -238,19 +222,6 @@
                 throw new IngestionClientException("Failed to post message to queue - all retries failed");
             }
 
-=======
-            ContainerWithSas container = resourceManager.getTempStorage();
-            BlobContainerClient blobContainerClient = container.getContainer();
-            // trace uploadLocalFileToBlob
-            Map<String, String> attributes = new HashMap<>();
-            attributes.put("container", blobContainerClient.getBlobContainerName());
-            MonitoredActivity.invoke((SupplierOneException<Void, IOException>) () -> {
-                azureStorageClient.uploadLocalFileToBlob(file, blobName,
-                        blobContainerClient, shouldCompress);
-                return null;
-            }, getClientType().concat(".uploadLocalFileToBlob"), attributes);
-            String blobPath = blobContainerClient.getBlobContainerUrl() + "/" + blobName + container.getSas();
->>>>>>> fae77044
             long rawDataSize = fileSourceInfo.getRawSizeInBytes() > 0L ? fileSourceInfo.getRawSizeInBytes()
                     : estimateFileRawSize(filePath, ingestionProperties.getDataFormat().isCompressible());
 
@@ -292,7 +263,6 @@
                     ingestionProperties.getTableName(),
                     dataFormat.getKustoValue(), // Used to use an empty string if the DataFormat was empty. Now it can't be empty, with a default of CSV.
                     shouldCompress ? CompressionType.gz : streamSourceInfo.getCompressionType());
-<<<<<<< HEAD
 
             AtomicReference<String> blobPath = new AtomicReference<>();
 
@@ -307,19 +277,6 @@
                 throw new IngestionClientException("Failed to post message to queue - all retries failed");
             }
 
-=======
-            ContainerWithSas container = resourceManager.getTempStorage();
-            BlobContainerClient blobContainerClient = container.getContainer();
-            // trace uploadStreamToBlob
-            Map<String, String> attributes = new HashMap<>();
-            attributes.put("container", blobContainerClient.getBlobContainerName());
-            MonitoredActivity.invoke((SupplierTwoExceptions<Void, IOException, URISyntaxException>) () -> {
-                azureStorageClient.uploadStreamToBlob(streamSourceInfo.getStream(), blobName,
-                        blobContainerClient, shouldCompress);
-                return null;
-            }, getClientType().concat(".uploadStreamToBlob"), attributes);
-            String blobPath = blobContainerClient.getBlobContainerUrl() + "/" + blobName + container.getSas();
->>>>>>> fae77044
             BlobSourceInfo blobSourceInfo = new BlobSourceInfo(
                     blobPath.get(), 0, streamSourceInfo.getSourceId()); // TODO: check if we can get the rawDataSize locally - maybe add a countingStream
 
