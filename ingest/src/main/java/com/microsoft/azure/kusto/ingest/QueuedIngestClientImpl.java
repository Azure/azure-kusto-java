--- conflicted
+++ resolved
@@ -108,67 +108,18 @@
                 ingestionProperties.getDatabaseName(), ingestionProperties.getTableName(), this.applicationForTracing,
                 this.clientVersionForTracing);
         String urlWithoutSecrets = SecurityUtils.removeSecretsFromUrl(blobSourceInfo.getBlobPath());
-        if (blobSourceInfo.getRawSizeInBytes() > 0L) {
-            ingestionBlobInfo.setRawDataSize(blobSourceInfo.getRawSizeInBytes());
+        if (blobSourceInfo.getBlobExactSize() != null) {
+            ingestionBlobInfo.setRawDataSize(blobSourceInfo.getBlobExactSize());
         } else {
             log.warn("Blob '{}' was sent for ingestion without specifying its raw data size", urlWithoutSecrets);
         }
 
         Map<String, String> properties;
         try {
-<<<<<<< HEAD
             properties = ingestionProperties.getIngestionProperties();
         } catch (IOException e) {
             throw new IngestionClientException("Failed to ingest from blob", e);
         }
-=======
-            ingestionProperties.setAuthorizationContextToken(resourceManager.getIdentityToken());
-            List<IngestionStatusInTableDescription> tableStatuses = new LinkedList<>();
-
-            // Create the ingestion message
-            IngestionBlobInfo ingestionBlobInfo = new IngestionBlobInfo(blobSourceInfo.getBlobPath(),
-                    ingestionProperties.getDatabaseName(), ingestionProperties.getTableName(), this.applicationForTracing,
-                    this.clientVersionForTracing);
-            String urlWithoutSecrets = SecurityUtils.removeSecretsFromUrl(blobSourceInfo.getBlobPath());
-            if (blobSourceInfo.getBlobExactSize() != null) {
-                ingestionBlobInfo.setRawDataSize(blobSourceInfo.getBlobExactSize());
-            } else {
-                log.warn("Blob '{}' was sent for ingestion without specifying its raw data size", urlWithoutSecrets);
-            }
-
-            ingestionBlobInfo.setReportLevel(ingestionProperties.getReportLevel().getKustoValue());
-            ingestionBlobInfo.setReportMethod(ingestionProperties.getReportMethod().getKustoValue());
-            ingestionBlobInfo.setFlushImmediately(ingestionProperties.getFlushImmediately());
-            ingestionBlobInfo.setValidationPolicy(ingestionProperties.getValidationPolicy());
-            ingestionBlobInfo.setAdditionalProperties(ingestionProperties.getIngestionProperties());
-            if (blobSourceInfo.getSourceId() != null) {
-                ingestionBlobInfo.setId(blobSourceInfo.getSourceId());
-            }
-
-            String id = ingestionBlobInfo.getId().toString();
-            IngestionStatus status = new IngestionStatus();
-            status.setDatabase(ingestionProperties.getDatabaseName());
-            status.setTable(ingestionProperties.getTableName());
-            status.setStatus(OperationStatus.Queued);
-            status.setUpdatedOn(Instant.now());
-            status.setIngestionSourceId(ingestionBlobInfo.getId());
-            status.setIngestionSourcePath(urlWithoutSecrets);
-            boolean reportToTable = ingestionProperties.getReportLevel() != IngestionProperties.IngestionReportLevel.NONE &&
-                    ingestionProperties.getReportMethod() != IngestionProperties.IngestionReportMethod.QUEUE;
-            if (reportToTable) {
-                status.setStatus(OperationStatus.Pending);
-                TableWithSas statusTable = resourceManager
-                        .getStatusTable();
-                IngestionStatusInTableDescription ingestionStatusInTable = new IngestionStatusInTableDescription();
-                ingestionStatusInTable.setTableClient(statusTable.getTable());
-                ingestionStatusInTable.setTableConnectionString(statusTable.getUri());
-                ingestionStatusInTable.setPartitionKey(ingestionBlobInfo.getId().toString());
-                ingestionStatusInTable.setRowKey(ingestionBlobInfo.getId().toString());
-                ingestionBlobInfo.setIngestionStatusInTable(ingestionStatusInTable);
-                azureStorageClient.azureTableInsertEntity(statusTable.getTable(), new TableEntity(id, id).setProperties(status.getEntityProperties()));
-                tableStatuses.add(ingestionBlobInfo.getIngestionStatusInTable());
-            }
->>>>>>> fa305a3f
 
         ingestionBlobInfo.setReportLevel(ingestionProperties.getReportLevel().getKustoValue());
         ingestionBlobInfo.setReportMethod(ingestionProperties.getReportMethod().getKustoValue());
@@ -232,26 +183,6 @@
         String filePath = fileSourceInfo.getFilePath();
         try {
             Ensure.fileExists(filePath);
-<<<<<<< HEAD
-=======
-            CompressionType sourceCompressionType = IngestionUtils.getCompression(filePath);
-            IngestionProperties.DataFormat dataFormat = ingestionProperties.getDataFormat();
-            boolean shouldCompress = shouldCompress(sourceCompressionType, dataFormat);
-
-            File file = new File(filePath);
-            String blobName = genBlobName(
-                    file.getName(),
-                    ingestionProperties.getDatabaseName(),
-                    ingestionProperties.getTableName(),
-                    dataFormat.getKustoValue(), // Used to use an empty string if the DataFormat was empty. Now it can't be empty, with a default of CSV.
-                    shouldCompress ? CompressionType.gz : sourceCompressionType);
-
-            String blobPath = ResourceAlgorithms.uploadLocalFileWithRetries(resourceManager, azureStorageClient, file, blobName, shouldCompress);
-            BlobSourceInfo blobSourceInfo = BlobSourceInfo.fromFile(blobPath, fileSourceInfo, sourceCompressionType, shouldCompress);
-            return ingestFromBlob(blobSourceInfo, ingestionProperties);
-        } catch (BlobStorageException e) {
-            throw new IngestionServiceException("Failed to ingest from file", e);
->>>>>>> fa305a3f
         } catch (IOException e) {
             throw new IngestionClientException("Failed to ingest from file", e);
         }
@@ -268,12 +199,9 @@
                 dataFormat.getKustoValue(), // Used to use an empty string if the DataFormat was empty. Now it can't be empty, with a default of
                 // CSV.
                 shouldCompress ? CompressionType.gz : sourceCompressionType);
-
         return ResourceAlgorithms.uploadLocalFileWithRetriesAsync(resourceManager, azureStorageClient, file, blobName, shouldCompress)
                 .flatMap(blobPath -> {
-                    long rawDataSize = fileSourceInfo.getRawSizeInBytes() > 0L ? fileSourceInfo.getRawSizeInBytes()
-                            : estimateFileRawSize(filePath, ingestionProperties.getDataFormat().isCompressible());
-                    BlobSourceInfo blobSourceInfo = new BlobSourceInfo(blobPath, rawDataSize, fileSourceInfo.getSourceId());
+                    BlobSourceInfo blobSourceInfo = BlobSourceInfo.fromFile(blobPath, fileSourceInfo, sourceCompressionType, shouldCompress);
                     return ingestFromBlobAsync(blobSourceInfo, ingestionProperties);
                 })
                 .onErrorMap(BlobStorageException.class, e -> new IngestionServiceException("Failed to ingest from file", e));
@@ -294,38 +222,6 @@
             if (streamSourceInfo.getStream().available() <= 0) {
                 throw new IngestionClientException("The provided stream is empty.");
             }
-<<<<<<< HEAD
-=======
-            IngestionProperties.DataFormat dataFormat = ingestionProperties.getDataFormat();
-            boolean shouldCompress = shouldCompress(streamSourceInfo.getCompressionType(), dataFormat);
-
-            String blobName = genBlobName(
-                    "StreamUpload",
-                    ingestionProperties.getDatabaseName(),
-                    ingestionProperties.getTableName(),
-                    dataFormat.getKustoValue(), // Used to use an empty string if the DataFormat was empty. Now it can't be empty, with a default of CSV.
-                    shouldCompress ? CompressionType.gz : streamSourceInfo.getCompressionType());
-
-            ResourceAlgorithms.UploadResult blobUploadedDetails = ResourceAlgorithms.uploadStreamToBlobWithRetries(resourceManager,
-                    azureStorageClient,
-                    streamSourceInfo.getStream(),
-                    blobName,
-                    shouldCompress);
-            if (blobUploadedDetails.size == 0) {
-                String message = "Empty stream.";
-                log.error(message);
-                throw new IngestionClientException(message);
-            }
-            BlobSourceInfo blobSourceInfo = BlobSourceInfo.fromStream(blobUploadedDetails.blobPath, blobUploadedDetails.size, streamSourceInfo);
-
-            ingestionResult = ingestFromBlob(blobSourceInfo, ingestionProperties);
-            if (!streamSourceInfo.isLeaveOpen()) {
-                streamSourceInfo.getStream().close();
-            }
-            return ingestionResult;
-        } catch (BlobStorageException e) {
-            throw new IngestionServiceException("Failed to ingest from stream", e);
->>>>>>> fa305a3f
         } catch (IOException e) {
             throw new IngestionClientException("The provided stream is empty.");
         }
@@ -346,9 +242,13 @@
                 streamSourceInfo.getStream(),
                 blobName,
                 shouldCompress)
-                .flatMap(blobPath -> {
-                    BlobSourceInfo blobSourceInfo = new BlobSourceInfo(blobPath, streamSourceInfo.getRawSizeInBytes(),
-                            streamSourceInfo.getSourceId());
+                .flatMap(blobUploadedDetails -> {
+                    if (blobUploadedDetails.size == 0) {
+                        String message = "Empty stream.";
+                        log.error(message);
+                        throw new IngestionClientException(message);
+                    }
+                    BlobSourceInfo blobSourceInfo = BlobSourceInfo.fromStream(blobUploadedDetails.blobPath, blobUploadedDetails.size, streamSourceInfo);
                     return ingestFromBlobAsync(blobSourceInfo, ingestionProperties);
                 })
                 .onErrorMap(BlobStorageException.class, e -> new IngestionServiceException("Failed to ingest from stream", e))
