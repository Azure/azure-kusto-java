--- conflicted
+++ resolved
@@ -50,25 +50,10 @@
     private static final int COMPRESSED_FILE_MULTIPLIER = 11;
     private final ResourceManager resourceManager;
     private final AzureStorageClient azureStorageClient;
-<<<<<<< HEAD
-    public static final String EXPECTED_SERVICE_TYPE = "DataManagement";
+
 
     QueuedIngestClientImpl(ConnectionStringBuilder csb, @Nullable HttpClientProperties properties) throws URISyntaxException {
         this(csb, properties == null ? null : HttpClientFactory.create(properties));
-=======
-    private @Nullable HttpClientProperties httpClientProperties;
-    private QueueRequestOptions queueRequestOptions = null;
-
-    QueuedIngestClientImpl(ConnectionStringBuilder csb, @Nullable HttpClientProperties properties) throws URISyntaxException {
-        log.info("Creating a new IngestClient");
-        httpClientProperties = properties;
-        ConnectionStringBuilder csbWithEndpoint = new ConnectionStringBuilder(csb);
-        csbWithEndpoint.setClusterUrl(getIngestionEndpoint(csbWithEndpoint.getClusterUrl()));
-        Client client = ClientFactory.createClient(csbWithEndpoint, httpClientProperties);
-        this.resourceManager = new ResourceManager(client);
-        this.azureStorageClient = new AzureStorageClient(httpClientProperties);
-        this.connectionDataSource = csbWithEndpoint.getClusterUrl();
->>>>>>> e2059e75
     }
 
     QueuedIngestClientImpl(ConnectionStringBuilder csb, CloseableHttpClient httpClient) throws URISyntaxException {
@@ -87,13 +72,8 @@
         this.azureStorageClient = azureStorageClient;
     }
 
-<<<<<<< HEAD
     public void setQueueRequestOptions(RequestRetryOptions queueRequestOptions) {
         this.resourceManager.setQueueRequestOptions(queueRequestOptions);
-=======
-    public void setQueueRequestOptions(QueueRequestOptions queueRequestOptions) {
-        this.queueRequestOptions = queueRequestOptions;
->>>>>>> e2059e75
     }
 
     @Override
