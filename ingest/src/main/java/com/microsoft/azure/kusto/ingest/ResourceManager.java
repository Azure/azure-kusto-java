--- conflicted
+++ resolved
@@ -95,16 +95,13 @@
 
     @Override
     public void close() {
-<<<<<<< HEAD
         log.warn("Yihezkel: Close ResourceManager start");
         timer.cancel();
         timer.purge();
         timer = null;
-=======
-        refreshTasksTimer.cancel();
-        refreshTasksTimer.purge();
-        refreshTasksTimer = null;
->>>>>>> 25af8f90
+        //refreshTasksTimer.cancel();
+        //refreshTasksTimer.purge();
+        //refreshTasksTimer = null;
         try {
             client.close();
         } catch (IOException e) {
@@ -113,43 +110,12 @@
         log.warn("Yihezkel: Close ResourceManager done");
     }
 
-<<<<<<< HEAD
     private void init() {
         class RefreshIngestionResourcesTask extends TimerTask {
             @Override
             public void run() {
                 try {
                     log.warn("Yihezkel: RefreshIngestionResourcesTask.run start");
-=======
-    abstract static class RefreshResourceTask extends TimerTask {
-        protected final BlockingQueue<Boolean> refreshedAtLeastOnce = new LinkedBlockingDeque<>();
-
-        public Boolean waitUntilRefreshedAtLeastOnce() {
-            return waitUntilRefreshedAtLeastOnce(REFRESH_RESULT_POLL_TIMEOUT_MILLIS);
-        }
-
-        public Boolean waitUntilRefreshedAtLeastOnce(long timeoutMillis) {
-            try {
-                Boolean refreshedAtLeastOncePollResult = refreshedAtLeastOnce.poll(timeoutMillis, TimeUnit.MILLISECONDS);
-                if (refreshedAtLeastOncePollResult != null) {
-                    refreshedAtLeastOnce.put(refreshedAtLeastOncePollResult); // Since the poll above removed the indication whether a refresh was done
-                    return refreshedAtLeastOncePollResult;
-                } else {
-                    return null;
-                }
-            } catch (InterruptedException e) {
-                Thread.currentThread().interrupt();
-                return null;
-            }
-        }
-    }
-
-    class RefreshIngestionResourcesTask extends RefreshResourceTask {
-        @Override
-        public void run() {
-            try {
-                MonitoredActivity.invoke((SupplierTwoExceptions<Void, IngestionClientException, IngestionServiceException>) () -> {
->>>>>>> 25af8f90
                     refreshIngestionResources();
                     return null;
                 }, "ResourceManager.refreshIngestionResource");
@@ -196,67 +162,11 @@
             }
         }
 
-<<<<<<< HEAD
         class RefreshIngestionAuthTokenTask extends TimerTask {
             @Override
             public void run() {
                 log.warn("Yihezkel: RefreshIngestionAuthTokenTask.run start");
                 try {
-=======
-        private void addIngestionResource(IngestionResourceSet ingestionResourceSet, String resourceTypeName, String storageUrl) throws URISyntaxException {
-            ResourceType resourceType = ResourceType.findByResourceTypeName(resourceTypeName);
-            switch (resourceType) {
-                case TEMP_STORAGE:
-                    ingestionResourceSet.containers.addResource(new ContainerWithSas(storageUrl, httpClient));
-                    break;
-                case INGESTIONS_STATUS_TABLE:
-                    ingestionResourceSet.statusTable.addResource(new TableWithSas(storageUrl, httpClient));
-                    break;
-                case SECURED_READY_FOR_AGGREGATION_QUEUE:
-                    ingestionResourceSet.queues.addResource(new QueueWithSas(storageUrl, httpClient, queueRequestOptions));
-                    break;
-                case SUCCESSFUL_INGESTIONS_QUEUE:
-                    ingestionResourceSet.successfulIngestionsQueues.addResource(new QueueWithSas(storageUrl, httpClient, queueRequestOptions));
-                    break;
-                case FAILED_INGESTIONS_QUEUE:
-                    ingestionResourceSet.failedIngestionsQueues.addResource(new QueueWithSas(storageUrl, httpClient, queueRequestOptions));
-                    break;
-                default:
-                    throw new IllegalStateException("Unexpected value: " + resourceType);
-            }
-        }
-
-        private void populateStorageAccounts(IngestionResourceSet ingestionResourceSet) {
-            RankedStorageAccountSet tempAccount = new RankedStorageAccountSet();
-            Stream<? extends ResourceWithSas<?>> queueStream = (ingestionResourceSet.queues == null ? Stream.empty()
-                    : ingestionResourceSet.queues.getResourcesList().stream());
-            Stream<? extends ResourceWithSas<?>> containerStream = (ingestionResourceSet.containers == null ? Stream.empty()
-                    : ingestionResourceSet.containers.getResourcesList().stream());
-
-            Stream.concat(queueStream, containerStream).forEach(resource -> {
-                String accountName = resource.getAccountName();
-                if (tempAccount.getAccount(accountName) != null) {
-                    return;
-                }
-
-                RankedStorageAccount previousAccount = storageAccountSet.getAccount(accountName);
-                if (previousAccount != null) {
-                    tempAccount.addAccount(previousAccount);
-                } else {
-                    tempAccount.addAccount(accountName);
-                }
-            });
-
-            storageAccountSet = tempAccount;
-        }
-    }
-
-    class RefreshIngestionAuthTokenTask extends RefreshResourceTask {
-        @Override
-        public void run() {
-            try {
-                MonitoredActivity.invoke((SupplierTwoExceptions<Void, IngestionClientException, IngestionServiceException>) () -> {
->>>>>>> 25af8f90
                     refreshIngestionAuthToken();
                     return null;
                 }, "ResourceManager.refreshIngestionAuthToken");
@@ -349,12 +259,8 @@
         return getResource(() -> this.ingestionResourceSet.successfulIngestionsQueues);
     }
 
-<<<<<<< HEAD
     public String getIdentityToken() throws IngestionServiceException, IngestionClientException {
         log.warn("Yihezkel: getIdentityToken start");
-=======
-    public String getIdentityToken() throws IngestionServiceException {
->>>>>>> 25af8f90
         if (identityToken == null) {
             // If this method is called multiple times, don't schedule the task multiple times
             if (ingestionAuthTokenSchedulingLock.writeLock().tryLock()) {
@@ -371,11 +277,8 @@
                 throwNoResultException("Unable to get Identity token", refreshedOnce);
             }
         }
-<<<<<<< HEAD
+
         log.warn("Yihezkel: getIdentityToken done");
-=======
-
->>>>>>> 25af8f90
         return identityToken;
     }
 
@@ -387,12 +290,8 @@
         return getResourceSet(resourceGetter).nextResource();
     }
 
-<<<<<<< HEAD
     private <T> IngestionResource<T> getResourceSet(Callable<IngestionResource<T>> resourceGetter) throws IngestionClientException, IngestionServiceException {
         log.warn("Yihezkel: getResourceSet start");
-=======
-    private <T> IngestionResource<T> getResourceSet(Callable<IngestionResource<T>> resourceGetter) throws IngestionServiceException {
->>>>>>> 25af8f90
         IngestionResource<T> resource = null;
         try {
             resource = resourceGetter.call();
@@ -427,7 +326,6 @@
         return resource;
     }
 
-<<<<<<< HEAD
     private void addIngestionResource(IngestionResourceSet ingestionResourceSet, String resourceTypeName, String storageUrl) throws URISyntaxException {
         ResourceType resourceType = ResourceType.findByResourceTypeName(resourceTypeName);
         switch (resourceType) {
@@ -571,13 +469,6 @@
         } catch (DataClientException e) {
             log.warn("Couldn't retrieve ServiceType because of a client exception executing '.show version'");
             return null;
-=======
-    private static void throwNoResultException(String baseMessage, Boolean refreshedOnce) throws IngestionServiceException {
-        if (refreshedOnce == null) {
-            baseMessage += " because thread checking refresh job timed out or was interrupted";
-        } else if (!refreshedOnce) {
-            baseMessage += " because refresh job failed";
->>>>>>> 25af8f90
         }
         throw new IngestionServiceException(baseMessage);
     }
