// Copyright (c) Microsoft Corporation.
// Licensed under the MIT License.

package com.microsoft.azure.kusto.ingest;

import com.azure.core.http.HttpClient;
import com.azure.core.http.netty.NettyAsyncHttpClientBuilder;
import com.microsoft.azure.kusto.data.Client;
import com.microsoft.azure.kusto.data.KustoOperationResult;
import com.microsoft.azure.kusto.data.KustoResultSetTable;
import com.microsoft.azure.kusto.data.exceptions.DataClientException;
import com.microsoft.azure.kusto.data.exceptions.DataServiceException;
import com.microsoft.azure.kusto.data.exceptions.ThrottleException;
import com.microsoft.azure.kusto.ingest.exceptions.IngestionClientException;
import com.microsoft.azure.kusto.ingest.exceptions.IngestionServiceException;
import io.github.resilience4j.core.IntervalFunction;
import io.github.resilience4j.retry.RetryConfig;
import io.github.resilience4j.retry.Retry;
import io.vavr.CheckedFunction0;
import org.slf4j.Logger;
import org.slf4j.LoggerFactory;

import java.io.Closeable;
import java.lang.invoke.MethodHandles;
import java.time.Duration;
import java.util.*;
import java.util.concurrent.Callable;
import java.util.concurrent.locks.ReadWriteLock;
import java.util.concurrent.locks.ReentrantReadWriteLock;

class ResourceManager implements Closeable {
    public static int UPLOAD_TIMEOUT_MINUTES = 10;

    enum ResourceType {
        SECURED_READY_FOR_AGGREGATION_QUEUE("SecuredReadyForAggregationQueue"),
        FAILED_INGESTIONS_QUEUE("FailedIngestionsQueue"),
        SUCCESSFUL_INGESTIONS_QUEUE("SuccessfulIngestionsQueue"),
        TEMP_STORAGE("TempStorage"),
        INGESTIONS_STATUS_TABLE("IngestionsStatusTable");

        private final String resourceTypeName;

        ResourceType(String resourceTypeName) {
            this.resourceTypeName = resourceTypeName;
        }

        String getResourceTypeName() {
            return resourceTypeName;
        }

        public static ResourceType findByResourceTypeName(String resourceTypeName) {
            for (ResourceType resourceType : values()) {
                if (resourceType.resourceTypeName.equalsIgnoreCase(resourceTypeName)) {
                    return resourceType;
                }
            }
            throw new IllegalArgumentException(resourceTypeName);
        }
    }

    private String identityToken;
    private final Client client;
    private final Logger log = LoggerFactory.getLogger(MethodHandles.lookup().lookupClass());
    private final Timer timer;
    private final ReadWriteLock ingestionResourcesLock = new ReentrantReadWriteLock();
    private final ReadWriteLock authTokenLock = new ReentrantReadWriteLock();
    private static final long REFRESH_INGESTION_RESOURCES_PERIOD = 1000L * 60 * 60; // 1 hour
    private static final long REFRESH_INGESTION_RESOURCES_PERIOD_ON_FAILURE = 1000L * 60 * 15; // 15 minutes
    private static final int MAX_RETRY_ATTEMPTS = 4;
    private static final long MAX_RETRY_INTERVAL = 1000L * 30;
    private static final long BASE_INTERVAL = 1000L * 2;
    private final Long defaultRefreshTime;
    private final Long refreshTimeOnFailure;
    public static final String SERVICE_TYPE_COLUMN_NAME = "ServiceType";
<<<<<<< HEAD
    private IngestionResource<ContainerWithSas> containers;
    private IngestionResource<TableWithSas> statusTable;
    private IngestionResource<QueueWithSas> queues;
    private IngestionResource<QueueWithSas> successfulIngestionsQueues;
    private IngestionResource<QueueWithSas> failedIngestionsQueues;
    private final HttpClient httpClient;
=======
    private final RetryConfig retryConfig;
>>>>>>> 28477860

    public ResourceManager(Client client, long defaultRefreshTime, long refreshTimeOnFailure) {
        this.defaultRefreshTime = defaultRefreshTime;
        this.refreshTimeOnFailure = refreshTimeOnFailure;
        this.client = client;
        timer = new Timer(true);
<<<<<<< HEAD
        // Using ctor with client so that the dependency is used
        httpClient = new NettyAsyncHttpClientBuilder().
                responseTimeout(Duration.ofMinutes(UPLOAD_TIMEOUT_MINUTES)).build();
=======
        retryConfig = buildRetryConfig();
>>>>>>> 28477860
        init();
    }

    public ResourceManager(Client client) {
        this(client, REFRESH_INGESTION_RESOURCES_PERIOD, REFRESH_INGESTION_RESOURCES_PERIOD_ON_FAILURE);
    }

    @Override
    public void close() {
        timer.cancel();
        timer.purge();
    }

    private RetryConfig buildRetryConfig() {
        IntervalFunction sleepConfig = IntervalFunction.ofExponentialRandomBackoff(BASE_INTERVAL,
                IntervalFunction.DEFAULT_MULTIPLIER,
                IntervalFunction.DEFAULT_RANDOMIZATION_FACTOR,
                MAX_RETRY_INTERVAL);
        return RetryConfig.custom()
                .maxAttempts(MAX_RETRY_ATTEMPTS)
                .intervalFunction(sleepConfig)
                .retryExceptions(ThrottleException.class)
                .build();
    }

    private void init() {
        class RefreshIngestionResourcesTask extends TimerTask {
            @Override
            public void run() {
                try {
                    refreshIngestionResources();
                    timer.schedule(new RefreshIngestionResourcesTask(), defaultRefreshTime);
                } catch (Exception e) {
                    log.error("Error in refreshIngestionResources.", e);
                    timer.schedule(new RefreshIngestionResourcesTask(), refreshTimeOnFailure);
                }
            }
        }

        class RefreshIngestionAuthTokenTask extends TimerTask {
            @Override
            public void run() {
                try {
                    refreshIngestionAuthToken();
                    timer.schedule(new RefreshIngestionAuthTokenTask(), defaultRefreshTime);
                } catch (Exception e) {
                    log.error("Error in refreshIngestionAuthToken.", e);
                    timer.schedule(new RefreshIngestionAuthTokenTask(), refreshTimeOnFailure);
                }
            }
        }

        timer.schedule(new RefreshIngestionAuthTokenTask(), 0);
        timer.schedule(new RefreshIngestionResourcesTask(), 0);
    }

    public ContainerWithSas getTempStorage() throws IngestionClientException, IngestionServiceException {
        return getResource(() -> this.containers);
    }

    public QueueWithSas getQueue() throws IngestionClientException, IngestionServiceException {
        return getResource(() -> this.queues);
    }

    public TableWithSas getStatusTable() throws IngestionClientException, IngestionServiceException {
        return getResource(() -> this.statusTable);
    }

    public QueueWithSas getFailedQueues() throws IngestionClientException, IngestionServiceException {
        return getResource(() -> this.failedIngestionsQueues);
    }

    public QueueWithSas getSuccessfullQueues() throws IngestionClientException, IngestionServiceException {
        return getResource(() -> this.successfulIngestionsQueues);
    }

    private <T> T getResource(Callable<IngestionResource<T>> resourceGetter) throws IngestionClientException, IngestionServiceException {
        IngestionResource<T> resource = null;
        try {
            resource = resourceGetter.call();
        } catch (Exception ignore) {
        }

        if (resource == null || resource.resourcesList.size() == 0) {
            refreshIngestionResources();

            // If the write lock is locked, then the read will wait here.
            // In other words if the refresh is running yet, then wait until it ends
            ingestionResourcesLock.readLock().lock();
            try {
                resource = resourceGetter.call();

            } catch (Exception ignore) {
            } finally {
              ingestionResourcesLock.readLock().unlock();
            }
            if (resource == null || resource.resourcesList.size() == 0) {
                throw new IngestionServiceException("Unable to get ingestion resources for this type: " +
                        (resource == null ? "" : resource.resourceType));
            }
        }

        return resource.nextResource();
    }

    public String getIdentityToken() throws IngestionServiceException, IngestionClientException {
        if (identityToken == null) {
            refreshIngestionAuthToken();
            try {
                authTokenLock.readLock().lock();
                if (identityToken == null) {
                    throw new IngestionServiceException("Unable to get Identity token");
                }
            } finally {
                authTokenLock.readLock().unlock();
            }
        }
        return identityToken;
    }

    private void addIngestionResource(String resourceTypeName, String storageUrl) {
        ResourceType resourceType = ResourceType.findByResourceTypeName(resourceTypeName);
        switch (resourceType) {
            case TEMP_STORAGE:
                this.containers.addResource(new ContainerWithSas(storageUrl, httpClient));
                break;
            case INGESTIONS_STATUS_TABLE:
                this.statusTable.addResource(new TableWithSas(storageUrl));
                break;
            case SECURED_READY_FOR_AGGREGATION_QUEUE:
                this.queues.addResource(new QueueWithSas(storageUrl));
                break;
            case SUCCESSFUL_INGESTIONS_QUEUE:
                this.successfulIngestionsQueues.addResource(new QueueWithSas(storageUrl));
                break;
            case FAILED_INGESTIONS_QUEUE:
                this.failedIngestionsQueues.addResource(new QueueWithSas(storageUrl));
                break;
            default:
                throw new IllegalStateException("Unexpected value: " + resourceType);
        }
    }

    private void refreshIngestionResources() throws IngestionClientException, IngestionServiceException {
        // Here we use tryLock(): If there is another instance doing the refresh, then just skip it.
        if (ingestionResourcesLock.writeLock().tryLock()) {
            try {
                log.info("Refreshing Ingestion Resources");
<<<<<<< HEAD
                KustoOperationResult ingestionResourcesResults = client.execute(Commands.INGESTION_RESOURCES_SHOW_COMMAND);
                this.containers = new IngestionResource<>(ResourceType.TEMP_STORAGE);
                this.queues = new IngestionResource<>(ResourceType.SECURED_READY_FOR_AGGREGATION_QUEUE);
                this.successfulIngestionsQueues = new IngestionResource<>(ResourceType.SUCCESSFUL_INGESTIONS_QUEUE);
                this.failedIngestionsQueues = new IngestionResource<>(ResourceType.FAILED_INGESTIONS_QUEUE);
                this.statusTable = new IngestionResource<>(ResourceType.INGESTIONS_STATUS_TABLE);
=======
                Retry retry = Retry.of("get ingestion resources", this.retryConfig);
                CheckedFunction0<KustoOperationResult> retryExecute = Retry.decorateCheckedSupplier(retry,
                        () -> client.execute(Commands.INGESTION_RESOURCES_SHOW_COMMAND));
                KustoOperationResult ingestionResourcesResults = retryExecute.apply();
                ingestionResources = Collections.synchronizedMap(new EnumMap<>(ResourceType.class));
>>>>>>> 28477860
                if (ingestionResourcesResults != null && ingestionResourcesResults.hasNext()) {
                    KustoResultSetTable table = ingestionResourcesResults.next();
                    // Add the received values to a new IngestionResources map
                    while (table.next()) {
                        String resourceTypeName = table.getString(0);
                        String storageUrl = table.getString(1);
                        addIngestionResource(resourceTypeName, storageUrl);
                    }
                }
            } catch (DataServiceException e) {
                throw new IngestionServiceException(e.getIngestionSource(), "Error refreshing IngestionResources", e);
            } catch (DataClientException e) {
                throw new IngestionClientException(e.getIngestionSource(), "Error refreshing IngestionResources", e);
            } catch (Throwable e) {
                throw new IngestionClientException(e.getMessage());
            } finally {
                ingestionResourcesLock.writeLock().unlock();
            }
        }
    }

    private void refreshIngestionAuthToken() throws IngestionClientException, IngestionServiceException {
        if (authTokenLock.writeLock().tryLock()) {
            try {
                log.info("Refreshing Ingestion Auth Token");
                Retry retry = Retry.of("get Ingestion Auth Token resources", this.retryConfig);
                CheckedFunction0<KustoOperationResult> retryExecute = Retry.decorateCheckedSupplier(retry, () -> client.execute(Commands.IDENTITY_GET_COMMAND));
                KustoOperationResult identityTokenResult = retryExecute.apply();
                if (identityTokenResult != null
                        && identityTokenResult.hasNext()
                        && !identityTokenResult.getResultTables().isEmpty()) {
                    KustoResultSetTable resultTable = identityTokenResult.next();
                    resultTable.next();
                    identityToken = resultTable.getString(0);
                }
            } catch (DataServiceException e) {
                throw new IngestionServiceException(e.getIngestionSource(), "Error refreshing IngestionAuthToken", e);
            } catch (DataClientException e) {
                throw new IngestionClientException(e.getIngestionSource(), "Error refreshing IngestionAuthToken", e);
            } catch (Throwable e) {
                throw new IngestionClientException(e.getMessage());
            } finally {
                authTokenLock.writeLock().unlock();
            }
        }
    }

    public String retrieveServiceType() throws IngestionServiceException, IngestionClientException {
        log.info("Getting version to determine endpoint's ServiceType");
        try {
            KustoOperationResult versionResult = client.execute(Commands.VERSION_SHOW_COMMAND);
            if (versionResult != null && versionResult.hasNext() && !versionResult.getResultTables().isEmpty()) {
                KustoResultSetTable resultTable = versionResult.next();
                resultTable.next();
                return resultTable.getString(SERVICE_TYPE_COLUMN_NAME);
            }
        } catch (DataServiceException e) {
            throw new IngestionServiceException(e.getIngestionSource(),
                    "Couldn't retrieve ServiceType because of a service exception executing '.show version'", e);
        } catch (DataClientException e) {
            throw new IngestionClientException(e.getIngestionSource(), "Couldn't retrieve ServiceType because of a client exception executing '.show version'",
                    e);
        }
        throw new IngestionServiceException("Couldn't retrieve ServiceType because '.show version' didn't return any records");
    }

    private static class IngestionResource<T> {
        int roundRobinIdx = 0;
        List<T> resourcesList;
        final ResourceType resourceType;

        IngestionResource(ResourceType resourceType) {
            this.resourceType = resourceType;
            resourcesList = new ArrayList<>();
        }

        void addResource(T resource) {
            resourcesList.add(resource);
        }

        T nextResource() {
            roundRobinIdx = (roundRobinIdx + 1) % resourcesList.size();
            return resourcesList.get(roundRobinIdx);
        }
    }
}<|MERGE_RESOLUTION|>--- conflicted
+++ resolved
@@ -72,29 +72,23 @@
     private final Long defaultRefreshTime;
     private final Long refreshTimeOnFailure;
     public static final String SERVICE_TYPE_COLUMN_NAME = "ServiceType";
-<<<<<<< HEAD
     private IngestionResource<ContainerWithSas> containers;
     private IngestionResource<TableWithSas> statusTable;
     private IngestionResource<QueueWithSas> queues;
     private IngestionResource<QueueWithSas> successfulIngestionsQueues;
     private IngestionResource<QueueWithSas> failedIngestionsQueues;
     private final HttpClient httpClient;
-=======
     private final RetryConfig retryConfig;
->>>>>>> 28477860
 
     public ResourceManager(Client client, long defaultRefreshTime, long refreshTimeOnFailure) {
         this.defaultRefreshTime = defaultRefreshTime;
         this.refreshTimeOnFailure = refreshTimeOnFailure;
         this.client = client;
         timer = new Timer(true);
-<<<<<<< HEAD
         // Using ctor with client so that the dependency is used
         httpClient = new NettyAsyncHttpClientBuilder().
                 responseTimeout(Duration.ofMinutes(UPLOAD_TIMEOUT_MINUTES)).build();
-=======
         retryConfig = buildRetryConfig();
->>>>>>> 28477860
         init();
     }
 
@@ -243,20 +237,17 @@
         if (ingestionResourcesLock.writeLock().tryLock()) {
             try {
                 log.info("Refreshing Ingestion Resources");
-<<<<<<< HEAD
                 KustoOperationResult ingestionResourcesResults = client.execute(Commands.INGESTION_RESOURCES_SHOW_COMMAND);
                 this.containers = new IngestionResource<>(ResourceType.TEMP_STORAGE);
                 this.queues = new IngestionResource<>(ResourceType.SECURED_READY_FOR_AGGREGATION_QUEUE);
                 this.successfulIngestionsQueues = new IngestionResource<>(ResourceType.SUCCESSFUL_INGESTIONS_QUEUE);
                 this.failedIngestionsQueues = new IngestionResource<>(ResourceType.FAILED_INGESTIONS_QUEUE);
                 this.statusTable = new IngestionResource<>(ResourceType.INGESTIONS_STATUS_TABLE);
-=======
                 Retry retry = Retry.of("get ingestion resources", this.retryConfig);
                 CheckedFunction0<KustoOperationResult> retryExecute = Retry.decorateCheckedSupplier(retry,
                         () -> client.execute(Commands.INGESTION_RESOURCES_SHOW_COMMAND));
                 KustoOperationResult ingestionResourcesResults = retryExecute.apply();
                 ingestionResources = Collections.synchronizedMap(new EnumMap<>(ResourceType.class));
->>>>>>> 28477860
                 if (ingestionResourcesResults != null && ingestionResourcesResults.hasNext()) {
                     KustoResultSetTable table = ingestionResourcesResults.next();
                     // Add the received values to a new IngestionResources map
