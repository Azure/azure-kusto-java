// Copyright (c) Microsoft Corporation.
// Licensed under the MIT License.

package com.microsoft.azure.kusto.ingest;

import com.microsoft.azure.kusto.data.Client;
import com.microsoft.azure.kusto.data.KustoOperationResult;
import com.microsoft.azure.kusto.data.KustoResultSetTable;
import com.microsoft.azure.kusto.data.exceptions.DataClientException;
import com.microsoft.azure.kusto.data.exceptions.DataServiceException;
import com.microsoft.azure.kusto.ingest.exceptions.IngestionClientException;
import com.microsoft.azure.kusto.ingest.exceptions.IngestionServiceException;
import org.slf4j.Logger;
import org.slf4j.LoggerFactory;

import java.io.Closeable;
import java.lang.invoke.MethodHandles;
import java.util.ArrayList;
import java.util.HashMap;
import java.util.Timer;
import java.util.TimerTask;
import java.util.concurrent.ConcurrentHashMap;
import java.util.concurrent.locks.ReadWriteLock;
import java.util.concurrent.locks.ReentrantReadWriteLock;

class ResourceManager implements Closeable {

    public enum ResourceType {
        SECURED_READY_FOR_AGGREGATION_QUEUE("SecuredReadyForAggregationQueue"),
        FAILED_INGESTIONS_QUEUE("FailedIngestionsQueue"),
        SUCCESSFUL_INGESTIONS_QUEUE("SuccessfulIngestionsQueue"),
        TEMP_STORAGE("TempStorage"),
        INGESTIONS_STATUS_TABLE("IngestionsStatusTable");

        private String name;

        ResourceType(String name) {
            this.name = name;
        }

        String getName() {
            return name;
        }
    }

    private ResourceType getResourceTypeByName(String name) {
        for (ResourceType t : ResourceType.values()) {
            if (t.name.equalsIgnoreCase(name)) {
                return t;
            }
        }
        return null;
    }

    private ConcurrentHashMap<ResourceType, IngestionResource> ingestionResources;
    private String identityToken;
    private Client client;
    private final Logger log = LoggerFactory.getLogger(MethodHandles.lookup().lookupClass());
    private final Timer timer;
    private ReadWriteLock ingestionResourcesLock = new ReentrantReadWriteLock();
    private ReadWriteLock authTokenLock = new ReentrantReadWriteLock();
    private static final long REFRESH_INGESTION_RESOURCES_PERIOD = 1000 * 60 * 60; // 1 hour
    private static final long REFRESH_INGESTION_RESOURCES_PERIOD_ON_FAILURE = 1000 * 60 * 15; // 15 minutes
    private Long defaultRefreshTime;
    private Long refreshTimeOnFailure;
<<<<<<< HEAD
    public static final String SERVICE_TYPE_COLUMN_NAME = "ServiceType";
=======
    private static final String SERVICE_TYPE_COLUMN_NAME = "ServiceType";
>>>>>>> b1d3900d

    ResourceManager(Client client, long defaultRefreshTime, long refreshTimeOnFailure) {
        this.defaultRefreshTime = defaultRefreshTime;
        this.refreshTimeOnFailure = refreshTimeOnFailure;
        this.client = client;
        timer = new Timer(true);
        init();
    }

    ResourceManager(Client client) {
        this(client, REFRESH_INGESTION_RESOURCES_PERIOD, REFRESH_INGESTION_RESOURCES_PERIOD_ON_FAILURE);
    }

    @Override
    public void close() {
        timer.cancel();
        timer.purge();
    }

    private void init() {
        ingestionResources = new ConcurrentHashMap<>();
        class RefreshIngestionResourcesTask extends TimerTask {
            @Override
            public void run() {
                try {
                    refreshIngestionResources();
                    timer.schedule(new RefreshIngestionResourcesTask(), defaultRefreshTime);
                } catch (Exception e) {
                    log.error("Error in refreshIngestionResources.", e);
                    timer.schedule(new RefreshIngestionResourcesTask(), refreshTimeOnFailure);
                }
            }
        }

        class RefreshIngestionAuthTokenTask extends TimerTask {
            @Override
            public void run() {
                try {
                    refreshIngestionAuthToken();
                    timer.schedule(new RefreshIngestionAuthTokenTask(), defaultRefreshTime);
                } catch (Exception e) {
                    log.error("Error in refreshIngestionAuthToken.", e);
                    timer.schedule(new RefreshIngestionAuthTokenTask(), refreshTimeOnFailure);
                }
            }
        }

        timer.schedule(new RefreshIngestionAuthTokenTask(), 0);
        timer.schedule(new RefreshIngestionResourcesTask(), 0);
    }

    String getIngestionResource(ResourceType resourceType) throws IngestionServiceException, IngestionClientException {
        if (!ingestionResources.containsKey(resourceType)) {
            // When the value is not available, we need to get the tokens from Kusto (refresh):
            refreshIngestionResources();
            try {
                // If the write lock is locked, then the read will wait here.
                // In other words if the refresh is running yet, then wait until it ends:
                ingestionResourcesLock.readLock().lock();
                if (!ingestionResources.containsKey(resourceType)) {
                    throw new IngestionServiceException("Unable to get ingestion resources for this type: " + resourceType.getName());
                }
            } finally {
                ingestionResourcesLock.readLock().unlock();
            }
        }
        return ingestionResources.get(resourceType).nextValue();
    }

    String getIdentityToken() throws IngestionServiceException, IngestionClientException {
        if (identityToken == null) {
            refreshIngestionAuthToken();
            try {
                authTokenLock.readLock().lock();
                if (identityToken == null) {
                    throw new IngestionServiceException("Unable to get Identity token");
                }
            } finally {
                authTokenLock.readLock().unlock();
            }
        }
        return identityToken;
    }

    private void addIngestionResource(HashMap<ResourceType, IngestionResource> ingestionResources, String key, String value) {
        ResourceType resourceType = getResourceTypeByName(key);
        if (!ingestionResources.containsKey(resourceType)) {
            ingestionResources.put(resourceType, new IngestionResource(resourceType));
        }
        ingestionResources.get(resourceType).addValue(value);
    }

    private void refreshIngestionResources() throws IngestionClientException, IngestionServiceException {
        // Here we use tryLock(): If there is another instance doing the refresh, then just skip it.
        // TODO we might want to force refresh if coming from ingestion flow, same with identityToken
        if (ingestionResourcesLock.writeLock().tryLock()) {
            try {
                log.info("Refreshing Ingestion Resources");
                KustoOperationResult ingestionResourcesResults = client.execute(Commands.INGESTION_RESOURCES_SHOW_COMMAND);
                if (ingestionResourcesResults != null && ingestionResourcesResults.hasNext()) {
                    HashMap<ResourceType, IngestionResource> newIngestionResources = new HashMap<>();
                    KustoResultSetTable table = ingestionResourcesResults.next();

                    // Add the received values to a new IngestionResources map:
                    while (table.next()) {
                        String key = table.getString(0);
                        String value = table.getString(1);
                        addIngestionResource(newIngestionResources, key, value);
                    }
                    // Replace the values in the ingestionResources map with the values in the new map:
                    putIngestionResourceValues(ingestionResources, newIngestionResources);
                }
            } catch (DataServiceException e) {
                throw new IngestionServiceException(e.getIngestionSource(), "Error refreshing IngestionResources", e);
            } catch (DataClientException e) {
                throw new IngestionClientException(e.getIngestionSource(), "Error refreshing IngestionResources", e);
            } finally {
                ingestionResourcesLock.writeLock().unlock();
            }
        }
    }

    private void putIngestionResourceValues(ConcurrentHashMap<ResourceType, IngestionResource> ingestionResources, HashMap<ResourceType, IngestionResource> newIngestionResources) {
        // Update the values in the original resources map:
        newIngestionResources.keySet().forEach(
                k -> ingestionResources.put(k, newIngestionResources.get(k))
        );

        // Remove the key-value pairs that are not existing in the new resources map:
        ingestionResources.keySet().forEach(k -> {
            if (!newIngestionResources.containsKey(k)) {
                ingestionResources.remove(k);
            }
        });
    }

    private void refreshIngestionAuthToken() throws IngestionClientException, IngestionServiceException {
        if (authTokenLock.writeLock().tryLock()) {
            try {
                log.info("Refreshing Ingestion Auth Token");
                KustoOperationResult identityTokenResult = client.execute(Commands.IDENTITY_GET_COMMAND);
                if (identityTokenResult != null
                        && identityTokenResult.hasNext()
                        && identityTokenResult.getResultTables().size() > 0) {
                    KustoResultSetTable resultTable = identityTokenResult.next();
                    resultTable.next();

                    identityToken = resultTable.getString(0);
                }
            } catch (DataServiceException e) {
                throw new IngestionServiceException(e.getIngestionSource(), "Error refreshing IngestionAuthToken", e);
            } catch (DataClientException e) {
                throw new IngestionClientException(e.getIngestionSource(), "Error refreshing IngestionAuthToken", e);
            } finally {
                authTokenLock.writeLock().unlock();
            }
        }
    }

    protected String retrieveServiceType() throws IngestionServiceException, IngestionClientException {
        log.info("Getting version to determine endpoint's ServiceType");
        try {
            KustoOperationResult versionResult = client.execute(Commands.VERSION_SHOW_COMMAND);
            if (versionResult != null && versionResult.hasNext() && versionResult.getResultTables().size() > 0) {
                KustoResultSetTable resultTable = versionResult.next();
                resultTable.next();
                return resultTable.getString(SERVICE_TYPE_COLUMN_NAME);
            }
        } catch (DataServiceException e) {
            throw new IngestionServiceException(e.getIngestionSource(), "Couldn't retrieve ServiceType because of a service exception executing '.show version'", e);
        } catch (DataClientException e) {
            throw new IngestionClientException(e.getIngestionSource(), "Couldn't retrieve ServiceType because of a client exception executing '.show version'", e);
        }
        throw new IngestionServiceException("Couldn't retrieve ServiceType because '.show version' didn't return any records");
    }

    private class IngestionResource {
        ResourceType type;
        int roundRubinIdx = 0;
        ArrayList<String> valuesList;

        IngestionResource(ResourceType resourceType) {
            this.type = resourceType;
            valuesList = new ArrayList<>();
        }

        void addValue(String val) {
            valuesList.add(val);
        }

        String nextValue() {
            roundRubinIdx = (roundRubinIdx + 1) % valuesList.size();
            return valuesList.get(roundRubinIdx);
        }
    }
}<|MERGE_RESOLUTION|>--- conflicted
+++ resolved
@@ -63,11 +63,7 @@
     private static final long REFRESH_INGESTION_RESOURCES_PERIOD_ON_FAILURE = 1000 * 60 * 15; // 15 minutes
     private Long defaultRefreshTime;
     private Long refreshTimeOnFailure;
-<<<<<<< HEAD
     public static final String SERVICE_TYPE_COLUMN_NAME = "ServiceType";
-=======
-    private static final String SERVICE_TYPE_COLUMN_NAME = "ServiceType";
->>>>>>> b1d3900d
 
     ResourceManager(Client client, long defaultRefreshTime, long refreshTimeOnFailure) {
         this.defaultRefreshTime = defaultRefreshTime;
