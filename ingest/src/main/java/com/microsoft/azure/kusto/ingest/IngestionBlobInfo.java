--- conflicted
+++ resolved
@@ -8,7 +8,6 @@
 import java.util.Map;
 import java.util.UUID;
 
-<<<<<<< HEAD
 public final class IngestionBlobInfo {
     private final String blobPath;
     private Long rawDataSize;
@@ -16,26 +15,11 @@
     private final String tableName;
     private UUID id;
     private final Boolean retainBlobOnSuccess;
-    private IngestionProperties.IngestionReportLevel reportLevel;
-    private IngestionProperties.IngestionReportMethod reportMethod;
+    private String reportLevel;
+    private String reportMethod;
     private Boolean flushImmediately;
     private IngestionStatusInTableDescription ingestionStatusInTable;
     private Map<String, String> additionalProperties;
-=======
-final public class IngestionBlobInfo {
-    public String blobPath;
-    public Long rawDataSize;
-    public String databaseName;
-    public String tableName;
-    public UUID id;
-    public Boolean retainBlobOnSuccess;
-    public String reportLevel;
-    public String reportMethod;
-    public Boolean flushImmediately;
-    public IngestionStatusInTableDescription IngestionStatusInTable;
-
-    public Map<String, String> additionalProperties;
->>>>>>> 2c583f3a
 
     public IngestionBlobInfo(String blobPath, String databaseName, String tableName) {
         this.blobPath = blobPath;
@@ -43,9 +27,8 @@
         this.tableName = tableName;
         id = UUID.randomUUID();
         retainBlobOnSuccess = true;
-<<<<<<< HEAD
-        reportLevel = IngestionProperties.IngestionReportLevel.FailuresOnly;
-        reportMethod = IngestionProperties.IngestionReportMethod.Queue;
+        reportLevel = IngestionProperties.IngestionReportLevel.FailuresOnly.getKustoValue();
+        reportMethod = IngestionProperties.IngestionReportMethod.Queue.getKustoValue();
         flushImmediately = false;
     }
 
@@ -119,10 +102,5 @@
 
     public void setAdditionalProperties(Map<String, String> additionalProperties) {
         this.additionalProperties = additionalProperties;
-=======
-        flushImmediately = false;
-        reportLevel = IngestionProperties.IngestionReportLevel.FAILURES_ONLY.getKustoValue();
-        reportMethod = IngestionProperties.IngestionReportMethod.QUEUE.getKustoValue();
->>>>>>> 2c583f3a
     }
 }