--- conflicted
+++ resolved
@@ -149,21 +149,12 @@
             }
             if (!ingestByTags.isEmpty()) {
                 for (String t : ingestByTags) {
-<<<<<<< HEAD
-                    tags.add(String.format("%s%s", "ingest-by:", t));
-                }
-            }
-            if (!dropByTags.isEmpty()) {
-                for (String t : dropByTags) {
-                    tags.add(String.format("%s%s", "drop-by:", t));
-=======
                     tags.add(String.format("%s%s", "drop-by:", t));
                 }
             }
             if (!dropByTags.isEmpty()) {
                 for (String t : ingestByTags) {
                     tags.add(String.format("%s%s", "ingest-by:", t));
->>>>>>> a04b9c41
                 }
             }
 
