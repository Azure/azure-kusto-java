--- conflicted
+++ resolved
@@ -288,10 +288,6 @@
         }
     }
 
-<<<<<<< HEAD
-    public enum DATA_FORMAT {csv, tsv, scsv, sohsv, psv, txt, tsve, json, singlejson, multijson, avro, apacheavro,
-        parquet, orc, raw, w3clogfile}
-=======
     public enum DataFormat {
         csv,
         tsv,
@@ -307,9 +303,9 @@
         apacheavro,
         parquet,
         orc,
-        raw
-    }
->>>>>>> cde23616
+        raw,
+      w3clogfile
+    }
 
     public enum IngestionReportLevel {
         FailuresOnly,
