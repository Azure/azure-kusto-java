// Copyright (c) Microsoft Corporation.
// Licensed under the MIT License.

package com.microsoft.azure.kusto.ingest;

import com.fasterxml.jackson.annotation.JsonAutoDetect.Visibility;
import com.fasterxml.jackson.annotation.PropertyAccessor;
import com.fasterxml.jackson.databind.ObjectMapper;
import com.microsoft.azure.kusto.data.Ensure;
import org.apache.commons.lang3.StringUtils;

import java.io.IOException;
import java.util.ArrayList;
import java.util.HashMap;
import java.util.List;
import java.util.Map;

public class IngestionProperties {
    private final String databaseName;
    private final String tableName;
    private boolean flushImmediately;
    private IngestionReportLevel reportLevel;
    private IngestionReportMethod reportMethod;
    private List<String> dropByTags;
    private List<String> ingestByTags;
    private List<String> additionalTags;
    private List<String> ingestIfNotExists;
    private IngestionMapping ingestionMapping;
    private Map<String, String> additionalProperties;

    /**
     * Creates an initialized {@code IngestionProperties} instance with a given {@code databaseName} and {@code tableName}.
     * The default values of the rest of the properties are:
     * <blockquote>
     * <p>{@code reportLevel} : {@code IngestionReportLevel.FailuresOnly;}</p>
     * <p>{@code reportMethod} : {@code IngestionReportMethod.Queue;}</p>
     * <p>{@code flushImmediately} : {@code false;}</p>
     * <p>{@code additionalProperties} : {@code new HashMap();}</p>
     * </blockquote>
     *
     * @param databaseName the name of the database in the destination Kusto cluster.
     * @param tableName    the name of the table in the destination database.
     */
    public IngestionProperties(String databaseName, String tableName) {
        this.databaseName = databaseName;
        this.tableName = tableName;
        this.reportLevel = IngestionReportLevel.FailuresOnly;
        this.reportMethod = IngestionReportMethod.Queue;
        this.flushImmediately = false;
        this.additionalProperties = new HashMap<>();
        this.dropByTags = new ArrayList<>();
        this.ingestByTags = new ArrayList<>();
        this.ingestIfNotExists = new ArrayList<>();
        this.additionalTags = new ArrayList<>();
        this.ingestionMapping = new IngestionMapping();
    }

    /**
     * Copy constructor for {@code IngestionProperties}.
     * @param other the instance to copy from.
     */
    public IngestionProperties(IngestionProperties other) {
        this.databaseName = other.databaseName;
        this.tableName = other.tableName;
        this.reportLevel = other.reportLevel;
        this.reportMethod = other.reportMethod;
        this.flushImmediately = other.flushImmediately;
        this.additionalProperties = new HashMap<>(other.additionalProperties);
        this.dropByTags = new ArrayList<>(other.dropByTags);
        this.ingestByTags = new ArrayList<>(other.ingestByTags);
        this.ingestIfNotExists = new ArrayList<>(other.ingestIfNotExists);
        this.additionalTags = new ArrayList<>(other.additionalTags);
        this.ingestionMapping = new IngestionMapping(other.ingestionMapping);
    }

    public String getDatabaseName() {
        return databaseName;
    }

    public String getTableName() {
        return tableName;
    }

    public boolean getFlushImmediately() {
        return flushImmediately;
    }

    public void setFlushImmediately(boolean flushImmediately) {
        this.flushImmediately = flushImmediately;
    }

    public IngestionReportLevel getReportLevel() {
        return reportLevel;
    }

    public void setReportLevel(IngestionReportLevel reportLevel) {
        this.reportLevel = reportLevel;
    }

    public IngestionReportMethod getReportMethod() {
        return reportMethod;
    }

    public void setReportMethod(IngestionReportMethod reportMethod) {
        this.reportMethod = reportMethod;
    }

    public List<String> getDropByTags() {
        return dropByTags;
    }

    /**
     * Drop-by tags are tags added to the ingested data bulk inorder to be able to delete it.
     * This should be used with care - See <a href="https://docs.microsoft.com/en-us/azure/kusto/management/extents-overview#drop-by-extent-tags">kusto docs</a>
     *
     * @param dropByTags - suffixes tags list to tag the data being ingested, the resulted tag will be trailed by "drop-by"
     */
    public void setDropByTags(List<String> dropByTags) {
        this.dropByTags = dropByTags;
    }

    public List<String> getIngestByTags() {
        return ingestByTags;
    }

    /**
     * Tags that start with an ingest-by: prefix can be used to ensure that data is only ingested once.
     * This should be used with care - See <a href="https://docs.microsoft.com/en-us/azure/kusto/management/extents-overview#ingest-by-extent-tags">kusto docs</a>
     *
     * @param ingestByTags - suffixes tags list to tag the data being ingested, the resulted tag will be trailed by "ingest-by"
     */
    public void setIngestByTags(List<String> ingestByTags) {
        this.ingestByTags = ingestByTags;
    }

    public List<String> getAdditionalTags() {
        return additionalTags;
    }

    /**
     * Customized tags
     *
     * @param additionalTags list of custom user tags
     */
    public void setAdditionalTags(List<String> additionalTags) {
        this.additionalTags = additionalTags;
    }

    /**
     * @param additionalProperties - Set additional properties to the ingestion properties
     */
    public void setAdditionalProperties(Map<String, String> additionalProperties) {
        this.additionalProperties = additionalProperties;
    }

    public Map<String, String> getAdditionalProperties() {
        return this.additionalProperties;
    }

    public List<String> getIngestIfNotExists() {
        return ingestIfNotExists;
    }

    /**
     * Will trigger a check if there's already an extent with this specific "ingest-by" tag prefix
     * See <a href="https://docs.microsoft.com/en-us/azure/kusto/management/extents-overview#ingest-by-extent-tags">kusto docs</a>
     *
     * @param ingestIfNotExists list of ingestIfNotExists tags
     */
    public void setIngestIfNotExists(List<String> ingestIfNotExists) {
        this.ingestIfNotExists = ingestIfNotExists;
    }

    Map<String, String> getIngestionProperties() throws IOException {
        Map<String, String> fullAdditionalProperties = new HashMap<>();
        if (!dropByTags.isEmpty() || !ingestByTags.isEmpty() || !additionalTags.isEmpty()) {
            ArrayList<String> tags = new ArrayList<>();
            if (!additionalTags.isEmpty()) {
                tags.addAll(additionalTags);
            }
            if (!ingestByTags.isEmpty()) {
                for (String t : ingestByTags) {
                    tags.add(String.format("%s%s", "ingest-by:", t));
                }
            }
            if (!dropByTags.isEmpty()) {
                for (String t : dropByTags) {
                    tags.add(String.format("%s%s", "drop-by:", t));
                }
            }

            ObjectMapper objectMapper = new ObjectMapper();
            String tagsAsJson = objectMapper.writeValueAsString(tags);
            fullAdditionalProperties.put("tags", tagsAsJson);
        }

        if (!ingestIfNotExists.isEmpty()) {
            ObjectMapper objectMapper = new ObjectMapper();
            String ingestIfNotExistsJson = objectMapper.writeValueAsString(ingestIfNotExists);
            fullAdditionalProperties.put("ingestIfNotExists", ingestIfNotExistsJson);
        }
        fullAdditionalProperties.putAll(additionalProperties);

        String mappingReference = ingestionMapping.getIngestionMappingReference();
        if (StringUtils.isNotBlank(mappingReference)) {
            fullAdditionalProperties.put("ingestionMappingReference", mappingReference);
            fullAdditionalProperties.put("ingestionMappingType", ingestionMapping.getIngestionMappingKind().toString());
        } else if (ingestionMapping.getColumnMappings() != null) {
            ObjectMapper objectMapper = new ObjectMapper();
            objectMapper.setVisibility(PropertyAccessor.ALL, Visibility.NONE);
            objectMapper.setVisibility(PropertyAccessor.FIELD, Visibility.ANY);

            String mapping = objectMapper.writeValueAsString(ingestionMapping.getColumnMappings());
            fullAdditionalProperties.put("ingestionMapping", mapping);
            fullAdditionalProperties.put("ingestionMappingType", ingestionMapping.getIngestionMappingKind().toString());
        }

        return fullAdditionalProperties;
    }

    public void setDataFormat(DataFormat dataFormat) {
        additionalProperties.put("format", dataFormat.name());
    }

    /**
     * Sets the data format by its name. If the name does not exist, then it does not add it.
     *
     * @param dataFormatName One of the string values in: {@link DataFormat DataFormat}
     */
    public void setDataFormat(String dataFormatName) {
        String dataFormat = DataFormat.valueOf(dataFormatName.toLowerCase()).name();
        if (!dataFormat.isEmpty()) {
            additionalProperties.put("format", dataFormat);
        }
    }

    public String getDataFormat() {
        return additionalProperties.get("format");
    }

    /**
     * Sets the predefined ingestion mapping name:
     *
     * @param mappingReference     The name of the mapping declared in the destination Kusto database, that
     *                             describes the mapping between fields of a object and columns of a Kusto table.
     * @param ingestionMappingKind The data format of the object to map.
     */
    public void setIngestionMapping(String mappingReference, IngestionMapping.IngestionMappingKind ingestionMappingKind) {
        this.ingestionMapping = new IngestionMapping(mappingReference, ingestionMappingKind);
    }

    /**
     * Please use a mappingReference for production as passing the mapping every time is wasteful
     * Creates an ingestion mapping using the described column mappings:
     *
     * @param columnMappings       The columnMapping used for this ingestion.
     * @param ingestionMappingKind The data format of the object to map.
     */
    public void setIngestionMapping(ColumnMapping[] columnMappings, IngestionMapping.IngestionMappingKind ingestionMappingKind) {
        this.ingestionMapping = new IngestionMapping(columnMappings, ingestionMappingKind);
    }

    public void setIngestionMapping(IngestionMapping ingestionMapping) {
        this.ingestionMapping = ingestionMapping;
    }

    public IngestionMapping getIngestionMapping() {
        return this.ingestionMapping;
    }

    public void setAuthorizationContextToken(String token) {
        additionalProperties.put("authorizationContext", token);
    }

    /**
     * Validate the minimum non-empty values needed for data ingestion and mappings.
     */
    void validate() {
        Ensure.stringIsNotBlank(databaseName, "databaseName");
        Ensure.stringIsNotBlank(tableName, "tableName");
        Ensure.argIsNotNull(reportMethod, "reportMethod");
        // TODO: Investigate whether we want dataFormat to be required (including checking other SDKs), and if so, add it to the next major release (as it's a breaking change)
        //Ensure.argIsNotNull(getDataFormat(), "dataFormat");

        if (ingestionMapping.getColumnMappings() != null) {
            Ensure.isFalse(StringUtils.isNotBlank(ingestionMapping.getIngestionMappingReference()), "Both mapping reference and column mappings were defined");
            IngestionMapping.IngestionMappingKind ingestionMappingKind = ingestionMapping.getIngestionMappingKind();
            for (ColumnMapping column : ingestionMapping.getColumnMappings()) {
                Ensure.isTrue(column.isValid(ingestionMappingKind), String.format("Column mapping '%s' is invalid", column.columnName));
            }
        }
    }

    public enum DataFormat {
<<<<<<< HEAD
        csv(IngestionMapping.IngestionMappingKind.Csv, false),
        tsv(IngestionMapping.IngestionMappingKind.Csv, false),
        scsv(IngestionMapping.IngestionMappingKind.Csv, false),
        sohsv(IngestionMapping.IngestionMappingKind.Csv, false),
        psv(IngestionMapping.IngestionMappingKind.Csv, false),
        txt(IngestionMapping.IngestionMappingKind.unknown, false),
        tsve(IngestionMapping.IngestionMappingKind.Csv, false),
        json(IngestionMapping.IngestionMappingKind.Json, true),
        singlejson(IngestionMapping.IngestionMappingKind.Json, true),
        multijson(IngestionMapping.IngestionMappingKind.Json, true),
        avro(IngestionMapping.IngestionMappingKind.Avro, true),
        apacheavro(IngestionMapping.IngestionMappingKind.ApacheAvro, false),
        parquet(IngestionMapping.IngestionMappingKind.Parquet, false),
        orc(IngestionMapping.IngestionMappingKind.Orc, false),
        raw(IngestionMapping.IngestionMappingKind.unknown, false),
        w3clogfile(IngestionMapping.IngestionMappingKind.W3CLogFile, false);

        private final IngestionMapping.IngestionMappingKind ingestionMappingKind;
        private final boolean mappingRequired;

        DataFormat(IngestionMapping.IngestionMappingKind ingestionMappingKind, boolean mappingRequired) {
            this.ingestionMappingKind = ingestionMappingKind;
            this.mappingRequired = mappingRequired;
        }

        public IngestionMapping.IngestionMappingKind getIngestionMappingKind() {
            return ingestionMappingKind;
        }

        public boolean isMappingRequired() {
            return mappingRequired;
        }
=======
        csv,
        tsv,
        scsv,
        sohsv,
        psv,
        txt,
        tsve,
        json,
        singlejson,
        multijson,
        avro,
        apacheavro,
        parquet,
        sstream,
        orc,
        raw,
        w3clogfile
>>>>>>> d43492ca
    }

    public enum IngestionReportLevel {
        FailuresOnly,
        None,
        FailuresAndSuccesses
    }

    public enum IngestionReportMethod {
        Queue,
        Table,
        QueueAndTable
    }
}<|MERGE_RESOLUTION|>--- conflicted
+++ resolved
@@ -292,7 +292,6 @@
     }
 
     public enum DataFormat {
-<<<<<<< HEAD
         csv(IngestionMapping.IngestionMappingKind.Csv, false),
         tsv(IngestionMapping.IngestionMappingKind.Csv, false),
         scsv(IngestionMapping.IngestionMappingKind.Csv, false),
@@ -306,6 +305,7 @@
         avro(IngestionMapping.IngestionMappingKind.Avro, true),
         apacheavro(IngestionMapping.IngestionMappingKind.ApacheAvro, false),
         parquet(IngestionMapping.IngestionMappingKind.Parquet, false),
+        sstream(IngestionMapping.IngestionMappingKind.SStream, false),
         orc(IngestionMapping.IngestionMappingKind.Orc, false),
         raw(IngestionMapping.IngestionMappingKind.unknown, false),
         w3clogfile(IngestionMapping.IngestionMappingKind.W3CLogFile, false);
@@ -325,25 +325,6 @@
         public boolean isMappingRequired() {
             return mappingRequired;
         }
-=======
-        csv,
-        tsv,
-        scsv,
-        sohsv,
-        psv,
-        txt,
-        tsve,
-        json,
-        singlejson,
-        multijson,
-        avro,
-        apacheavro,
-        parquet,
-        sstream,
-        orc,
-        raw,
-        w3clogfile
->>>>>>> d43492ca
     }
 
     public enum IngestionReportLevel {
