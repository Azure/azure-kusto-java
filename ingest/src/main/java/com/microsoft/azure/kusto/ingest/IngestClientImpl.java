package com.microsoft.azure.kusto.ingest;

import com.microsoft.azure.kusto.data.Client;
import com.microsoft.azure.kusto.data.ClientFactory;
import com.microsoft.azure.kusto.data.ConnectionStringBuilder;
import com.microsoft.azure.kusto.ingest.exceptions.IngestionClientException;
import com.microsoft.azure.kusto.ingest.exceptions.IngestionServiceException;
import com.microsoft.azure.kusto.ingest.result.*;
import com.microsoft.azure.kusto.ingest.source.*;
import com.microsoft.azure.storage.StorageException;
import com.microsoft.azure.storage.blob.CloudBlockBlob;
import org.codehaus.jackson.map.ObjectMapper;
import org.slf4j.Logger;
import org.slf4j.LoggerFactory;
import com.univocity.parsers.csv.CsvRoutines;

import java.io.*;
import java.lang.invoke.MethodHandles;
import java.net.URISyntaxException;
import java.sql.Date;
import java.time.Instant;
import java.util.LinkedList;
import java.util.List;
import java.util.UUID;

class IngestClientImpl implements IngestClient {

    private final static Logger log = LoggerFactory.getLogger(MethodHandles.lookup().lookupClass());

    private static final int COMPRESSED_FILE_MULTIPLIER = 11;
    private final ResourceManager resourceManager;
    private AzureStorageClient azureStorageClient;

    IngestClientImpl(ConnectionStringBuilder csb) throws URISyntaxException {
        log.info("Creating a new IngestClient");
        Client client = ClientFactory.createClient(csb);
        this.resourceManager = new ResourceManager(client);
        this.azureStorageClient = new AzureStorageClient();
    }

    IngestClientImpl(ResourceManager resourceManager) {
        log.info("Creating a new IngestClient");
        this.resourceManager = resourceManager;
        azureStorageClient = new AzureStorageClient();
    }

    IngestClientImpl(ResourceManager resourceManager, AzureStorageClient azureStorageClient) {
        log.info("Creating a new IngestClient");
        this.resourceManager = resourceManager;
        this.azureStorageClient = azureStorageClient;
    }

    @Override
    public IngestionResult ingestFromBlob(BlobSourceInfo blobSourceInfo, IngestionProperties ingestionProperties)
            throws IngestionClientException, IngestionServiceException {

        // Argument validation:
        Ensure.argIsNotNull(blobSourceInfo, "blobSourceInfo");
        Ensure.argIsNotNull(ingestionProperties, "ingestionProperties");

        blobSourceInfo.validate();
        ingestionProperties.validate();

        try {
            ingestionProperties.setAuthorizationContextToken(resourceManager.getIdentityToken());
            List<IngestionStatusInTableDescription> tableStatuses = new LinkedList<>();

            // Create the ingestion message
            IngestionBlobInfo ingestionBlobInfo = new IngestionBlobInfo(blobSourceInfo.getBlobPath(),
                    ingestionProperties.getDatabaseName(), ingestionProperties.getTableName());
            String urlWithoutSecrets = SecurityUtils.removeSecretsFromUrl(blobSourceInfo.getBlobPath());
            if (blobSourceInfo.getRawSizeInBytes() > 0L) {
                ingestionBlobInfo.rawDataSize = blobSourceInfo.getRawSizeInBytes();
            } else {
                log.warn("Blob '{}' was sent for ingestion without specifying its raw data size", urlWithoutSecrets);
            }

            ingestionBlobInfo.reportLevel = ingestionProperties.getReportLevel();
            ingestionBlobInfo.reportMethod = ingestionProperties.getReportMethod();
            ingestionBlobInfo.flushImmediately = ingestionProperties.getFlushImmediately();
            ingestionBlobInfo.additionalProperties = ingestionProperties.getIngestionProperties();
            if (blobSourceInfo.getSourceId() != null) {
                ingestionBlobInfo.id = blobSourceInfo.getSourceId();
            }

            if (ingestionProperties.getReportMethod() != IngestionProperties.IngestionReportMethod.Queue) {
                String tableStatusUri = resourceManager
                        .getIngestionResource(ResourceManager.ResourceType.INGESTIONS_STATUS_TABLE);
                ingestionBlobInfo.IngestionStatusInTable = new IngestionStatusInTableDescription();
                ingestionBlobInfo.IngestionStatusInTable.TableConnectionString = tableStatusUri;
                ingestionBlobInfo.IngestionStatusInTable.RowKey = ingestionBlobInfo.id.toString();
                ingestionBlobInfo.IngestionStatusInTable.PartitionKey = ingestionBlobInfo.id.toString();

                IngestionStatus status = new IngestionStatus(ingestionBlobInfo.id);
                status.database = ingestionProperties.getDatabaseName();
                status.table = ingestionProperties.getTableName();
                status.status = OperationStatus.Pending;
                status.updatedOn = Date.from(Instant.now());
                status.ingestionSourceId = ingestionBlobInfo.id;
                status.setIngestionSourcePath(urlWithoutSecrets);

                azureStorageClient.azureTableInsertEntity(tableStatusUri, status);
                tableStatuses.add(ingestionBlobInfo.IngestionStatusInTable);
            }

            ObjectMapper objectMapper = new ObjectMapper();
            String serializedIngestionBlobInfo = objectMapper.writeValueAsString(ingestionBlobInfo);

            azureStorageClient.postMessageToQueue(
                    resourceManager
                            .getIngestionResource(ResourceManager.ResourceType.SECURED_READY_FOR_AGGREGATION_QUEUE)
                    , serializedIngestionBlobInfo);
            return new TableReportIngestionResult(tableStatuses);

        } catch (StorageException e) {
            throw new IngestionServiceException("Failed to ingest from blob", e);
        } catch (IOException | URISyntaxException e) {
            throw new IngestionClientException("Failed to ingest from blob", e);
        }
    }

    @Override
    public IngestionResult ingestFromFile(FileSourceInfo fileSourceInfo, IngestionProperties ingestionProperties)
            throws IngestionClientException, IngestionServiceException {
        // Argument validation:
        Ensure.argIsNotNull(fileSourceInfo, "fileSourceInfo");
        Ensure.argIsNotNull(ingestionProperties, "ingestionProperties");

        fileSourceInfo.validate();
        ingestionProperties.validate();

        try {
            String filePath = fileSourceInfo.getFilePath();
            Ensure.fileExists(filePath);

            File file = new File(filePath);
            String blobName = genBlobName(
                    file.getName(),
                    ingestionProperties.getDatabaseName(),
                    ingestionProperties.getTableName(),
                    ingestionProperties.getDataFormat(),
                    CompressionType.gz);

            CloudBlockBlob blob = azureStorageClient.uploadLocalFileToBlob(fileSourceInfo.getFilePath(), blobName,
                    resourceManager.getIngestionResource(ResourceManager.ResourceType.TEMP_STORAGE));
            String blobPath = azureStorageClient.getBlobPathWithSas(blob);
            long rawDataSize = fileSourceInfo.getRawSizeInBytes() > 0L ? fileSourceInfo.getRawSizeInBytes() :
                    estimateFileRawSize(filePath);

            BlobSourceInfo blobSourceInfo = new BlobSourceInfo(blobPath, rawDataSize, fileSourceInfo.getSourceId());

            return ingestFromBlob(blobSourceInfo, ingestionProperties);

        } catch (StorageException e) {
            throw new IngestionServiceException("Failed to ingest from file", e);
        } catch (IOException | URISyntaxException e) {
            throw new IngestionClientException("Failed to ingest from file", e);
        }
    }

    @Override
    public IngestionResult ingestFromStream(StreamSourceInfo streamSourceInfo, IngestionProperties ingestionProperties)
            throws IngestionClientException, IngestionServiceException {
        // Argument validation:
        Ensure.argIsNotNull(streamSourceInfo, "streamSourceInfo");
        Ensure.argIsNotNull(ingestionProperties, "ingestionProperties");

        streamSourceInfo.validate();
        ingestionProperties.validate();

        try {
            IngestionResult ingestionResult;
            if (streamSourceInfo.getStream() == null || streamSourceInfo.getStream().available() <= 0) {
                throw new IngestionClientException("Stream");
            }
            String blobName = genBlobName(
                    "StreamUpload",
                    ingestionProperties.getDatabaseName(),
<<<<<<< HEAD
                    ingestionProperties.getTableName()) + ".gz";
=======
                    ingestionProperties.getTableName(),
                    ingestionProperties.getDataFormat(),
                    CompressionType.gz);
>>>>>>> 6fdf40c7
            CloudBlockBlob blob = azureStorageClient.uploadStreamToBlob(
                    streamSourceInfo.getStream(),
                    blobName,
                    resourceManager.getIngestionResource(ResourceManager.ResourceType.TEMP_STORAGE),
                    true
            );
            String blobPath = azureStorageClient.getBlobPathWithSas(blob);
            BlobSourceInfo blobSourceInfo = new BlobSourceInfo(
                    blobPath, 0); // TODO: check if we can get the rawDataSize locally

            ingestionResult = ingestFromBlob(blobSourceInfo, ingestionProperties);
            if (!streamSourceInfo.isLeaveOpen()) {
                streamSourceInfo.getStream().close();
            }
            return ingestionResult;

        } catch (IOException | URISyntaxException e) {
            throw new IngestionClientException("Failed to ingest from stream", e);
        } catch (StorageException e) {
            throw new IngestionServiceException("Failed to ingest from stream", e);
        }
    }

    private long estimateFileRawSize(String filePath) {
        File file = new File(filePath);
        long fileSize = file.length();

        return azureStorageClient.getCompression(filePath) == null ?
                fileSize * COMPRESSED_FILE_MULTIPLIER : fileSize;
    }

    private String genBlobName(String fileName, String databaseName, String tableName, String dataFormat, CompressionType compressionType) {
        return String.format("%s__%s__%s__%s.%s.%s", databaseName, tableName, UUID.randomUUID().toString(), fileName, dataFormat, compressionType);
    }

    @Override
    public IngestionResult ingestFromResultSet(ResultSetSourceInfo resultSetSourceInfo, IngestionProperties ingestionProperties)
            throws IngestionClientException, IngestionServiceException {
        // Argument validation:
        Ensure.argIsNotNull(resultSetSourceInfo, "resultSetSourceInfo");
        Ensure.argIsNotNull(ingestionProperties, "ingestionProperties");

        resultSetSourceInfo.validate();
        ingestionProperties.validate();
        try {
            ByteArrayOutputStream byteArrayOutputStream = new ByteArrayOutputStream();
            new CsvRoutines().write(resultSetSourceInfo.getResultSet(), byteArrayOutputStream);
            byteArrayOutputStream.flush();
            ByteArrayInputStream byteArrayInputStream = new ByteArrayInputStream(byteArrayOutputStream.toByteArray());

            StreamSourceInfo streamSourceInfo = new StreamSourceInfo(byteArrayInputStream);
            return ingestFromStream(streamSourceInfo, ingestionProperties);
        } catch (IOException ex) {
            String msg = "Failed to read from ResultSet.";
            log.error(msg, ex);
            throw new IngestionClientException(msg, ex);
        }
    }
}<|MERGE_RESOLUTION|>--- conflicted
+++ resolved
@@ -176,13 +176,10 @@
             String blobName = genBlobName(
                     "StreamUpload",
                     ingestionProperties.getDatabaseName(),
-<<<<<<< HEAD
-                    ingestionProperties.getTableName()) + ".gz";
-=======
                     ingestionProperties.getTableName(),
                     ingestionProperties.getDataFormat(),
                     CompressionType.gz);
->>>>>>> 6fdf40c7
+
             CloudBlockBlob blob = azureStorageClient.uploadStreamToBlob(
                     streamSourceInfo.getStream(),
                     blobName,
