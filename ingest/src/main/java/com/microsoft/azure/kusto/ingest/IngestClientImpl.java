--- conflicted
+++ resolved
@@ -19,11 +19,6 @@
 
 import java.io.*;
 import java.lang.invoke.MethodHandles;
-<<<<<<< HEAD
-import java.net.MalformedURLException;
-import java.net.URI;
-=======
->>>>>>> 261e75be
 import java.net.URISyntaxException;
 import java.nio.charset.StandardCharsets;
 import java.sql.Date;
@@ -45,7 +40,7 @@
     private final ResourceManager resourceManager;
     private AzureStorageClient azureStorageClient;
 
-    IngestClientImpl(ConnectionStringBuilder csb) throws URISyntaxException, MalformedURLException {
+    IngestClientImpl(ConnectionStringBuilder csb) throws URISyntaxException {
         log.info("Creating a new IngestClient");
         Client client = ClientFactory.createClient(csb);
         this.resourceManager = new ResourceManager(client);
