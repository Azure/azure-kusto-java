package com.microsoft.azure.kusto.ingest;

import com.microsoft.azure.kusto.data.Client;
import com.microsoft.azure.kusto.data.ClientFactory;
import com.microsoft.azure.kusto.data.ConnectionStringBuilder;
import com.microsoft.azure.kusto.ingest.exceptions.IngestionClientException;
import com.microsoft.azure.kusto.ingest.exceptions.IngestionServiceException;
import com.microsoft.azure.kusto.ingest.result.*;
import com.microsoft.azure.kusto.ingest.source.BlobSourceInfo;
import com.microsoft.azure.kusto.ingest.source.FileSourceInfo;
import com.microsoft.azure.kusto.ingest.source.ResultSetSourceInfo;
import com.microsoft.azure.kusto.ingest.source.StreamSourceInfo;
import com.microsoft.azure.storage.StorageException;
import com.microsoft.azure.storage.blob.CloudBlockBlob;
import org.apache.commons.lang3.StringUtils;
import org.codehaus.jackson.map.ObjectMapper;
import org.slf4j.Logger;
import org.slf4j.LoggerFactory;

import java.io.*;
import java.lang.invoke.MethodHandles;
import java.net.URI;
import java.net.URISyntaxException;
import java.nio.charset.StandardCharsets;
import java.sql.Date;
import java.sql.ResultSet;
import java.sql.ResultSetMetaData;
import java.sql.SQLException;
import java.time.Instant;
import java.util.LinkedList;
import java.util.List;
import java.util.Objects;
import java.util.UUID;
<<<<<<< HEAD
import java.util.concurrent.CompletableFuture;
import java.util.concurrent.CompletionException;
=======
import java.util.zip.GZIPOutputStream;
>>>>>>> 6711a00b

class IngestClientImpl implements IngestClient {

    private final static Logger log = LoggerFactory.getLogger(MethodHandles.lookup().lookupClass());

    private static final int COMPRESSED_FILE_MULTIPLIER = 11;
    private final ResourceManager resourceManager;
    private AzureStorageHelper azureStorageHelper;

<<<<<<< HEAD
    IngestClientImpl(ResourceManager resourceManager, AzureStorageHelper azureStorageHelper){
        log.info("Creating a new IngestClient");
        this.resourceManager = resourceManager;
        this.azureStorageHelper = azureStorageHelper;
=======
    IngestClientImpl(ConnectionStringBuilder csb) throws URISyntaxException {
        log.info("Creating a new IngestClient");
        Client client = ClientFactory.createClient(csb);
        this.resourceManager = new ResourceManager(client);
        this.azureStorageHelper = new AzureStorageHelper();
    }

    IngestClientImpl(ResourceManager resourceManager) {
        log.info("Creating a new IngestClient");
        this.resourceManager = resourceManager;
        azureStorageHelper = new AzureStorageHelper();
>>>>>>> 6711a00b
    }

    IngestClientImpl(ResourceManager resourceManager, AzureStorageHelper azureStorageHelper) {
        log.info("Creating a new IngestClient");
        this.resourceManager = resourceManager;
        this.azureStorageHelper = azureStorageHelper;
    }

    @Override
    public IngestionResult ingestFromBlob(BlobSourceInfo blobSourceInfo, IngestionProperties ingestionProperties)
            throws IngestionClientException, IngestionServiceException {

        // Argument validation:
<<<<<<< HEAD
        if (blobSourceInfo == null){
            throw new IllegalArgumentException("blobSourceInfo is null");
        }
        if (ingestionProperties == null){
            throw new IllegalArgumentException("ingestionProperties is null");
=======
        if (blobSourceInfo == null || ingestionProperties == null) {
            throw new IllegalArgumentException("blobSourceInfo or ingestionProperties is null");
>>>>>>> 6711a00b
        }
        blobSourceInfo.validate();
        ingestionProperties.validate();

        try {
            ingestionProperties.setAuthorizationContextToken(resourceManager.getIdentityToken());
            List<IngestionStatusInTableDescription> tableStatuses = new LinkedList<>();

            // Create the ingestion message
            IngestionBlobInfo ingestionBlobInfo = new IngestionBlobInfo(blobSourceInfo.getBlobPath(),
                    ingestionProperties.getDatabaseName(), ingestionProperties.getTableName());
            ingestionBlobInfo.rawDataSize = blobSourceInfo.getRawSizeInBytes() > 0L ? blobSourceInfo.getRawSizeInBytes()
                    : estimateBlobRawSize(blobSourceInfo.getBlobPath());
            ingestionBlobInfo.reportLevel = ingestionProperties.getReportLevel();
            ingestionBlobInfo.reportMethod = ingestionProperties.getReportMethod();
            ingestionBlobInfo.flushImmediately = ingestionProperties.getFlushImmediately();
            ingestionBlobInfo.additionalProperties = ingestionProperties.getAdditionalProperties();
            if (blobSourceInfo.getSourceId() != null) {
                ingestionBlobInfo.id = blobSourceInfo.getSourceId();
            }

            if (ingestionProperties.getReportMethod() != IngestionProperties.IngestionReportMethod.Queue) {
                String tableStatusUri = resourceManager.getIngestionResource(ResourceManager.ResourceType.INGESTIONS_STATUS_TABLE);
                ingestionBlobInfo.IngestionStatusInTable = new IngestionStatusInTableDescription();
                ingestionBlobInfo.IngestionStatusInTable.TableConnectionString = tableStatusUri;
                ingestionBlobInfo.IngestionStatusInTable.RowKey = ingestionBlobInfo.id.toString();
                ingestionBlobInfo.IngestionStatusInTable.PartitionKey = ingestionBlobInfo.id.toString();

                IngestionStatus status = new IngestionStatus(ingestionBlobInfo.id);
                status.database = ingestionProperties.getDatabaseName();
                status.table = ingestionProperties.getTableName();
                status.status = OperationStatus.Pending;
                status.updatedOn = Date.from(Instant.now());
                status.ingestionSourceId = ingestionBlobInfo.id;
                status.setIngestionSourcePath(blobSourceInfo.getBlobPath());

                azureStorageHelper.azureTableInsertEntity(tableStatusUri, status);
                tableStatuses.add(ingestionBlobInfo.IngestionStatusInTable);
            }

            ObjectMapper objectMapper = new ObjectMapper();
            String serializedIngestionBlobInfo = objectMapper.writeValueAsString(ingestionBlobInfo);

            azureStorageHelper.postMessageToQueue(
                    resourceManager.getIngestionResource(ResourceManager.ResourceType.SECURED_READY_FOR_AGGREGATION_QUEUE)
                    , serializedIngestionBlobInfo);

            return new TableReportIngestionResult(tableStatuses);

        } catch (StorageException e) {
            throw new IngestionServiceException("Failed to ingest from blob", e);
        } catch (IOException | URISyntaxException e) {
            throw new IngestionClientException("Failed to ingest from blob", e);
        }
    }

    @Override
    public CompletableFuture<IngestionResult> ingestFromBlobAsync(BlobSourceInfo blobSourceInfo, IngestionProperties ingestionProperties) {
        return CompletableFuture.supplyAsync(
                () -> {
                    try {
                        return ingestFromBlob(blobSourceInfo, ingestionProperties);
                    } catch (IngestionClientException | IngestionServiceException e) {
                        log.error("Failed to ingest from blob (async)", e);
                        // Here we throw a CompletionException which extends the RuntimeException.
                        // the real exception itself would be in the <cause> of this CompletionException
                        throw new CompletionException(e);
                    }
                });
    }

    @Override
    public IngestionResult ingestFromFile(FileSourceInfo fileSourceInfo, IngestionProperties ingestionProperties)
            throws IngestionClientException, IngestionServiceException {
        // Argument validation:
<<<<<<< HEAD
        if (fileSourceInfo == null){
            throw new IllegalArgumentException("fileSourceInfo is null");
        }
        if (ingestionProperties == null){
            throw new IllegalArgumentException("ingestionProperties is null");
=======
        if (fileSourceInfo == null || ingestionProperties == null) {
            throw new IllegalArgumentException("fileSourceInfo or ingestionProperties is null");
>>>>>>> 6711a00b
        }
        fileSourceInfo.validate();
        ingestionProperties.validate();

        String filePath = fileSourceInfo.getFilePath();
        if(!(new File(filePath).exists())){
            throw new IllegalArgumentException("The file does not exist: " + filePath);
        }

        try {
            String fileName = (new File(filePath)).getName();
            String blobName = genBlobName(fileName, ingestionProperties.getDatabaseName(), ingestionProperties.getTableName());
            CloudBlockBlob blob = azureStorageHelper.uploadLocalFileToBlob(fileSourceInfo.getFilePath(), blobName, resourceManager.getIngestionResource(ResourceManager.ResourceType.TEMP_STORAGE));
            String blobPath = azureStorageHelper.getBlobPathWithSas(blob);
            long rawDataSize = fileSourceInfo.getRawSizeInBytes() > 0L ? fileSourceInfo.getRawSizeInBytes() :
                    estimateFileRawSize(filePath);

            BlobSourceInfo blobSourceInfo = new BlobSourceInfo(blobPath, rawDataSize, fileSourceInfo.getSourceId());

            return ingestFromBlob(blobSourceInfo, ingestionProperties);

        } catch (StorageException e) {
            throw new IngestionServiceException("Failed to ingest from file", e);
        } catch (IOException | URISyntaxException e) {
            throw new IngestionClientException("Failed to ingest from file", e);
        }
    }

    @Override
    public CompletableFuture<IngestionResult> ingestFromFileAsync(FileSourceInfo fileSourceInfo, IngestionProperties ingestionProperties) {
        return CompletableFuture.supplyAsync(
                () -> {
                    try {
                        return ingestFromFile(fileSourceInfo, ingestionProperties);
                    } catch (IngestionClientException | IngestionServiceException e) {
                        log.error("Failed to ingest from file (async)", e);
                        throw new CompletionException(e);
                    }
                });
    }

    @Override
    public IngestionResult ingestFromStream(StreamSourceInfo streamSourceInfo, IngestionProperties ingestionProperties) throws IngestionClientException, IngestionServiceException {
        // Argument validation:
<<<<<<< HEAD
        if (streamSourceInfo == null){
            throw new IllegalArgumentException("streamSourceInfo is null");
        }
        if (ingestionProperties == null){
            throw new IllegalArgumentException("ingestionProperties is null");
=======
        if (streamSourceInfo == null || ingestionProperties == null) {
            throw new IllegalArgumentException("streamSourceInfo or ingestionProperties is null");
>>>>>>> 6711a00b
        }

        streamSourceInfo.validate();
        ingestionProperties.validate();

        try {
            IngestionResult ingestionResult;
            if (streamSourceInfo.getStream() == null || streamSourceInfo.getStream().available() <= 0) {
                throw new IngestionClientException("Stream is empty");
            }
            String blobName = genBlobName("StreamUpload", ingestionProperties.getDatabaseName(), ingestionProperties.getTableName());
            CloudBlockBlob blob = azureStorageHelper.uploadStreamToBlob(
                    streamSourceInfo.getStream(),
                    blobName,
                    resourceManager.getIngestionResource(ResourceManager.ResourceType.TEMP_STORAGE),
                    true
            );
            String blobPath = azureStorageHelper.getBlobPathWithSas(blob);
            BlobSourceInfo blobSourceInfo = new BlobSourceInfo(blobPath, 0); // TODO: check if we can get the rawDataSize locally

            ingestionResult = ingestFromBlob(blobSourceInfo, ingestionProperties);
            if (!streamSourceInfo.isLeaveOpen()) {
                streamSourceInfo.getStream().close();
            }
            return ingestionResult;

        } catch (IOException | URISyntaxException e) {
            throw new IngestionClientException("Failed to ingest from stream", e);
        } catch (StorageException e) {
            throw new IngestionServiceException("Failed to ingest from stream", e);
        }
    }

    @Override
    public CompletableFuture<IngestionResult> ingestFromStreamAsync(StreamSourceInfo streamSourceInfo, IngestionProperties ingestionProperties) {
        return CompletableFuture.supplyAsync(
                () -> {
                    try {
                        return ingestFromStream(streamSourceInfo, ingestionProperties);
                    } catch (IngestionClientException | IngestionServiceException e) {
                        log.error("Failed to ingest from stream (async)", e);
                        throw new CompletionException(e);
                    }
                });
    }

    private long estimateBlobRawSize(String blobPath) throws StorageException, URISyntaxException {
        long blobSize = azureStorageHelper.getBlobSize(blobPath);

        return blobPath.contains(".zip") || blobPath.contains(".gz") ?
                blobSize * COMPRESSED_FILE_MULTIPLIER : blobSize;
    }

    private long estimateFileRawSize(String filePath) {
        File file = new File(filePath);
        long fileSize = file.length();

        return filePath.contains(".zip") || filePath.contains(".gz") ?
                fileSize * COMPRESSED_FILE_MULTIPLIER : fileSize;
    }

    private String genBlobName(String fileName, String databaseName, String tableName) {
        return String.format("%s__%s__%s__%s", databaseName, tableName, UUID.randomUUID().toString(), fileName);
    }

    public IngestionResult ingestFromResultSet(ResultSetSourceInfo resultSetSourceInfo, IngestionProperties ingestionProperties) throws IngestionClientException, IngestionServiceException {
        return ingestFromResultSet(resultSetSourceInfo, ingestionProperties, "");
    }

    public IngestionResult ingestFromResultSet(ResultSetSourceInfo resultSetSourceInfo, IngestionProperties ingestionProperties, String tempStoragePath) throws IngestionClientException, IngestionServiceException {
        try {
            Objects.requireNonNull(resultSetSourceInfo, "resultSetSourceInfo cannot be null");
            resultSetSourceInfo.validate();

            File tempFile;

            if (StringUtils.isBlank(tempStoragePath)) {
                tempFile = File.createTempFile("kusto-resultset", ".csv.gz");
            } else {
                log.debug("Temp file will be created in a user specified folder: {}", tempStoragePath);
                tempFile = File.createTempFile("kusto-resultset", ".csv.gz", new File(tempStoragePath));
            }

            FileOutputStream fos = new FileOutputStream(tempFile, false);
            GZIPOutputStream gzipos = new GZIPOutputStream(fos);
            Writer writer = new OutputStreamWriter(new BufferedOutputStream(gzipos), StandardCharsets.UTF_8);
            log.debug("Writing resultset to temp csv file: {}", tempFile.getAbsolutePath());

            long numberOfChars = resultSetToCsv(resultSetSourceInfo.getResultSet(), writer, false);

            // utf8 chars are 2 bytes each
            FileSourceInfo fileSourceInfo = new FileSourceInfo(tempFile.getAbsolutePath(), numberOfChars * 2);
            IngestionResult ingestionResult = ingestFromFile(fileSourceInfo, ingestionProperties);

            //noinspection ResultOfMethodCallIgnored
            tempFile.delete();

            return ingestionResult;
        } catch (IngestionClientException | IngestionServiceException ex) {
            log.error("Unexpected error when ingesting a result set.", ex);
            throw ex;
        } catch (IOException ex) {
            String msg = "Failed to write or delete local file";
            log.error(msg, ex);
            throw new IngestionClientException(msg);
        }
    }

    long resultSetToCsv(ResultSet resultSet, Writer writer, boolean includeHeaderAsFirstRow) throws IngestionClientException {
        final String LINE_SEPARATOR = System.getProperty("line.separator");

        try {
            String columnSeparator = "";

            ResultSetMetaData metaData = resultSet.getMetaData();
            int numberOfColumns = metaData.getColumnCount();

            if (includeHeaderAsFirstRow) {
                for (int column = 0; column < numberOfColumns; column++) {
                    writer.write(columnSeparator);
                    writer.write(metaData.getColumnLabel(column + 1));

                    columnSeparator = ",";
                }

                writer.write(LINE_SEPARATOR);
            }

            int numberOfRecords = 0;
            long numberOfChars = 0;

            // Get all rows.
            while (resultSet.next()) {
                numberOfChars += writeResultSetRow(resultSet, writer, numberOfColumns);
                writer.write(LINE_SEPARATOR);
                // Increment row count
                numberOfRecords++;
            }

            log.debug("Number of chars written from column values: {}", numberOfChars);

            long totalNumberOfChars = numberOfChars + numberOfRecords * LINE_SEPARATOR.length();

            log.debug("Wrote resultset to file. CharsCount: {}, ColumnCount: {}, RecordCount: {}"
                    , numberOfChars, numberOfColumns, numberOfRecords);

            return totalNumberOfChars;
        } catch (Exception ex) {
            String msg = "Unexpected error when writing result set to temporary file.";
            log.error(msg, ex);
            throw new IngestionClientException(msg);
        } finally {
            try {
                writer.close();
            } catch (IOException e) { /* ignore */
            }
        }
    }

    private int writeResultSetRow(ResultSet resultSet, Writer writer, int numberOfColumns) throws IOException, SQLException {
        int numberOfChars = 0;
        String columnString;
        String columnSeparator = "";

        for (int i = 1; i <= numberOfColumns; i++) {
            writer.write(columnSeparator);
            writer.write('"');
            columnString = resultSet.getObject(i).toString().replace("\"", "\"\"");
            writer.write(columnString);
            writer.write('"');

            columnSeparator = ",";
            numberOfChars += columnString.length();
        }

        return numberOfChars
                + numberOfColumns * 2 * columnSeparator.length() // 2 " per column
                + numberOfColumns - 1 // last column doesn't have a separator
                ;
    }

}<|MERGE_RESOLUTION|>--- conflicted
+++ resolved
@@ -31,12 +31,9 @@
 import java.util.List;
 import java.util.Objects;
 import java.util.UUID;
-<<<<<<< HEAD
 import java.util.concurrent.CompletableFuture;
 import java.util.concurrent.CompletionException;
-=======
 import java.util.zip.GZIPOutputStream;
->>>>>>> 6711a00b
 
 class IngestClientImpl implements IngestClient {
 
@@ -46,12 +43,6 @@
     private final ResourceManager resourceManager;
     private AzureStorageHelper azureStorageHelper;
 
-<<<<<<< HEAD
-    IngestClientImpl(ResourceManager resourceManager, AzureStorageHelper azureStorageHelper){
-        log.info("Creating a new IngestClient");
-        this.resourceManager = resourceManager;
-        this.azureStorageHelper = azureStorageHelper;
-=======
     IngestClientImpl(ConnectionStringBuilder csb) throws URISyntaxException {
         log.info("Creating a new IngestClient");
         Client client = ClientFactory.createClient(csb);
@@ -63,7 +54,6 @@
         log.info("Creating a new IngestClient");
         this.resourceManager = resourceManager;
         azureStorageHelper = new AzureStorageHelper();
->>>>>>> 6711a00b
     }
 
     IngestClientImpl(ResourceManager resourceManager, AzureStorageHelper azureStorageHelper) {
@@ -77,16 +67,11 @@
             throws IngestionClientException, IngestionServiceException {
 
         // Argument validation:
-<<<<<<< HEAD
         if (blobSourceInfo == null){
             throw new IllegalArgumentException("blobSourceInfo is null");
         }
         if (ingestionProperties == null){
             throw new IllegalArgumentException("ingestionProperties is null");
-=======
-        if (blobSourceInfo == null || ingestionProperties == null) {
-            throw new IllegalArgumentException("blobSourceInfo or ingestionProperties is null");
->>>>>>> 6711a00b
         }
         blobSourceInfo.validate();
         ingestionProperties.validate();
@@ -133,7 +118,6 @@
             azureStorageHelper.postMessageToQueue(
                     resourceManager.getIngestionResource(ResourceManager.ResourceType.SECURED_READY_FOR_AGGREGATION_QUEUE)
                     , serializedIngestionBlobInfo);
-
             return new TableReportIngestionResult(tableStatuses);
 
         } catch (StorageException e) {
@@ -162,16 +146,11 @@
     public IngestionResult ingestFromFile(FileSourceInfo fileSourceInfo, IngestionProperties ingestionProperties)
             throws IngestionClientException, IngestionServiceException {
         // Argument validation:
-<<<<<<< HEAD
         if (fileSourceInfo == null){
             throw new IllegalArgumentException("fileSourceInfo is null");
         }
         if (ingestionProperties == null){
             throw new IllegalArgumentException("ingestionProperties is null");
-=======
-        if (fileSourceInfo == null || ingestionProperties == null) {
-            throw new IllegalArgumentException("fileSourceInfo or ingestionProperties is null");
->>>>>>> 6711a00b
         }
         fileSourceInfo.validate();
         ingestionProperties.validate();
@@ -216,16 +195,11 @@
     @Override
     public IngestionResult ingestFromStream(StreamSourceInfo streamSourceInfo, IngestionProperties ingestionProperties) throws IngestionClientException, IngestionServiceException {
         // Argument validation:
-<<<<<<< HEAD
         if (streamSourceInfo == null){
             throw new IllegalArgumentException("streamSourceInfo is null");
         }
         if (ingestionProperties == null){
             throw new IllegalArgumentException("ingestionProperties is null");
-=======
-        if (streamSourceInfo == null || ingestionProperties == null) {
-            throw new IllegalArgumentException("streamSourceInfo or ingestionProperties is null");
->>>>>>> 6711a00b
         }
 
         streamSourceInfo.validate();
@@ -406,5 +380,4 @@
                 + numberOfColumns - 1 // last column doesn't have a separator
                 ;
     }
-
 }