--- conflicted
+++ resolved
@@ -100,17 +100,10 @@
                 log.warn("Blob '{}' was sent for ingestion without specifying its raw data size", urlWithoutSecrets);
             }
 
-<<<<<<< HEAD
-            ingestionBlobInfo.setReportLevel(ingestionProperties.getReportLevel());
-            ingestionBlobInfo.setReportMethod(ingestionProperties.getReportMethod());
+            ingestionBlobInfo.setReportLevel(ingestionProperties.getReportLevel().getKustoValue());
+            ingestionBlobInfo.setReportMethod(ingestionProperties.getReportMethod().getKustoValue());
             ingestionBlobInfo.setFlushImmediately(ingestionProperties.getFlushImmediately());
             ingestionBlobInfo.setAdditionalProperties(ingestionProperties.getIngestionProperties());
-=======
-            ingestionBlobInfo.reportLevel = ingestionProperties.getReportLevel().getKustoValue();
-            ingestionBlobInfo.reportMethod = ingestionProperties.getReportMethod().getKustoValue();
-            ingestionBlobInfo.flushImmediately = ingestionProperties.getFlushImmediately();
-            ingestionBlobInfo.additionalProperties = ingestionProperties.getIngestionProperties();
->>>>>>> 2c583f3a
             if (blobSourceInfo.getSourceId() != null) {
                 ingestionBlobInfo.setId(blobSourceInfo.getSourceId());
             }
@@ -122,13 +115,8 @@
             status.updatedOn = Date.from(Instant.now());
             status.ingestionSourceId = ingestionBlobInfo.getId();
             status.setIngestionSourcePath(urlWithoutSecrets);
-<<<<<<< HEAD
-            boolean reportToTable =     ingestionProperties.getReportLevel() != IngestionProperties.IngestionReportLevel.None &&
-                                        ingestionProperties.getReportMethod() != IngestionProperties.IngestionReportMethod.Queue;
-=======
-            boolean reportToTable =     !IngestionProperties.IngestionReportLevel.NONE.equals(ingestionProperties.getReportLevel()) &&
-                                        !IngestionProperties.IngestionReportMethod.QUEUE.equals(ingestionProperties.getReportMethod());
->>>>>>> 2c583f3a
+            boolean reportToTable =     ingestionProperties.getReportLevel() != IngestionProperties.IngestionReportLevel.NONE &&
+                                        ingestionProperties.getReportMethod() != IngestionProperties.IngestionReportMethod.QUEUE;
             if (reportToTable) {
                 status.status = OperationStatus.Pending;
                 String tableStatusUri = resourceManager
