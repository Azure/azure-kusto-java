--- conflicted
+++ resolved
@@ -35,17 +35,7 @@
     private static final Logger log = LoggerFactory.getLogger(MethodHandles.lookup().lookupClass());
     private static final int COMPRESSED_FILE_MULTIPLIER = 11;
     private final ResourceManager resourceManager;
-<<<<<<< HEAD
-    private AzureStorageClient azureStorageClient;
-=======
     private final AzureStorageClient azureStorageClient;
-    private String connectionDataSource;
-    private String endpointServiceType;
-    private String suggestedEndpointUri;
-    public static final String INGEST_PREFIX = "ingest-";
-    protected static final String WRONG_ENDPOINT_MESSAGE =
-            "You are using '%s' client type, but the provided endpoint is of ServiceType '%s'. Initialize the client with the appropriate endpoint URI";
->>>>>>> 9dce2206
     public static final String EXPECTED_SERVICE_TYPE = "DataManagement";
 
     QueuedIngestClient(ConnectionStringBuilder csb) throws URISyntaxException {
