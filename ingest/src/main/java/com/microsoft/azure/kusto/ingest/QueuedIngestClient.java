--- conflicted
+++ resolved
@@ -3,319 +3,6 @@
 
 package com.microsoft.azure.kusto.ingest;
 
-<<<<<<< HEAD
-import com.fasterxml.jackson.databind.ObjectMapper;
-import com.microsoft.azure.kusto.data.Client;
-import com.microsoft.azure.kusto.data.ClientFactory;
-import com.microsoft.azure.kusto.data.Ensure;
-import com.microsoft.azure.kusto.data.HttpClientProperties;
-import com.microsoft.azure.kusto.data.auth.ConnectionStringBuilder;
-import com.microsoft.azure.kusto.ingest.exceptions.IngestionClientException;
-import com.microsoft.azure.kusto.ingest.exceptions.IngestionServiceException;
-import com.microsoft.azure.kusto.ingest.result.IngestionResult;
-import com.microsoft.azure.kusto.ingest.result.IngestionStatus;
-import com.microsoft.azure.kusto.ingest.result.IngestionStatusInTableDescription;
-import com.microsoft.azure.kusto.ingest.result.IngestionStatusResult;
-import com.microsoft.azure.kusto.ingest.result.OperationStatus;
-import com.microsoft.azure.kusto.ingest.result.TableReportIngestionResult;
-import com.microsoft.azure.kusto.ingest.source.BlobSourceInfo;
-import com.microsoft.azure.kusto.ingest.source.CompressionType;
-import com.microsoft.azure.kusto.ingest.source.FileSourceInfo;
-import com.microsoft.azure.kusto.ingest.source.ResultSetSourceInfo;
-import com.microsoft.azure.kusto.ingest.source.StreamSourceInfo;
-import com.microsoft.azure.storage.StorageException;
-import com.microsoft.azure.storage.blob.CloudBlockBlob;
-import com.univocity.parsers.csv.CsvRoutines;
-import org.apache.http.client.utils.URIBuilder;
-import org.jetbrains.annotations.Nullable;
-import org.slf4j.Logger;
-import org.slf4j.LoggerFactory;
-
-import java.io.ByteArrayInputStream;
-import java.io.ByteArrayOutputStream;
-import java.io.File;
-import java.io.IOException;
-import java.lang.invoke.MethodHandles;
-import java.net.URISyntaxException;
-import java.time.Instant;
-import java.util.Date;
-import java.util.LinkedList;
-import java.util.List;
-import java.util.UUID;
-
-public class QueuedIngestClient extends IngestClientBase implements IngestClient {
-
-    private static final Logger log = LoggerFactory.getLogger(MethodHandles.lookup().lookupClass());
-    private static final int COMPRESSED_FILE_MULTIPLIER = 11;
-    private final ResourceManager resourceManager;
-    private final AzureStorageClient azureStorageClient;
-    public static final String EXPECTED_SERVICE_TYPE = "DataManagement";
-    private @Nullable HttpClientProperties httpClientProperties;
-
-    QueuedIngestClient(ConnectionStringBuilder csb) throws URISyntaxException {
-        this(csb, null);
-    }
-
-    QueuedIngestClient(ConnectionStringBuilder csb, @Nullable HttpClientProperties properties) throws URISyntaxException {
-        log.info("Creating a new IngestClient");
-        httpClientProperties = properties;
-        Client client = ClientFactory.createClient(csb, httpClientProperties);
-        this.resourceManager = new ResourceManager(client);
-        this.azureStorageClient = new AzureStorageClient(httpClientProperties);
-        this.connectionDataSource = csb.getClusterUrl();
-    }
-
-    QueuedIngestClient(ResourceManager resourceManager) {
-        log.info("Creating a new IngestClient");
-        this.resourceManager = resourceManager;
-        azureStorageClient = new AzureStorageClient();
-    }
-
-    QueuedIngestClient(ResourceManager resourceManager, AzureStorageClient azureStorageClient) {
-        log.info("Creating a new IngestClient");
-        this.resourceManager = resourceManager;
-        this.azureStorageClient = azureStorageClient;
-    }
-
-    public static String generateDmUriSuggestion(URIBuilder existingEndpoint) {
-        if (existingEndpoint.getHost().toLowerCase().startsWith(INGEST_PREFIX)) {
-            throw new IllegalArgumentException("The URL is already formatted as the suggested DM endpoint, so no suggestion can be made");
-        }
-        existingEndpoint.setHost(INGEST_PREFIX + existingEndpoint.getHost());
-        return existingEndpoint.toString();
-    }
-
-    @Override
-    public IngestionResult ingestFromBlob(BlobSourceInfo blobSourceInfo, IngestionProperties ingestionProperties)
-            throws IngestionClientException, IngestionServiceException {
-        // Argument validation:
-        Ensure.argIsNotNull(blobSourceInfo, "blobSourceInfo");
-        Ensure.argIsNotNull(ingestionProperties, "ingestionProperties");
-
-        blobSourceInfo.validate();
-        ingestionProperties.validate();
-
-        try {
-            ingestionProperties.setAuthorizationContextToken(resourceManager.getIdentityToken());
-            List<IngestionStatusInTableDescription> tableStatuses = new LinkedList<>();
-
-            // Create the ingestion message
-            IngestionBlobInfo ingestionBlobInfo = new IngestionBlobInfo(blobSourceInfo.getBlobPath(),
-                    ingestionProperties.getDatabaseName(), ingestionProperties.getTableName());
-            String urlWithoutSecrets = SecurityUtils.removeSecretsFromUrl(blobSourceInfo.getBlobPath());
-            if (blobSourceInfo.getRawSizeInBytes() > 0L) {
-                ingestionBlobInfo.setRawDataSize(blobSourceInfo.getRawSizeInBytes());
-            } else {
-                log.warn("Blob '{}' was sent for ingestion without specifying its raw data size", urlWithoutSecrets);
-            }
-
-            ingestionBlobInfo.setReportLevel(ingestionProperties.getReportLevel().getKustoValue());
-            ingestionBlobInfo.setReportMethod(ingestionProperties.getReportMethod().getKustoValue());
-            ingestionBlobInfo.setFlushImmediately(ingestionProperties.getFlushImmediately());
-            ingestionBlobInfo.setValidationPolicy(ingestionProperties.getValidationPolicy());
-            ingestionBlobInfo.setAdditionalProperties(ingestionProperties.getIngestionProperties());
-            if (blobSourceInfo.getSourceId() != null) {
-                ingestionBlobInfo.setId(blobSourceInfo.getSourceId());
-            }
-
-            IngestionStatus status = new IngestionStatus(ingestionBlobInfo.getId());
-            status.database = ingestionProperties.getDatabaseName();
-            status.table = ingestionProperties.getTableName();
-            status.status = OperationStatus.Queued;
-            status.updatedOn = Date.from(Instant.now());
-            status.ingestionSourceId = ingestionBlobInfo.getId();
-            status.setIngestionSourcePath(urlWithoutSecrets);
-            boolean reportToTable = ingestionProperties.getReportLevel() != IngestionProperties.IngestionReportLevel.NONE &&
-                    ingestionProperties.getReportMethod() != IngestionProperties.IngestionReportMethod.QUEUE;
-            if (reportToTable) {
-                status.status = OperationStatus.Pending;
-                String tableStatusUri = resourceManager
-                        .getIngestionResource(ResourceManager.ResourceType.INGESTIONS_STATUS_TABLE);
-                IngestionStatusInTableDescription ingestionStatusInTable = new IngestionStatusInTableDescription();
-                ingestionStatusInTable.setTableConnectionString(tableStatusUri);
-                ingestionStatusInTable.setPartitionKey(ingestionBlobInfo.getId().toString());
-                ingestionStatusInTable.setRowKey(ingestionBlobInfo.getId().toString());
-                ingestionBlobInfo.setIngestionStatusInTable(ingestionStatusInTable);
-                azureStorageClient.azureTableInsertEntity(tableStatusUri, status);
-                tableStatuses.add(ingestionBlobInfo.getIngestionStatusInTable());
-            }
-
-            ObjectMapper objectMapper = new ObjectMapper();
-            String serializedIngestionBlobInfo = objectMapper.writeValueAsString(ingestionBlobInfo);
-
-            azureStorageClient.postMessageToQueue(
-                    resourceManager
-                            .getIngestionResource(ResourceManager.ResourceType.SECURED_READY_FOR_AGGREGATION_QUEUE),
-                    serializedIngestionBlobInfo);
-            return reportToTable
-                    ? new TableReportIngestionResult(tableStatuses, httpClientProperties)
-                    : new IngestionStatusResult(status);
-        } catch (StorageException e) {
-            throw new IngestionServiceException("Failed to ingest from blob", e);
-        } catch (IOException | URISyntaxException e) {
-            throw new IngestionClientException("Failed to ingest from blob", e);
-        } catch (IngestionServiceException e) {
-            validateEndpointServiceType(connectionDataSource, EXPECTED_SERVICE_TYPE);
-            throw e;
-        }
-    }
-
-    @Override
-    public IngestionResult ingestFromFile(FileSourceInfo fileSourceInfo, IngestionProperties ingestionProperties)
-            throws IngestionClientException, IngestionServiceException {
-        // Argument validation:
-        Ensure.argIsNotNull(fileSourceInfo, "fileSourceInfo");
-        Ensure.argIsNotNull(ingestionProperties, "ingestionProperties");
-
-        fileSourceInfo.validate();
-        ingestionProperties.validate();
-
-        try {
-            String filePath = fileSourceInfo.getFilePath();
-            Ensure.fileExists(filePath);
-            CompressionType sourceCompressionType = AzureStorageClient.getCompression(filePath);
-            IngestionProperties.DataFormat dataFormat = ingestionProperties.getDataFormat();
-            boolean shouldCompress = IngestClientBase.shouldCompress(sourceCompressionType, dataFormat);
-
-            File file = new File(filePath);
-            String blobName = genBlobName(
-                    file.getName(),
-                    ingestionProperties.getDatabaseName(),
-                    ingestionProperties.getTableName(),
-                    dataFormat.getKustoValue(), // Used to use an empty string if the DataFormat was empty. Now it can't be empty, with a default of CSV.
-                    shouldCompress ? CompressionType.gz : sourceCompressionType);
-
-            CloudBlockBlob blob = azureStorageClient.uploadLocalFileToBlob(fileSourceInfo.getFilePath(), blobName,
-                    resourceManager.getIngestionResource(ResourceManager.ResourceType.TEMP_STORAGE), shouldCompress);
-            String blobPath = azureStorageClient.getBlobPathWithSas(blob);
-            long rawDataSize = fileSourceInfo.getRawSizeInBytes() > 0L ? fileSourceInfo.getRawSizeInBytes()
-                    : estimateFileRawSize(filePath, dataFormat.isCompressible());
-
-            BlobSourceInfo blobSourceInfo = new BlobSourceInfo(blobPath, rawDataSize, fileSourceInfo.getSourceId());
-
-            return ingestFromBlob(blobSourceInfo, ingestionProperties);
-        } catch (StorageException e) {
-            throw new IngestionServiceException("Failed to ingest from file", e);
-        } catch (IOException | URISyntaxException e) {
-            throw new IngestionClientException("Failed to ingest from file", e);
-        } catch (IngestionServiceException e) {
-            validateEndpointServiceType(connectionDataSource, EXPECTED_SERVICE_TYPE);
-            throw e;
-        }
-    }
-
-    @Override
-    public IngestionResult ingestFromStream(StreamSourceInfo streamSourceInfo, IngestionProperties ingestionProperties)
-            throws IngestionClientException, IngestionServiceException {
-        // Argument validation:
-        Ensure.argIsNotNull(streamSourceInfo, "streamSourceInfo");
-        Ensure.argIsNotNull(ingestionProperties, "ingestionProperties");
-
-        streamSourceInfo.validate();
-        ingestionProperties.validate();
-
-        try {
-            IngestionResult ingestionResult;
-            if (streamSourceInfo.getStream() == null) {
-                throw new IngestionClientException("The provided stream is null.");
-            } else if (streamSourceInfo.getStream().available() <= 0) {
-                throw new IngestionClientException("The provided stream is empty.");
-            }
-            IngestionProperties.DataFormat dataFormat = ingestionProperties.getDataFormat();
-            boolean shouldCompress = IngestClientBase.shouldCompress(streamSourceInfo.getCompressionType(), dataFormat);
-
-            String blobName = genBlobName(
-                    "StreamUpload",
-                    ingestionProperties.getDatabaseName(),
-                    ingestionProperties.getTableName(),
-                    dataFormat.getKustoValue(), // Used to use an empty string if the DataFormat was empty. Now it can't be empty, with a default of CSV.
-                    shouldCompress ? CompressionType.gz : streamSourceInfo.getCompressionType());
-
-            CloudBlockBlob blob = azureStorageClient.uploadStreamToBlob(
-                    streamSourceInfo.getStream(),
-                    blobName,
-                    resourceManager.getIngestionResource(ResourceManager.ResourceType.TEMP_STORAGE),
-                    shouldCompress);
-            String blobPath = azureStorageClient.getBlobPathWithSas(blob);
-            BlobSourceInfo blobSourceInfo = new BlobSourceInfo(
-                    blobPath, 0); // TODO: check if we can get the rawDataSize locally - maybe add a countingStream
-
-            ingestionResult = ingestFromBlob(blobSourceInfo, ingestionProperties);
-            if (!streamSourceInfo.isLeaveOpen()) {
-                streamSourceInfo.getStream().close();
-            }
-            return ingestionResult;
-        } catch (IOException | URISyntaxException e) {
-            throw new IngestionClientException("Failed to ingest from stream", e);
-        } catch (StorageException e) {
-            throw new IngestionServiceException("Failed to ingest from stream", e);
-        } catch (IngestionServiceException e) {
-            validateEndpointServiceType(connectionDataSource, EXPECTED_SERVICE_TYPE);
-            throw e;
-        }
-    }
-
-    private long estimateFileRawSize(String filePath, boolean isCompressible) {
-        long fileSize = new File(filePath).length();
-        return (AzureStorageClient.getCompression(filePath) != null || !isCompressible) ? fileSize * COMPRESSED_FILE_MULTIPLIER : fileSize;
-    }
-
-    String genBlobName(String fileName, String databaseName, String tableName, String dataFormat, CompressionType compressionType) {
-        return String.format("%s__%s__%s__%s%s%s",
-                databaseName,
-                tableName,
-                AzureStorageClient.removeExtension(fileName),
-                UUID.randomUUID(),
-                dataFormat == null ? "" : "." + dataFormat,
-                compressionType == null ? "" : "." + compressionType);
-    }
-
-    @Override
-    public IngestionResult ingestFromResultSet(ResultSetSourceInfo resultSetSourceInfo, IngestionProperties ingestionProperties)
-            throws IngestionClientException, IngestionServiceException {
-        // Argument validation:
-        Ensure.argIsNotNull(resultSetSourceInfo, "resultSetSourceInfo");
-        Ensure.argIsNotNull(ingestionProperties, "ingestionProperties");
-
-        resultSetSourceInfo.validate();
-        ingestionProperties.validateResultSetProperties();
-        try {
-            ByteArrayOutputStream byteArrayOutputStream = new ByteArrayOutputStream();
-            new CsvRoutines().write(resultSetSourceInfo.getResultSet(), byteArrayOutputStream);
-            byteArrayOutputStream.flush();
-            ByteArrayInputStream byteArrayInputStream = new ByteArrayInputStream(byteArrayOutputStream.toByteArray());
-
-            StreamSourceInfo streamSourceInfo = new StreamSourceInfo(byteArrayInputStream, false, resultSetSourceInfo.getSourceId());
-            return ingestFromStream(streamSourceInfo, ingestionProperties);
-        } catch (IOException ex) {
-            String msg = "Failed to read from ResultSet.";
-            log.error(msg, ex);
-            throw new IngestionClientException(msg, ex);
-        }
-    }
-
-    @Override
-    protected String emendEndpointUri(URIBuilder existingEndpoint) {
-        return generateDmUriSuggestion(existingEndpoint);
-    }
-
-    @Override
-    protected String retrieveServiceType() {
-        if (resourceManager != null) {
-            return resourceManager.retrieveServiceType();
-        }
-        return null;
-    }
-
-    protected void setConnectionDataSource(String connectionDataSource) {
-        this.connectionDataSource = connectionDataSource;
-    }
-
-    @Override
-    public void close() {
-        this.resourceManager.close();
-    }
-=======
 import com.microsoft.azure.storage.queue.QueueRequestOptions;
 
 public interface QueuedIngestClient extends IngestClient {
@@ -326,5 +13,4 @@
      * @param queueRequestOptions - Options to use when adding an ingest message to the queue
      */
     void setQueueRequestOptions(QueueRequestOptions queueRequestOptions);
->>>>>>> 461086f2
 }