--- conflicted
+++ resolved
@@ -247,13 +247,8 @@
         return String.format("%s__%s__%s__%s%s%s",
                 databaseName,
                 tableName,
-<<<<<<< HEAD
-                UUID.randomUUID(),
-                fileName,
-=======
                 AzureStorageClient.removeExtension(fileName),
                 UUID.randomUUID(),
->>>>>>> a779473d
                 dataFormat == null ? "" : "." + dataFormat,
                 compressionType == null ? "" : "." + compressionType);
     }
