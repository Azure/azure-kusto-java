--- conflicted
+++ resolved
@@ -103,11 +103,7 @@
 
         try {
             BlobClient blobClient = new BlobClientBuilder().endpoint(blobSourceInfo.getBlobPath()).buildClient();
-<<<<<<< HEAD
-            return ingestFromBlobImpl(blobSourceInfo, ingestionProperties, blobClient);
-=======
             return ingestFromBlob(blobSourceInfo, ingestionProperties, blobClient, null);
->>>>>>> ae64f375
         } catch (IllegalArgumentException e) {
             String msg = "Unexpected error when ingesting a blob - Invalid blob path.";
             log.error(msg, e);
@@ -230,27 +226,23 @@
         }
         return inputStream;
     }
-<<<<<<< HEAD
-    IngestionResult ingestFromBlob(BlobSourceInfo blobSourceInfo, IngestionProperties ingestionProperties, BlobClient cloudBlockBlob)
-=======
 
     IngestionResult ingestFromBlob(BlobSourceInfo blobSourceInfo,
             IngestionProperties ingestionProperties,
             BlobClient cloudBlockBlob,
             @Nullable String clientRequestId)
->>>>>>> ae64f375
             throws IngestionClientException, IngestionServiceException {
         // trace ingestFromBlob
         try (DistributedTracing.Span span = DistributedTracing.startSpan(getClientType().concat(".ingestFromBlob"), Context.NONE, ProcessKind.PROCESS, getIngestionTraceAttributes(blobSourceInfo, ingestionProperties))) {
             try {
-                return ingestFromBlobImpl(blobSourceInfo, ingestionProperties, cloudBlockBlob);
+                return ingestFromBlobImpl(blobSourceInfo, ingestionProperties, cloudBlockBlob, clientRequestId);
             } catch (IngestionServiceException | IngestionClientException e) {
                 span.addException(e);
                 throw e;
             }
         }
     }
-    private IngestionResult ingestFromBlobImpl(BlobSourceInfo blobSourceInfo, IngestionProperties ingestionProperties, BlobClient cloudBlockBlob)
+    private IngestionResult ingestFromBlobImpl(BlobSourceInfo blobSourceInfo, IngestionProperties ingestionProperties, BlobClient cloudBlockBlob, @Nullable String clientRequestId)
             throws IngestionClientException, IngestionServiceException {
         String blobPath = blobSourceInfo.getBlobPath();
         try {
