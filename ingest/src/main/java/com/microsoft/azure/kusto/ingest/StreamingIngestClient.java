--- conflicted
+++ resolved
@@ -6,16 +6,7 @@
 import com.azure.storage.blob.BlobClient;
 import com.azure.storage.blob.BlobClientBuilder;
 import com.azure.storage.blob.models.BlobStorageException;
-<<<<<<< HEAD
-import com.microsoft.azure.kusto.data.ClientFactory;
-import com.microsoft.azure.kusto.data.ClientRequestProperties;
-import com.microsoft.azure.kusto.data.Ensure;
-import com.microsoft.azure.kusto.data.KustoOperationResult;
-import com.microsoft.azure.kusto.data.KustoResultSetTable;
-import com.microsoft.azure.kusto.data.StreamingClient;
-=======
 import com.microsoft.azure.kusto.data.*;
->>>>>>> aa1b9f61
 import com.microsoft.azure.kusto.data.auth.ConnectionStringBuilder;
 import com.microsoft.azure.kusto.data.exceptions.DataClientException;
 import com.microsoft.azure.kusto.data.exceptions.DataServiceException;
@@ -29,10 +20,7 @@
 import com.microsoft.azure.kusto.ingest.source.FileSourceInfo;
 import com.microsoft.azure.kusto.ingest.source.ResultSetSourceInfo;
 import com.microsoft.azure.kusto.ingest.source.StreamSourceInfo;
-<<<<<<< HEAD
-=======
 import com.microsoft.azure.kusto.ingest.utils.IngestionUtils;
->>>>>>> aa1b9f61
 import org.apache.commons.lang3.StringUtils;
 import org.apache.http.client.utils.URIBuilder;
 import org.apache.http.HttpStatus;
@@ -221,11 +209,7 @@
     IngestionResult ingestFromBlob(BlobSourceInfo blobSourceInfo, IngestionProperties ingestionProperties, BlobClient cloudBlockBlob)
             throws IngestionClientException, IngestionServiceException {
         String blobPath = blobSourceInfo.getBlobPath();
-<<<<<<< HEAD
-        try{
-=======
-        try {
->>>>>>> aa1b9f61
+        try {
             // No need to check blob size if it was given to us that it's not empty
             if (blobSourceInfo.getRawSizeInBytes() == 0 && cloudBlockBlob.getProperties().getBlobSize() == 0) {
                 String message = "Empty blob.";
