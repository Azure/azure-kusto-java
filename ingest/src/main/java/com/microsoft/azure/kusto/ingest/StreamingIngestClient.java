// Copyright (c) Microsoft Corporation.
// Licensed under the MIT License.

package com.microsoft.azure.kusto.ingest;

<<<<<<< HEAD
import com.azure.storage.blob.BlobClient;
import com.azure.storage.blob.BlobClientBuilder;
import com.azure.storage.blob.models.BlobStorageException;
import com.microsoft.azure.kusto.data.*;
=======
import com.microsoft.azure.kusto.data.ClientFactory;
import com.microsoft.azure.kusto.data.ClientRequestProperties;
import com.microsoft.azure.kusto.data.Ensure;
import com.microsoft.azure.kusto.data.KustoOperationResult;
import com.microsoft.azure.kusto.data.KustoResultSetTable;
import com.microsoft.azure.kusto.data.StreamingClient;
>>>>>>> 0a7f304e
import com.microsoft.azure.kusto.data.auth.ConnectionStringBuilder;
import com.microsoft.azure.kusto.data.exceptions.DataClientException;
import com.microsoft.azure.kusto.data.exceptions.DataServiceException;
import com.microsoft.azure.kusto.ingest.exceptions.IngestionClientException;
import com.microsoft.azure.kusto.ingest.exceptions.IngestionServiceException;
import com.microsoft.azure.kusto.ingest.result.IngestionResult;
import com.microsoft.azure.kusto.ingest.result.IngestionStatus;
import com.microsoft.azure.kusto.ingest.result.IngestionStatusResult;
import com.microsoft.azure.kusto.ingest.result.OperationStatus;
import com.microsoft.azure.kusto.ingest.source.BlobSourceInfo;
import com.microsoft.azure.kusto.ingest.source.FileSourceInfo;
import com.microsoft.azure.kusto.ingest.source.ResultSetSourceInfo;
import com.microsoft.azure.kusto.ingest.source.StreamSourceInfo;
import org.apache.commons.lang3.StringUtils;
import org.apache.http.client.utils.URIBuilder;
import org.jetbrains.annotations.Nullable;
import org.slf4j.Logger;
import org.slf4j.LoggerFactory;

import java.io.ByteArrayInputStream;
import java.io.ByteArrayOutputStream;
import java.io.FileNotFoundException;
import java.io.IOException;
import java.io.InputStream;
import java.lang.invoke.MethodHandles;
import java.net.URISyntaxException;
import java.util.zip.GZIPOutputStream;

public class StreamingIngestClient extends IngestClientBase implements IngestClient {

    public static final String EXPECTED_SERVICE_TYPE = "Engine";
    private static final Logger log = LoggerFactory.getLogger(MethodHandles.lookup().lookupClass());
    private static final int STREAM_COMPRESS_BUFFER_SIZE = 16 * 1024;
    private final StreamingClient streamingClient;

    StreamingIngestClient(ConnectionStringBuilder csb) throws URISyntaxException {
        log.info("Creating a new StreamingIngestClient");
        this.streamingClient = ClientFactory.createStreamingClient(csb);
        this.connectionDataSource = csb.getClusterUrl();
    }

    StreamingIngestClient(StreamingClient streamingClient) {
        log.info("Creating a new StreamingIngestClient");
        this.streamingClient = streamingClient;
    }

    public static String generateEngineUriSuggestion(URIBuilder existingEndpoint) {
        if (!existingEndpoint.getHost().toLowerCase().startsWith(IngestClientBase.INGEST_PREFIX)) {
            throw new IllegalArgumentException("The URL is already formatted as the suggested Engine endpoint, so no suggestion can be made");
        }

        existingEndpoint.setHost(existingEndpoint.getHost().substring(IngestClientBase.INGEST_PREFIX.length()));
        return existingEndpoint.toString();
    }

    @Override
    public IngestionResult ingestFromFile(FileSourceInfo fileSourceInfo, IngestionProperties ingestionProperties)
        throws IngestionClientException, IngestionServiceException {
        Ensure.argIsNotNull(fileSourceInfo, "fileSourceInfo");
        Ensure.argIsNotNull(ingestionProperties, "ingestionProperties");

        fileSourceInfo.validate();
        ingestionProperties.validate();

        try {
            StreamSourceInfo streamSourceInfo = IngestionUtils.fileToStream(fileSourceInfo, false);
            return ingestFromStream(streamSourceInfo, ingestionProperties);
        } catch (FileNotFoundException e) {
            log.error("File not found when ingesting a file.", e);
            throw new IngestionClientException("IO exception - check file path.", e);
        }
    }

    @Override
    public IngestionResult ingestFromBlob(BlobSourceInfo blobSourceInfo, IngestionProperties ingestionProperties)
        throws IngestionClientException, IngestionServiceException {
        log.warn("Ingesting from blob using the StreamingIngestClient is not recommended, consider using the IngestClient instead.");
        Ensure.argIsNotNull(blobSourceInfo, "blobSourceInfo");
        Ensure.argIsNotNull(ingestionProperties, "ingestionProperties");

        blobSourceInfo.validate();
        ingestionProperties.validate();

        try {
            BlobClient blobClient = new BlobClientBuilder().endpoint(blobSourceInfo.getBlobPath()).buildClient();
            return ingestFromBlob(blobSourceInfo, ingestionProperties, blobClient);
        } catch (IllegalArgumentException e) {
            String msg = "Unexpected error when ingesting a blob - Invalid blob path.";
            log.error(msg, e);
            throw new IngestionClientException(msg, e);
        } catch (BlobStorageException e) {
            String msg = "Unexpected Storage error when ingesting a blob.";
            log.error(msg, e);
            throw new IngestionClientException(msg, e);
        }
    }

    @Override
    public IngestionResult ingestFromResultSet(ResultSetSourceInfo resultSetSourceInfo, IngestionProperties ingestionProperties)
        throws IngestionClientException, IngestionServiceException {
        // Argument validation:
        Ensure.argIsNotNull(resultSetSourceInfo, "resultSetSourceInfo");
        Ensure.argIsNotNull(ingestionProperties, "ingestionProperties");

        resultSetSourceInfo.validate();
        ingestionProperties.validateResultSetProperties();

        try {
            StreamSourceInfo streamSourceInfo = IngestionUtils.resultSetToStream(resultSetSourceInfo);
            return ingestFromStream(streamSourceInfo, ingestionProperties);
        } catch (IOException ex) {
            String msg = "Failed to read from ResultSet.";
            log.error(msg, ex);
            throw new IngestionClientException(msg, ex);
        }
    }

    @Override
    public IngestionResult ingestFromStream(StreamSourceInfo streamSourceInfo, IngestionProperties ingestionProperties)
        throws IngestionClientException, IngestionServiceException {
        return ingestFromStream(streamSourceInfo, ingestionProperties, null);
    }

    IngestionResult ingestFromStream(StreamSourceInfo streamSourceInfo, IngestionProperties ingestionProperties, @Nullable String clientRequestId)
        throws IngestionClientException, IngestionServiceException {
        Ensure.argIsNotNull(streamSourceInfo, "streamSourceInfo");
        Ensure.argIsNotNull(ingestionProperties, "ingestionProperties");

        IngestionProperties.DataFormat dataFormat = ingestionProperties.getDataFormat();

        streamSourceInfo.validate();
        ingestionProperties.validate();

        ClientRequestProperties clientRequestProperties = null;
        if (StringUtils.isNotBlank(clientRequestId)) {
            clientRequestProperties = new ClientRequestProperties();
            clientRequestProperties.setClientRequestId(clientRequestId);
        }

        try {
            InputStream stream = IngestClientBase.shouldCompress(streamSourceInfo.getCompressionType(), dataFormat)
                    ? compressStream(streamSourceInfo.getStream(), streamSourceInfo.isLeaveOpen())
                    : streamSourceInfo.getStream();
            log.debug("Executing streaming ingest");
            this.streamingClient.executeStreamingIngest(ingestionProperties.getDatabaseName(),
                    ingestionProperties.getTableName(),
                    stream,
                    clientRequestProperties,
                    dataFormat.getKustoValue(),
                    ingestionProperties.getIngestionMapping().getIngestionMappingReference(),
                    !(streamSourceInfo.getCompressionType() == null || !streamSourceInfo.isLeaveOpen()));
        } catch (DataClientException | IOException e) {
            log.error(e.getMessage(), e);
            throw new IngestionClientException(e.getMessage(), e);
        } catch (DataServiceException e) {
            log.error(e.getMessage(), e);
            if (e.is404Error()) {
                validateEndpointServiceType(connectionDataSource, EXPECTED_SERVICE_TYPE);
            }
            throw new IngestionServiceException(e.getMessage(), e);
        }

        log.debug("Stream was ingested successfully.");
        IngestionStatus ingestionStatus = new IngestionStatus();
        ingestionStatus.status = OperationStatus.Succeeded;
        ingestionStatus.table = ingestionProperties.getTableName();
        ingestionStatus.database = ingestionProperties.getDatabaseName();
        return new IngestionStatusResult(ingestionStatus);
    }

    private InputStream compressStream(InputStream uncompressedStream, boolean leaveOpen) throws IngestionClientException, IOException {
        log.debug("Compressing the stream.");
        ByteArrayOutputStream byteArrayOutputStream = new ByteArrayOutputStream();
        GZIPOutputStream gzipOutputStream = new GZIPOutputStream(byteArrayOutputStream);
        byte[] b = new byte[STREAM_COMPRESS_BUFFER_SIZE];
        int read = uncompressedStream.read(b);
        if (read == -1) {
            String message = "Empty stream.";
            log.error(message);
            throw new IngestionClientException(message);
        }
        do {
            gzipOutputStream.write(b, 0, read);
        } while ((read = uncompressedStream.read(b)) != -1);
        gzipOutputStream.flush();
        gzipOutputStream.close();
        InputStream inputStream = new ByteArrayInputStream(byteArrayOutputStream.toByteArray());
        byteArrayOutputStream.close();
        if (!leaveOpen) {
            uncompressedStream.close();
        }
        return inputStream;
    }

<<<<<<< HEAD
    IngestionResult ingestFromBlob(BlobSourceInfo blobSourceInfo, IngestionProperties ingestionProperties, BlobClient cloudBlockBlob) throws IngestionClientException, IngestionServiceException {
=======
    IngestionResult ingestFromBlob(BlobSourceInfo blobSourceInfo, IngestionProperties ingestionProperties, CloudBlockBlob cloudBlockBlob)
        throws IngestionClientException, IngestionServiceException, StorageException {
>>>>>>> 0a7f304e
        String blobPath = blobSourceInfo.getBlobPath();
        try{
            // No need to check blob size if it was given to us that it's not empty
            if (blobSourceInfo.getRawSizeInBytes() == 0 && cloudBlockBlob.getProperties().getBlobSize() == 0) {
                String message = "Empty blob.";
                log.error(message);
                throw new IngestionClientException(message);
            }
        } catch (BlobStorageException ex) {
            throw new IngestionClientException(String.format("Exception trying to read blob metadata,%s",
                    ex.getStatusCode() == 403 ? "this might mean the blob doesn't exist" : ""), ex);
        }
        InputStream stream = cloudBlockBlob.openInputStream();
<<<<<<< HEAD
        StreamSourceInfo streamSourceInfo = new StreamSourceInfo(stream, false, blobSourceInfo.getSourceId());
        streamSourceInfo.setCompressionType(IngestionUtils.getCompression(blobPath));
=======
        StreamSourceInfo streamSourceInfo = new StreamSourceInfo(stream, false, blobSourceInfo.getSourceId(), AzureStorageClient.getCompression(blobPath));
>>>>>>> 0a7f304e
        return ingestFromStream(streamSourceInfo, ingestionProperties);
    }

    @Override
    protected String emendEndpointUri(URIBuilder existingEndpoint) {
        return generateEngineUriSuggestion(existingEndpoint);
    }

    @Override
    protected String retrieveServiceType() throws IngestionServiceException, IngestionClientException {
        if (streamingClient != null) {
            log.info("Getting version to determine endpoint's ServiceType");
            try {
                KustoOperationResult versionResult = streamingClient.execute(Commands.VERSION_SHOW_COMMAND);
                if (versionResult != null && versionResult.hasNext() && !versionResult.getResultTables().isEmpty()) {
                    KustoResultSetTable resultTable = versionResult.next();
                    resultTable.next();
                    return resultTable.getString(ResourceManager.SERVICE_TYPE_COLUMN_NAME);
                }
            } catch (DataServiceException e) {
                throw new IngestionServiceException(e.getIngestionSource(),
                        "Couldn't retrieve ServiceType because of a service exception executing '.show version'", e);
            } catch (DataClientException e) {
                throw new IngestionClientException(e.getIngestionSource(),
                        "Couldn't retrieve ServiceType because of a client exception executing '.show version'", e);
            }
            throw new IngestionServiceException("Couldn't retrieve ServiceType because '.show version' didn't return any records");
        }
        return null;
    }

    protected void setConnectionDataSource(String connectionDataSource) {
        this.connectionDataSource = connectionDataSource;
    }

    @Override
    public void close() {
    }
}<|MERGE_RESOLUTION|>--- conflicted
+++ resolved
@@ -3,22 +3,14 @@
 
 package com.microsoft.azure.kusto.ingest;
 
-<<<<<<< HEAD
 import com.azure.storage.blob.BlobClient;
 import com.azure.storage.blob.BlobClientBuilder;
 import com.azure.storage.blob.models.BlobStorageException;
 import com.microsoft.azure.kusto.data.*;
-=======
-import com.microsoft.azure.kusto.data.ClientFactory;
-import com.microsoft.azure.kusto.data.ClientRequestProperties;
-import com.microsoft.azure.kusto.data.Ensure;
-import com.microsoft.azure.kusto.data.KustoOperationResult;
-import com.microsoft.azure.kusto.data.KustoResultSetTable;
-import com.microsoft.azure.kusto.data.StreamingClient;
->>>>>>> 0a7f304e
 import com.microsoft.azure.kusto.data.auth.ConnectionStringBuilder;
 import com.microsoft.azure.kusto.data.exceptions.DataClientException;
 import com.microsoft.azure.kusto.data.exceptions.DataServiceException;
+import com.microsoft.azure.kusto.data.exceptions.DataWebException;
 import com.microsoft.azure.kusto.ingest.exceptions.IngestionClientException;
 import com.microsoft.azure.kusto.ingest.exceptions.IngestionServiceException;
 import com.microsoft.azure.kusto.ingest.result.IngestionResult;
@@ -31,25 +23,20 @@
 import com.microsoft.azure.kusto.ingest.source.StreamSourceInfo;
 import org.apache.commons.lang3.StringUtils;
 import org.apache.http.client.utils.URIBuilder;
-import org.jetbrains.annotations.Nullable;
 import org.slf4j.Logger;
 import org.slf4j.LoggerFactory;
 
-import java.io.ByteArrayInputStream;
-import java.io.ByteArrayOutputStream;
-import java.io.FileNotFoundException;
-import java.io.IOException;
-import java.io.InputStream;
+import java.io.*;
 import java.lang.invoke.MethodHandles;
 import java.net.URISyntaxException;
 import java.util.zip.GZIPOutputStream;
-
+//TODO WTF ALL CHANGED
 public class StreamingIngestClient extends IngestClientBase implements IngestClient {
 
+    private static final Logger log = LoggerFactory.getLogger(MethodHandles.lookup().lookupClass());
+    private final StreamingClient streamingClient;
+    private static final int STREAM_COMPRESS_BUFFER_SIZE = 16 * 1024;
     public static final String EXPECTED_SERVICE_TYPE = "Engine";
-    private static final Logger log = LoggerFactory.getLogger(MethodHandles.lookup().lookupClass());
-    private static final int STREAM_COMPRESS_BUFFER_SIZE = 16 * 1024;
-    private final StreamingClient streamingClient;
 
     StreamingIngestClient(ConnectionStringBuilder csb) throws URISyntaxException {
         log.info("Creating a new StreamingIngestClient");
@@ -62,18 +49,8 @@
         this.streamingClient = streamingClient;
     }
 
-    public static String generateEngineUriSuggestion(URIBuilder existingEndpoint) {
-        if (!existingEndpoint.getHost().toLowerCase().startsWith(IngestClientBase.INGEST_PREFIX)) {
-            throw new IllegalArgumentException("The URL is already formatted as the suggested Engine endpoint, so no suggestion can be made");
-        }
-
-        existingEndpoint.setHost(existingEndpoint.getHost().substring(IngestClientBase.INGEST_PREFIX.length()));
-        return existingEndpoint.toString();
-    }
-
-    @Override
-    public IngestionResult ingestFromFile(FileSourceInfo fileSourceInfo, IngestionProperties ingestionProperties)
-        throws IngestionClientException, IngestionServiceException {
+    @Override
+    public IngestionResult ingestFromFile(FileSourceInfo fileSourceInfo, IngestionProperties ingestionProperties) throws IngestionClientException, IngestionServiceException {
         Ensure.argIsNotNull(fileSourceInfo, "fileSourceInfo");
         Ensure.argIsNotNull(ingestionProperties, "ingestionProperties");
 
@@ -90,8 +67,7 @@
     }
 
     @Override
-    public IngestionResult ingestFromBlob(BlobSourceInfo blobSourceInfo, IngestionProperties ingestionProperties)
-        throws IngestionClientException, IngestionServiceException {
+    public IngestionResult ingestFromBlob(BlobSourceInfo blobSourceInfo, IngestionProperties ingestionProperties) throws IngestionClientException, IngestionServiceException {
         log.warn("Ingesting from blob using the StreamingIngestClient is not recommended, consider using the IngestClient instead.");
         Ensure.argIsNotNull(blobSourceInfo, "blobSourceInfo");
         Ensure.argIsNotNull(ingestionProperties, "ingestionProperties");
@@ -114,15 +90,13 @@
     }
 
     @Override
-    public IngestionResult ingestFromResultSet(ResultSetSourceInfo resultSetSourceInfo, IngestionProperties ingestionProperties)
-        throws IngestionClientException, IngestionServiceException {
+    public IngestionResult ingestFromResultSet(ResultSetSourceInfo resultSetSourceInfo, IngestionProperties ingestionProperties) throws IngestionClientException, IngestionServiceException {
         // Argument validation:
         Ensure.argIsNotNull(resultSetSourceInfo, "resultSetSourceInfo");
         Ensure.argIsNotNull(ingestionProperties, "ingestionProperties");
 
         resultSetSourceInfo.validate();
-        ingestionProperties.validateResultSetProperties();
-
+        ingestionProperties.validate();
         try {
             StreamSourceInfo streamSourceInfo = IngestionUtils.resultSetToStream(resultSetSourceInfo);
             return ingestFromStream(streamSourceInfo, ingestionProperties);
@@ -134,47 +108,34 @@
     }
 
     @Override
-    public IngestionResult ingestFromStream(StreamSourceInfo streamSourceInfo, IngestionProperties ingestionProperties)
-        throws IngestionClientException, IngestionServiceException {
-        return ingestFromStream(streamSourceInfo, ingestionProperties, null);
-    }
-
-    IngestionResult ingestFromStream(StreamSourceInfo streamSourceInfo, IngestionProperties ingestionProperties, @Nullable String clientRequestId)
-        throws IngestionClientException, IngestionServiceException {
+    public IngestionResult ingestFromStream(StreamSourceInfo streamSourceInfo, IngestionProperties ingestionProperties) throws IngestionClientException, IngestionServiceException {
         Ensure.argIsNotNull(streamSourceInfo, "streamSourceInfo");
         Ensure.argIsNotNull(ingestionProperties, "ingestionProperties");
 
-        IngestionProperties.DataFormat dataFormat = ingestionProperties.getDataFormat();
-
         streamSourceInfo.validate();
         ingestionProperties.validate();
 
-        ClientRequestProperties clientRequestProperties = null;
-        if (StringUtils.isNotBlank(clientRequestId)) {
-            clientRequestProperties = new ClientRequestProperties();
-            clientRequestProperties.setClientRequestId(clientRequestId);
-        }
-
-        try {
-            InputStream stream = IngestClientBase.shouldCompress(streamSourceInfo.getCompressionType(), dataFormat)
-                    ? compressStream(streamSourceInfo.getStream(), streamSourceInfo.isLeaveOpen())
-                    : streamSourceInfo.getStream();
+        String format = getFormat(ingestionProperties);
+        String mappingReference = getMappingReference(ingestionProperties, format);
+        try {
+            InputStream stream = (streamSourceInfo.getCompressionType() != null) ? streamSourceInfo.getStream() : compressStream(streamSourceInfo.getStream(), streamSourceInfo.isLeaveOpen());
             log.debug("Executing streaming ingest");
             this.streamingClient.executeStreamingIngest(ingestionProperties.getDatabaseName(),
                     ingestionProperties.getTableName(),
                     stream,
-                    clientRequestProperties,
-                    dataFormat.getKustoValue(),
-                    ingestionProperties.getIngestionMapping().getIngestionMappingReference(),
+                    null,
+                    format,
+                    mappingReference,
                     !(streamSourceInfo.getCompressionType() == null || !streamSourceInfo.isLeaveOpen()));
+
         } catch (DataClientException | IOException e) {
             log.error(e.getMessage(), e);
+            if (e.getCause() instanceof DataWebException && "Error in post request".equals(e.getMessage())) {
+                validateEndpointServiceType(connectionDataSource, EXPECTED_SERVICE_TYPE);
+            }
             throw new IngestionClientException(e.getMessage(), e);
         } catch (DataServiceException e) {
             log.error(e.getMessage(), e);
-            if (e.is404Error()) {
-                validateEndpointServiceType(connectionDataSource, EXPECTED_SERVICE_TYPE);
-            }
             throw new IngestionServiceException(e.getMessage(), e);
         }
 
@@ -184,6 +145,34 @@
         ingestionStatus.table = ingestionProperties.getTableName();
         ingestionStatus.database = ingestionProperties.getDatabaseName();
         return new IngestionStatusResult(ingestionStatus);
+    }
+
+    private String getFormat(IngestionProperties ingestionProperties) {
+        String format = ingestionProperties.getDataFormat();
+        if (format == null) {
+            return "csv";
+        }
+        return format;
+    }
+
+    private String getMappingReference(IngestionProperties ingestionProperties, String format) throws IngestionClientException {
+        IngestionMapping ingestionMapping = ingestionProperties.getIngestionMapping();
+        String mappingReference = ingestionMapping.getIngestionMappingReference();
+        IngestionMapping.IngestionMappingKind ingestionMappingKind = ingestionMapping.getIngestionMappingKind();
+        if (IngestionMapping.mappingRequiredFormats.contains(format)) {
+            String message = null;
+            if (!format.equalsIgnoreCase(ingestionMappingKind.name())) {
+                message = String.format("Wrong ingestion mapping for format %s, found %s mapping kind.", format, ingestionMappingKind.name());
+            }
+            if (StringUtils.isBlank(mappingReference)) {
+                message = String.format("Mapping reference must be specified for %s format.", format);
+            }
+            if (message != null) {
+                log.error(message);
+                throw new IngestionClientException(message);
+            }
+        }
+        return mappingReference;
     }
 
     private InputStream compressStream(InputStream uncompressedStream, boolean leaveOpen) throws IngestionClientException, IOException {
@@ -210,12 +199,7 @@
         return inputStream;
     }
 
-<<<<<<< HEAD
     IngestionResult ingestFromBlob(BlobSourceInfo blobSourceInfo, IngestionProperties ingestionProperties, BlobClient cloudBlockBlob) throws IngestionClientException, IngestionServiceException {
-=======
-    IngestionResult ingestFromBlob(BlobSourceInfo blobSourceInfo, IngestionProperties ingestionProperties, CloudBlockBlob cloudBlockBlob)
-        throws IngestionClientException, IngestionServiceException, StorageException {
->>>>>>> 0a7f304e
         String blobPath = blobSourceInfo.getBlobPath();
         try{
             // No need to check blob size if it was given to us that it's not empty
@@ -229,18 +213,18 @@
                     ex.getStatusCode() == 403 ? "this might mean the blob doesn't exist" : ""), ex);
         }
         InputStream stream = cloudBlockBlob.openInputStream();
-<<<<<<< HEAD
         StreamSourceInfo streamSourceInfo = new StreamSourceInfo(stream, false, blobSourceInfo.getSourceId());
         streamSourceInfo.setCompressionType(IngestionUtils.getCompression(blobPath));
-=======
-        StreamSourceInfo streamSourceInfo = new StreamSourceInfo(stream, false, blobSourceInfo.getSourceId(), AzureStorageClient.getCompression(blobPath));
->>>>>>> 0a7f304e
         return ingestFromStream(streamSourceInfo, ingestionProperties);
     }
 
     @Override
     protected String emendEndpointUri(URIBuilder existingEndpoint) {
-        return generateEngineUriSuggestion(existingEndpoint);
+        if (existingEndpoint.getHost().startsWith(IngestClientBase.INGEST_PREFIX)) {
+            existingEndpoint.setHost(existingEndpoint.getHost().substring(IngestClientBase.INGEST_PREFIX.length()));
+            return existingEndpoint.toString();
+        }
+        return "";
     }
 
     @Override
@@ -255,11 +239,9 @@
                     return resultTable.getString(ResourceManager.SERVICE_TYPE_COLUMN_NAME);
                 }
             } catch (DataServiceException e) {
-                throw new IngestionServiceException(e.getIngestionSource(),
-                        "Couldn't retrieve ServiceType because of a service exception executing '.show version'", e);
+                throw new IngestionServiceException(e.getIngestionSource(), "Couldn't retrieve ServiceType because of a service exception executing '.show version'", e);
             } catch (DataClientException e) {
-                throw new IngestionClientException(e.getIngestionSource(),
-                        "Couldn't retrieve ServiceType because of a client exception executing '.show version'", e);
+                throw new IngestionClientException(e.getIngestionSource(), "Couldn't retrieve ServiceType because of a client exception executing '.show version'", e);
             }
             throw new IngestionServiceException("Couldn't retrieve ServiceType because '.show version' didn't return any records");
         }
