// Copyright (c) Microsoft Corporation.
// Licensed under the MIT License.

package com.microsoft.azure.kusto.ingest;

import com.azure.core.http.HttpClient;
<<<<<<< HEAD
import com.azure.storage.blob.BlobAsyncClient;
import com.azure.storage.blob.BlobClientBuilder;
=======
>>>>>>> fa305a3f
import com.azure.storage.blob.models.BlobStorageException;
import com.microsoft.azure.kusto.data.ClientFactory;
import com.microsoft.azure.kusto.data.ClientRequestProperties;
import com.microsoft.azure.kusto.data.Ensure;
import com.microsoft.azure.kusto.data.StreamingClient;
import com.microsoft.azure.kusto.data.auth.ConnectionStringBuilder;
import com.microsoft.azure.kusto.data.exceptions.DataClientException;
import com.microsoft.azure.kusto.data.exceptions.DataServiceException;
import com.microsoft.azure.kusto.data.exceptions.ExceptionUtils;
import com.microsoft.azure.kusto.data.http.HttpClientProperties;
import com.microsoft.azure.kusto.data.http.HttpStatus;
import com.microsoft.azure.kusto.data.instrumentation.MonitoredActivity;
import com.microsoft.azure.kusto.ingest.exceptions.IngestionClientException;
import com.microsoft.azure.kusto.ingest.exceptions.IngestionServiceException;
import com.microsoft.azure.kusto.ingest.result.IngestionResult;
import com.microsoft.azure.kusto.ingest.result.IngestionStatus;
import com.microsoft.azure.kusto.ingest.result.IngestionStatusResult;
import com.microsoft.azure.kusto.ingest.result.OperationStatus;
import com.microsoft.azure.kusto.ingest.source.BlobSourceInfo;
import com.microsoft.azure.kusto.ingest.source.FileSourceInfo;
import com.microsoft.azure.kusto.ingest.source.ResultSetSourceInfo;
import com.microsoft.azure.kusto.ingest.source.StreamSourceInfo;
import com.microsoft.azure.kusto.ingest.utils.IngestionUtils;
import org.apache.commons.lang3.StringUtils;
import org.jetbrains.annotations.Nullable;
import org.slf4j.Logger;
import org.slf4j.LoggerFactory;
import reactor.core.publisher.Mono;
import reactor.core.scheduler.Schedulers;

import java.io.IOException;
import java.lang.invoke.MethodHandles;
import java.net.URI;
import java.net.URISyntaxException;
import java.util.Objects;

public class StreamingIngestClient extends IngestClientBase implements IngestClient {

    private static final Logger log = LoggerFactory.getLogger(MethodHandles.lookup().lookupClass());
    private static final int STREAM_COMPRESS_BUFFER_SIZE = 16 * 1024;
    private static final String CLASS_NAME = StreamingIngestClient.class.getSimpleName();
    private final StreamingClient streamingClient;
    String connectionDataSource;

    StreamingIngestClient(ConnectionStringBuilder csb, @Nullable HttpClientProperties properties, boolean autoCorrectEndpoint) throws URISyntaxException {
        log.info("Creating a new StreamingIngestClient");
        ConnectionStringBuilder csbWithEndpoint = new ConnectionStringBuilder(csb);
        csbWithEndpoint.setClusterUrl(autoCorrectEndpoint ? getQueryEndpoint(csbWithEndpoint.getClusterUrl()) : csbWithEndpoint.getClusterUrl());
        this.streamingClient = ClientFactory.createStreamingClient(csbWithEndpoint, properties);
        this.connectionDataSource = csbWithEndpoint.getClusterUrl();
    }

    StreamingIngestClient(ConnectionStringBuilder csb, @Nullable HttpClient httpClient, boolean autoCorrectEndpoint) throws URISyntaxException {
        log.info("Creating a new StreamingIngestClient");
        ConnectionStringBuilder csbWithEndpoint = new ConnectionStringBuilder(csb);
        csbWithEndpoint.setClusterUrl(autoCorrectEndpoint ? getQueryEndpoint(csbWithEndpoint.getClusterUrl()) : csbWithEndpoint.getClusterUrl());
        this.streamingClient = ClientFactory.createStreamingClient(csbWithEndpoint, httpClient);
        this.connectionDataSource = csbWithEndpoint.getClusterUrl();
    }

    StreamingIngestClient(StreamingClient streamingClient) {
        log.info("Creating a new StreamingIngestClient");
        this.streamingClient = streamingClient;
    }

    public static String generateEngineUriSuggestion(URI existingEndpoint) throws URISyntaxException {
        if (!Objects.requireNonNull(existingEndpoint.getHost()).toLowerCase().startsWith(IngestClientBase.INGEST_PREFIX)) {
            throw new IllegalArgumentException("The URL is already formatted as the suggested Engine endpoint, so no suggestion can be made");
        }

        String host = existingEndpoint.getHost().substring(IngestClientBase.INGEST_PREFIX.length());
        URI newUri = new URI(
                existingEndpoint.getScheme(),
                host,
                existingEndpoint.getPath(),
                existingEndpoint.getQuery(),
                existingEndpoint.getFragment());

        return newUri.toString();
    }

    @Override
    protected Mono<IngestionResult> ingestFromFileAsyncImpl(FileSourceInfo fileSourceInfo, IngestionProperties ingestionProperties) {
        Ensure.argIsNotNull(fileSourceInfo, "fileSourceInfo");
        Ensure.argIsNotNull(ingestionProperties, "ingestionProperties");
        fileSourceInfo.validate();
        ingestionProperties.validate();

        try {
<<<<<<< HEAD
            StreamSourceInfo streamSourceInfo = IngestionUtils.fileToStream(fileSourceInfo, false, ingestionProperties.getDataFormat());
            return ingestFromStreamAsync(streamSourceInfo, ingestionProperties);
        } catch (IOException e) {
=======
            StreamSourceInfo streamSourceInfo = IngestionUtils.fileToStream(fileSourceInfo, false);
            return ingestFromStream(streamSourceInfo, ingestionProperties);
        } catch (FileNotFoundException e) {
>>>>>>> fa305a3f
            log.error("File not found when ingesting a file.", e);
            throw new IngestionClientException("IO exception - check file path.", e);
        }
    }

    @Override
    protected Mono<IngestionResult> ingestFromBlobAsyncImpl(BlobSourceInfo blobSourceInfo, IngestionProperties ingestionProperties) {
        Ensure.argIsNotNull(blobSourceInfo, "blobSourceInfo");
        Ensure.argIsNotNull(ingestionProperties, "ingestionProperties");
        blobSourceInfo.validate();
        ingestionProperties.validate();

        BlobAsyncClient blobAsyncClient;
        try {
<<<<<<< HEAD
            blobAsyncClient = new BlobClientBuilder().endpoint(blobSourceInfo.getBlobPath()).buildAsyncClient();
            return ingestFromBlobAsync(blobSourceInfo, ingestionProperties, blobAsyncClient, null)
                    .onErrorMap(BlobStorageException.class, e -> {
                        String msg = "Unexpected Storage error when ingesting a blob.";
                        log.error(msg, e);
                        return new IngestionClientException(msg, e);
                    });
=======
            return ingestFromBlob(blobSourceInfo, ingestionProperties, null);
>>>>>>> fa305a3f
        } catch (IllegalArgumentException e) {
            String msg = "Unexpected error when ingesting a blob - Invalid blob path.";
            log.error(msg, e);
            throw new IngestionClientException(msg, e);
        }
    }

    @Override
    protected Mono<IngestionResult> ingestFromResultSetAsyncImpl(ResultSetSourceInfo resultSetSourceInfo, IngestionProperties ingestionProperties) {
        Ensure.argIsNotNull(resultSetSourceInfo, "resultSetSourceInfo");
        Ensure.argIsNotNull(ingestionProperties, "ingestionProperties");
        resultSetSourceInfo.validate();
        ingestionProperties.validateResultSetProperties();

        try {
            StreamSourceInfo streamSourceInfo = IngestionUtils.resultSetToStream(resultSetSourceInfo);
            return ingestFromStreamAsync(streamSourceInfo, ingestionProperties);
        } catch (IOException e) {
            String msg = "Failed to read from ResultSet.";
            log.error(msg, e);
            throw new IngestionClientException(msg, e);
        }
    }

    @Override
    protected Mono<IngestionResult> ingestFromStreamAsyncImpl(StreamSourceInfo streamSourceInfo, IngestionProperties ingestionProperties) {
        return ingestFromStreamImplAsync(streamSourceInfo, ingestionProperties, null);
    }

    @Override
    protected String getClientType() {
        return CLASS_NAME;
    }

    Mono<IngestionResult> ingestFromStreamAsync(StreamSourceInfo streamSourceInfo, IngestionProperties ingestionProperties, @Nullable String clientRequestId) {
        // trace ingestFromStreamAsync
        return MonitoredActivity.wrap(
                ingestFromStreamImplAsync(streamSourceInfo,
                        ingestionProperties, clientRequestId),
                getClientType().concat(".ingestFromStream"),
                getIngestionTraceAttributes(streamSourceInfo, ingestionProperties));
    }

    private Mono<IngestionResult> ingestFromStreamImplAsync(StreamSourceInfo streamSourceInfo,
            IngestionProperties ingestionProperties,
            @Nullable String clientRequestId) {

        Ensure.argIsNotNull(streamSourceInfo, "streamSourceInfo");
        Ensure.argIsNotNull(ingestionProperties, "ingestionProperties");
        ingestionProperties.validate();
        streamSourceInfo.validate();

        IngestionProperties.DataFormat dataFormat = ingestionProperties.getDataFormat();

        return (IngestClientBase.shouldCompress(streamSourceInfo.getCompressionType(), dataFormat)
                ? IngestionUtils.compressStream(streamSourceInfo.getStream(), streamSourceInfo.isLeaveOpen())
                : Mono.just(streamSourceInfo.getStream()))
                        .subscribeOn(Schedulers.boundedElastic())
                        .onErrorMap(IOException.class, e -> {
                            String msg = ExceptionUtils.getMessageEx(e);
                            log.error(msg, e);
                            return new IngestionClientException(msg, e);
                        })
                        .flatMap(stream -> {
                            ClientRequestProperties clientRequestProperties = null;
                            if (StringUtils.isNotBlank(clientRequestId)) {
                                clientRequestProperties = new ClientRequestProperties();
                                clientRequestProperties.setClientRequestId(clientRequestId);
                            }

                            log.debug("Executing streaming ingest");
                            return this.streamingClient.executeStreamingIngestAsync(
                                    ingestionProperties.getDatabaseName(),
                                    ingestionProperties.getTableName(),
                                    stream,
                                    clientRequestProperties,
                                    dataFormat.getKustoValue(),
                                    ingestionProperties.getIngestionMapping().getIngestionMappingReference(),
                                    !(streamSourceInfo.getCompressionType() == null || !streamSourceInfo.isLeaveOpen()))
                                    .doOnSuccess(ignored -> log.debug("Stream was ingested successfully."));
                        })
                        .onErrorMap(DataClientException.class, e -> {
                            String msg = ExceptionUtils.getMessageEx(e);
                            log.error(msg, e);
                            return new IngestionClientException(msg, e);
                        })
                        .onErrorMap(DataServiceException.class, e -> {
                            log.error(e.getMessage(), e);
                            return new IngestionServiceException(e.getMessage(), e);
                        })
                        .map(ignore -> {
                            log.debug("Stream was ingested successfully.");
                            IngestionStatus ingestionStatus = new IngestionStatus();
                            ingestionStatus.status = OperationStatus.Succeeded;
                            ingestionStatus.table = ingestionProperties.getTableName();
                            ingestionStatus.database = ingestionProperties.getDatabaseName();
                            return new IngestionStatusResult(ingestionStatus);
                        });
    }

    Mono<IngestionResult> ingestFromBlobAsync(BlobSourceInfo blobSourceInfo,
            IngestionProperties ingestionProperties,
<<<<<<< HEAD
            BlobAsyncClient cloudBlockBlob,
            @Nullable String clientRequestId) {
        // trace ingestFromBlobAsync
        return MonitoredActivity.wrap(
                ingestFromBlobImplAsync(blobSourceInfo,
                        ingestionProperties, cloudBlockBlob, clientRequestId),
=======
            @Nullable String clientRequestId)
            throws IngestionClientException, IngestionServiceException {
        // trace ingestFromBlob
        return MonitoredActivity.invoke(
                (SupplierTwoExceptions<IngestionResult, IngestionClientException, IngestionServiceException>) () -> ingestFromBlobImpl(blobSourceInfo,
                        ingestionProperties, clientRequestId),
>>>>>>> fa305a3f
                getClientType().concat(".ingestFromBlob"),
                getIngestionTraceAttributes(blobSourceInfo, ingestionProperties));
    }

<<<<<<< HEAD
    private Mono<IngestionResult> ingestFromBlobImplAsync(BlobSourceInfo blobSourceInfo, IngestionProperties ingestionProperties,
            BlobAsyncClient cloudBlockBlob,
            @Nullable String clientRequestId) {

        return cloudBlockBlob.getProperties()
                .map(blobProperties -> {
                    // No need to check blob size if it was given to us that it's not empty
                    if (blobSourceInfo.getRawSizeInBytes() == 0 && blobProperties.getBlobSize() == 0) {
                        String message = "Empty blob.";
                        log.error(message);
                        throw new IngestionClientException(message);
                    }
                    return true;
                })
                .onErrorMap(BlobStorageException.class, e -> new IngestionClientException(String.format("Exception trying to read blob metadata,%s",
                        e.getStatusCode() == HttpStatus.FORBIDDEN ? "this might mean the blob doesn't exist" : ""), e))
                .flatMap(ignore -> { // TODO: flatMaps
                    String blobPath = blobSourceInfo.getBlobPath();
                    ClientRequestProperties clientRequestProperties = null;
                    if (StringUtils.isNotBlank(clientRequestId)) {
                        clientRequestProperties = new ClientRequestProperties();
                        clientRequestProperties.setClientRequestId(clientRequestId);
                    }

                    IngestionProperties.DataFormat dataFormat = ingestionProperties.getDataFormat();
                    return this.streamingClient.executeStreamingIngestFromBlobAsync(ingestionProperties.getDatabaseName(),
                            ingestionProperties.getTableName(),
                            blobPath,
                            clientRequestProperties,
                            dataFormat.getKustoValue(),
                            ingestionProperties.getIngestionMapping().getIngestionMappingReference());
                })
                .onErrorMap(DataClientException.class, e -> {
                    log.error(e.getMessage(), e);
                    return new IngestionClientException(e.getMessage(), e);
                })
                .onErrorMap(DataServiceException.class, e -> {
                    log.error(e.getMessage(), e);
                    return new IngestionServiceException(e.getMessage(), e);
                })
                .doOnSuccess(ignored1 -> log.debug("Blob was ingested successfully."))
                .map(ignore -> {
                    IngestionStatus ingestionStatus = new IngestionStatus();
                    ingestionStatus.status = OperationStatus.Succeeded;
                    ingestionStatus.table = ingestionProperties.getTableName();
                    ingestionStatus.database = ingestionProperties.getDatabaseName();
                    return new IngestionStatusResult(ingestionStatus);
                });
=======
    private IngestionResult ingestFromBlobImpl(BlobSourceInfo blobSourceInfo, IngestionProperties ingestionProperties,
            @Nullable String clientRequestId)
            throws IngestionClientException, IngestionServiceException {
        String blobPath = blobSourceInfo.getBlobPath();

        ClientRequestProperties clientRequestProperties = null;
        if (StringUtils.isNotBlank(clientRequestId)) {
            clientRequestProperties = new ClientRequestProperties();
            clientRequestProperties.setClientRequestId(clientRequestId);
        }

        IngestionProperties.DataFormat dataFormat = ingestionProperties.getDataFormat();
        try {
            this.streamingClient.executeStreamingIngestFromBlob(ingestionProperties.getDatabaseName(),
                    ingestionProperties.getTableName(),
                    blobPath,
                    clientRequestProperties,
                    dataFormat.getKustoValue(),
                    ingestionProperties.getIngestionMapping().getIngestionMappingReference());
        } catch (DataClientException e) {
            log.error(e.getMessage(), e);
            throw new IngestionClientException(e.getMessage(), e);
        } catch (DataServiceException e) {
            log.error(e.getMessage(), e);
            throw new IngestionServiceException(e.getMessage(), e);
        }
>>>>>>> fa305a3f

    }

    protected void setConnectionDataSource(String connectionDataSource) {
        this.connectionDataSource = connectionDataSource;
    }

    @Override
    public void close() {
    }
}<|MERGE_RESOLUTION|>--- conflicted
+++ resolved
@@ -4,11 +4,7 @@
 package com.microsoft.azure.kusto.ingest;
 
 import com.azure.core.http.HttpClient;
-<<<<<<< HEAD
 import com.azure.storage.blob.BlobAsyncClient;
-import com.azure.storage.blob.BlobClientBuilder;
-=======
->>>>>>> fa305a3f
 import com.azure.storage.blob.models.BlobStorageException;
 import com.microsoft.azure.kusto.data.ClientFactory;
 import com.microsoft.azure.kusto.data.ClientRequestProperties;
@@ -19,7 +15,6 @@
 import com.microsoft.azure.kusto.data.exceptions.DataServiceException;
 import com.microsoft.azure.kusto.data.exceptions.ExceptionUtils;
 import com.microsoft.azure.kusto.data.http.HttpClientProperties;
-import com.microsoft.azure.kusto.data.http.HttpStatus;
 import com.microsoft.azure.kusto.data.instrumentation.MonitoredActivity;
 import com.microsoft.azure.kusto.ingest.exceptions.IngestionClientException;
 import com.microsoft.azure.kusto.ingest.exceptions.IngestionServiceException;
@@ -98,15 +93,9 @@
         ingestionProperties.validate();
 
         try {
-<<<<<<< HEAD
-            StreamSourceInfo streamSourceInfo = IngestionUtils.fileToStream(fileSourceInfo, false, ingestionProperties.getDataFormat());
+            StreamSourceInfo streamSourceInfo = IngestionUtils.fileToStream(fileSourceInfo, false);
             return ingestFromStreamAsync(streamSourceInfo, ingestionProperties);
         } catch (IOException e) {
-=======
-            StreamSourceInfo streamSourceInfo = IngestionUtils.fileToStream(fileSourceInfo, false);
-            return ingestFromStream(streamSourceInfo, ingestionProperties);
-        } catch (FileNotFoundException e) {
->>>>>>> fa305a3f
             log.error("File not found when ingesting a file.", e);
             throw new IngestionClientException("IO exception - check file path.", e);
         }
@@ -121,17 +110,12 @@
 
         BlobAsyncClient blobAsyncClient;
         try {
-<<<<<<< HEAD
-            blobAsyncClient = new BlobClientBuilder().endpoint(blobSourceInfo.getBlobPath()).buildAsyncClient();
-            return ingestFromBlobAsync(blobSourceInfo, ingestionProperties, blobAsyncClient, null)
+            return ingestFromBlobAsync(blobSourceInfo, ingestionProperties, null)
                     .onErrorMap(BlobStorageException.class, e -> {
                         String msg = "Unexpected Storage error when ingesting a blob.";
                         log.error(msg, e);
                         return new IngestionClientException(msg, e);
                     });
-=======
-            return ingestFromBlob(blobSourceInfo, ingestionProperties, null);
->>>>>>> fa305a3f
         } catch (IllegalArgumentException e) {
             String msg = "Unexpected error when ingesting a blob - Invalid blob path.";
             log.error(msg, e);
@@ -234,59 +218,33 @@
 
     Mono<IngestionResult> ingestFromBlobAsync(BlobSourceInfo blobSourceInfo,
             IngestionProperties ingestionProperties,
-<<<<<<< HEAD
-            BlobAsyncClient cloudBlockBlob,
             @Nullable String clientRequestId) {
         // trace ingestFromBlobAsync
         return MonitoredActivity.wrap(
                 ingestFromBlobImplAsync(blobSourceInfo,
-                        ingestionProperties, cloudBlockBlob, clientRequestId),
-=======
-            @Nullable String clientRequestId)
-            throws IngestionClientException, IngestionServiceException {
-        // trace ingestFromBlob
-        return MonitoredActivity.invoke(
-                (SupplierTwoExceptions<IngestionResult, IngestionClientException, IngestionServiceException>) () -> ingestFromBlobImpl(blobSourceInfo,
                         ingestionProperties, clientRequestId),
->>>>>>> fa305a3f
                 getClientType().concat(".ingestFromBlob"),
                 getIngestionTraceAttributes(blobSourceInfo, ingestionProperties));
     }
 
-<<<<<<< HEAD
     private Mono<IngestionResult> ingestFromBlobImplAsync(BlobSourceInfo blobSourceInfo, IngestionProperties ingestionProperties,
-            BlobAsyncClient cloudBlockBlob,
             @Nullable String clientRequestId) {
 
-        return cloudBlockBlob.getProperties()
-                .map(blobProperties -> {
-                    // No need to check blob size if it was given to us that it's not empty
-                    if (blobSourceInfo.getRawSizeInBytes() == 0 && blobProperties.getBlobSize() == 0) {
-                        String message = "Empty blob.";
-                        log.error(message);
-                        throw new IngestionClientException(message);
-                    }
-                    return true;
-                })
-                .onErrorMap(BlobStorageException.class, e -> new IngestionClientException(String.format("Exception trying to read blob metadata,%s",
-                        e.getStatusCode() == HttpStatus.FORBIDDEN ? "this might mean the blob doesn't exist" : ""), e))
-                .flatMap(ignore -> { // TODO: flatMaps
-                    String blobPath = blobSourceInfo.getBlobPath();
-                    ClientRequestProperties clientRequestProperties = null;
-                    if (StringUtils.isNotBlank(clientRequestId)) {
-                        clientRequestProperties = new ClientRequestProperties();
-                        clientRequestProperties.setClientRequestId(clientRequestId);
-                    }
-
-                    IngestionProperties.DataFormat dataFormat = ingestionProperties.getDataFormat();
-                    return this.streamingClient.executeStreamingIngestFromBlobAsync(ingestionProperties.getDatabaseName(),
-                            ingestionProperties.getTableName(),
-                            blobPath,
-                            clientRequestProperties,
-                            dataFormat.getKustoValue(),
-                            ingestionProperties.getIngestionMapping().getIngestionMappingReference());
-                })
-                .onErrorMap(DataClientException.class, e -> {
+        String blobPath = blobSourceInfo.getBlobPath();
+        ClientRequestProperties clientRequestProperties = null;
+        if (StringUtils.isNotBlank(clientRequestId)) {
+            clientRequestProperties = new ClientRequestProperties();
+            clientRequestProperties.setClientRequestId(clientRequestId);
+        }
+
+        IngestionProperties.DataFormat dataFormat = ingestionProperties.getDataFormat();
+        return this.streamingClient.executeStreamingIngestFromBlobAsync(ingestionProperties.getDatabaseName(),
+                ingestionProperties.getTableName(),
+                blobPath,
+                clientRequestProperties,
+                dataFormat.getKustoValue(),
+                ingestionProperties.getIngestionMapping().getIngestionMappingReference())
+            .onErrorMap(DataClientException.class, e -> {
                     log.error(e.getMessage(), e);
                     return new IngestionClientException(e.getMessage(), e);
                 })
@@ -302,35 +260,6 @@
                     ingestionStatus.database = ingestionProperties.getDatabaseName();
                     return new IngestionStatusResult(ingestionStatus);
                 });
-=======
-    private IngestionResult ingestFromBlobImpl(BlobSourceInfo blobSourceInfo, IngestionProperties ingestionProperties,
-            @Nullable String clientRequestId)
-            throws IngestionClientException, IngestionServiceException {
-        String blobPath = blobSourceInfo.getBlobPath();
-
-        ClientRequestProperties clientRequestProperties = null;
-        if (StringUtils.isNotBlank(clientRequestId)) {
-            clientRequestProperties = new ClientRequestProperties();
-            clientRequestProperties.setClientRequestId(clientRequestId);
-        }
-
-        IngestionProperties.DataFormat dataFormat = ingestionProperties.getDataFormat();
-        try {
-            this.streamingClient.executeStreamingIngestFromBlob(ingestionProperties.getDatabaseName(),
-                    ingestionProperties.getTableName(),
-                    blobPath,
-                    clientRequestProperties,
-                    dataFormat.getKustoValue(),
-                    ingestionProperties.getIngestionMapping().getIngestionMappingReference());
-        } catch (DataClientException e) {
-            log.error(e.getMessage(), e);
-            throw new IngestionClientException(e.getMessage(), e);
-        } catch (DataServiceException e) {
-            log.error(e.getMessage(), e);
-            throw new IngestionServiceException(e.getMessage(), e);
-        }
->>>>>>> fa305a3f
-
     }
 
     protected void setConnectionDataSource(String connectionDataSource) {
