--- conflicted
+++ resolved
@@ -4,15 +4,8 @@
 The format is based on [Keep a Changelog](https://keepachangelog.com/en/1.0.0/),
 and this project adheres to [Semantic Versioning](https://semver.org/spec/v2.0.0.html).
 
-<<<<<<< HEAD
 ## [UNRELEASED]
 
-### Fixed
-- Long Queries would time out after 2 minutes. Remove keep alive timeout to fix.
-
-=======
-## Unreleased
->>>>>>> 5b5a1b91
 ### Added
 - The SDK now provides Reactor Core-based asynchronous APIs for all query, management, streaming query/ingestion (StreamingClient) endpoints,
 enabling non-blocking operations. You can read more about Reactor Core and [Mono type here](https://projectreactor.io/docs/core/release/api/).
@@ -20,13 +13,11 @@
 ### Changed
 - [BREAKING] All synchronous query/management, streaming query/ingestion (StreamingClient) APIs now delegate to their asynchronous counterparts
 internally and block for results.
-<<<<<<< HEAD
 - [BREAKING] Removing max keep alive from HttpClientPropertiesBuilder.
-=======
 ### Fixed
 - Fixed edge cases in query timeouts.
-
->>>>>>> 5b5a1b91
+- Long Queries would time out after 2 minutes. Remove keep alive timeout to fix.
+
 
 ## [6.0.0-ALPHA-01] - 2024-11-27
 ### Added
