# Changelog
All notable changes to this project will be documented in this file.

The format is based on [Keep a Changelog](https://keepachangelog.com/en/1.0.0/),
and this project adheres to [Semantic Versioning](https://semver.org/spec/v2.0.0.html).

## [Unreleased]

<<<<<<< HEAD
## [6.0.0] - 2024-03-01
### Changed
- Replaced Apache CloseableHttpClient with configurable azure-core client.
- (Breaking) HttpClientFactory now accepts clients implementing azure-core HttpClient.
- (Breaking) HttpClientProperties and HttpClientPropertiesBuilder now use azure-core ProxyOptions.
- Data client now wraps internal HTTP client.
- Moved HTTP request tracing logic into a builder class.
- Moved HTTP request building logic into a builder class.
=======
## [5.0.5] - 2024-03-06
### Fixed
- Fixed bugs in how ClientRequestProperties' servertimeout is set/get, and aligned the 3 different ways to set/get this option
- Replaced deprecated OpenTelemetry dependency
- Fixed ConcurrentModificationException bug in ranked storage account buckets
>>>>>>> 83a6a1ea

## [5.0.4] - 2024-01-23
### Fixed
- Getting ingestion resources could fail with containers list being empty.
- Added missing headers in commands.
- Throw KustoServiceQueryError when Kusto service result includes OneApiError(s).

### Changed
- Changed binary files data format compression to `false`.
- Enforce valid server timeout range.

## [5.0.3] - 2023-11-27
### Fixed
- IOException is sometimes considered transient.

### Added
- Smarter way for retries with StorageAccounts.
- Support for new PlayFab domain.
- Retries on metadata fetch.

## [5.0.2] - 2023-08-24
### Fixed
- Close the HTTP response properly.

## [5.0.1] - 2023-07-31
### Added
- Automatic retries for queued ingestion.
- Methods `executeQuery`, `executeMgmt` to call with a specific type.

### Fixed
- Timer was used if authentication throws after client was closed.
- Public client credentials (user prompt, device auth) are synchronized - so that users are prompted once.
- Msal version was outdated after some changes and collided with azure-identity msal dependency.

## [5.0.0] - 2023-06-27
### Fixed
- Reverted back to using Java 8.
- Updated BOM version and msal.
- Replaced non-ascii characters in headers to comply with the service.

### Security
- Disabled redirects by default to enhance security.

## [4.0.4] - 2023-02-20
### Added
- Added new Trident endpoint support.

## [4.0.3] - 2023-02-14
### Changed
- Aligned HTTP header sending with the other SDKs.

## [4.0.1] - 2022-12-15
### Added
- Added Trident endpoint support.

## [3.2.1-nifi] - 2022-12-07
### Changed
- Incorporated Jackson removal from version 4.0.0 to support newer environments.

## [4.0.0] - 2022-11-27
### Changed
- [BREAKING] The minimum JDK version for the SDK is now up to JDK 11.
- [BREAKING] Updated to Blob Storage v12 SDK.
- [BREAKING] Removed org.json library. Exception signatures have been changed accordingly.
- Automatically add process name and username to queries.
- Upgraded apache.commons.text to version 1.10.0 to address security issues.
- Improvements to Quickstart documentation.

## [3.2.1] - 2022-11-27
### Changed
- Security fix: Upgraded apache.commons.text to version 1.10.0.

## [3.2.0] - 2022-10-09
### Added
- HTTP Keep-Alive header support.
- Deprecated constructors in favor of new ones.
- Support for special characters in table names.
- Javadocs and other documentation improvements.
- Added the capability to ignore the first record during ingestion.

### Fixed
- Endpoint validation improvement.
- MSAL scopes URL fixed to properly append ".default".

## [3.1.3] - 2022-07-11
### Added
- Introduced `QueuedIngestClient` interface for queued ingestion options.

## [3.1.2] - 2022-06-21
### Fixed
- System properties such as proxies not working for cloudinfo - this usage is now working: java -ea -Dhttp.proxyHost=1.2.34 -Dhttp.proxyPort=8989 -Dhttps.proxyHost=1.2.3.4 -Dhttps.proxyPort=8989
### Changed
- [BREAKING] Change default authority of device authentication to "organizations"

## [3.1.1] - 2022-05-29
### Added
- Option to set client version for tracing.
- Enhanced date/time formatter.

### Fixed
- Acceptance of valid cluster URIs clarified.
- Support for proxy system properties established.

## [3.1.0] - 2022-03-20
### Added
- Shared HTTP client across requests.
- Support for non-oneapi exceptions.
- Increased visibility for specific APIs.
- Ingestion improvements, including optional first record ignore.
- Implementation of validation policies.

### Fixed
- Fixed Quickstart Maven dependency.
- Fixed `getIntegerObject()` return type.

### Improved
- Github actions now triggered on pull requests.

[5.0.4]: https://github.com/user/repo/compare/v5.0.3...v5.0.4
[5.0.3]: https://github.com/user/repo/compare/v5.0.2...v5.0.3
[5.0.2]: https://github.com/user/repo/compare/v5.0.1...v5.0.2
[5.0.1]: https://github.com/user/repo/compare/v5.0.0...v5.0.1
[5.0.0]: https://github.com/user/repo/compare/v4.0.4...v5.0.0
[4.0.4]: https://github.com/user/repo/compare/v4.0.3...v4.0.4
[4.0.3]: https://github.com/user/repo/compare/v4.0.1...v4.0.3
[4.0.1]: https://github.com/user/repo/compare/v4.0.0...v4.0.1
[4.0.0]: https://github.com/user/repo/compare/v3.2.1-nifi...v4.0.0
[3.2.1-nifi]: https://github.com/user/repo/compare/v3.2.1...v3.2.1-nifi
[3.2.1]: https://github.com/user/repo/compare/v3.2.0...v3.2.1
[3.2.0]: https://github.com/user/repo/compare/v3.1.3...v3.2.0
[3.1.3]: https://github.com/user/repo/compare/v3.1.2...v3.1.3
[3.1.2]: https://github.com/user/repo/compare/v3.1.1...v3.1.2
[3.1.1]: https://github.com/user/repo/compare/v3.1.0...v3.1.1
[3.1.0]: https://github.com/user/repo/compare/v3.0.0...v3.1.0<|MERGE_RESOLUTION|>--- conflicted
+++ resolved
@@ -6,8 +6,7 @@
 
 ## [Unreleased]
 
-<<<<<<< HEAD
-## [6.0.0] - 2024-03-01
+## [6.0.0] - 2024-03-07
 ### Changed
 - Replaced Apache CloseableHttpClient with configurable azure-core client.
 - (Breaking) HttpClientFactory now accepts clients implementing azure-core HttpClient.
@@ -15,13 +14,12 @@
 - Data client now wraps internal HTTP client.
 - Moved HTTP request tracing logic into a builder class.
 - Moved HTTP request building logic into a builder class.
-=======
+
 ## [5.0.5] - 2024-03-06
 ### Fixed
 - Fixed bugs in how ClientRequestProperties' servertimeout is set/get, and aligned the 3 different ways to set/get this option
 - Replaced deprecated OpenTelemetry dependency
 - Fixed ConcurrentModificationException bug in ranked storage account buckets
->>>>>>> 83a6a1ea
 
 ## [5.0.4] - 2024-01-23
 ### Fixed
