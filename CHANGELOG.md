# Changelog
All notable changes to this project will be documented in this file.

The format is based on [Keep a Changelog](https://keepachangelog.com/en/1.0.0/),
and this project adheres to [Semantic Versioning](https://semver.org/spec/v2.0.0.html).

## [Unreleased]
### Added
<<<<<<< HEAD
- Proxy planner support for http client
=======
- Introduce a new `supportedProtocols` field in `HttpClientProperties` to allow specifying SSL/TLS protocols.
>>>>>>> 0ec574da

## [5.1.1] - 2024-07-25
### Fixed
- Fix population of application and client version for tracing

## [5.1.0] - 2024-06-25
### Added
- Azure CLI authentication
- Enhanced the robustness of the ingestion client
### Fixed
- Solved dependency issues

## [5.0.5] - 2024-03-06
### Fixed
- Fixed bugs in how ClientRequestProperties' servertimeout is set/get, and aligned the 3 different ways to set/get this option
- Replaced deprecated OpenTelemetry dependency
- Fixed ConcurrentModificationException bug in ranked storage account buckets

## [5.0.4] - 2024-01-23
### Fixed
- Getting ingestion resources could fail with containers list being empty.
- Added missing headers in commands.
- Throw KustoServiceQueryError when Kusto service result includes OneApiError(s).

### Changed
- Changed binary files data format compression to `false`.
- Enforce valid server timeout range.

## [5.0.3] - 2023-11-27
### Fixed
- IOException is sometimes considered transient.

### Added
- Smarter way for retries with StorageAccounts.
- Support for new PlayFab domain.
- Retries on metadata fetch.

## [5.0.2] - 2023-08-24
### Fixed
- Close the HTTP response properly.

## [5.0.1] - 2023-07-31
### Added
- Automatic retries for queued ingestion.
- Methods `executeQuery`, `executeMgmt` to call with a specific type.

### Fixed
- Timer was used if authentication throws after client was closed.
- Public client credentials (user prompt, device auth) are synchronized - so that users are prompted once.
- Msal version was outdated after some changes and collided with azure-identity msal dependency.

## [5.0.0] - 2023-06-27
### Fixed
- Reverted back to using Java 8.
- Updated BOM version and msal.
- Replaced non-ascii characters in headers to comply with the service.

### Security
- Disabled redirects by default to enhance security.

## [4.0.4] - 2023-02-20
### Added
- Added new Trident endpoint support.

## [4.0.3] - 2023-02-14
### Changed
- Aligned HTTP header sending with the other SDKs.

## [4.0.1] - 2022-12-15
### Added
- Added Trident endpoint support.

## [3.2.1-nifi] - 2022-12-07
### Changed
- Incorporated Jackson removal from version 4.0.0 to support newer environments.

## [4.0.0] - 2022-11-27
### Changed
- [BREAKING] The minimum JDK version for the SDK is now up to JDK 11.
- [BREAKING] Updated to Blob Storage v12 SDK.
- [BREAKING] Removed org.json library. Exception signatures have been changed accordingly.
- Automatically add process name and username to queries.
- Upgraded apache.commons.text to version 1.10.0 to address security issues.
- Improvements to Quickstart documentation.

## [3.2.1] - 2022-11-27
### Changed
- Security fix: Upgraded apache.commons.text to version 1.10.0.

## [3.2.0] - 2022-10-09
### Added
- HTTP Keep-Alive header support.
- Deprecated constructors in favor of new ones.
- Support for special characters in table names.
- Javadocs and other documentation improvements.
- Added the capability to ignore the first record during ingestion.

### Fixed
- Endpoint validation improvement.
- MSAL scopes URL fixed to properly append ".default".

## [3.1.3] - 2022-07-11
### Added
- Introduced `QueuedIngestClient` interface for queued ingestion options.

## [3.1.2] - 2022-06-21
### Fixed
- System properties such as proxies not working for cloudinfo - this usage is now working: java -ea -Dhttp.proxyHost=1.2.34 -Dhttp.proxyPort=8989 -Dhttps.proxyHost=1.2.3.4 -Dhttps.proxyPort=8989
### Changed
- [BREAKING] Change default authority of device authentication to "organizations"

## [3.1.1] - 2022-05-29
### Added
- Option to set client version for tracing.
- Enhanced date/time formatter.

### Fixed
- Acceptance of valid cluster URIs clarified.
- Support for proxy system properties established.

## [3.1.0] - 2022-03-20
### Added
- Shared HTTP client across requests.
- Support for non-oneapi exceptions.
- Increased visibility for specific APIs.
- Ingestion improvements, including optional first record ignore.
- Implementation of validation policies.

### Fixed
- Fixed Quickstart Maven dependency.
- Fixed `getIntegerObject()` return type.

### Improved
- Github actions now triggered on pull requests.

[5.0.4]: https://github.com/user/repo/compare/v5.0.3...v5.0.4
[5.0.3]: https://github.com/user/repo/compare/v5.0.2...v5.0.3
[5.0.2]: https://github.com/user/repo/compare/v5.0.1...v5.0.2
[5.0.1]: https://github.com/user/repo/compare/v5.0.0...v5.0.1
[5.0.0]: https://github.com/user/repo/compare/v4.0.4...v5.0.0
[4.0.4]: https://github.com/user/repo/compare/v4.0.3...v4.0.4
[4.0.3]: https://github.com/user/repo/compare/v4.0.1...v4.0.3
[4.0.1]: https://github.com/user/repo/compare/v4.0.0...v4.0.1
[4.0.0]: https://github.com/user/repo/compare/v3.2.1-nifi...v4.0.0
[3.2.1-nifi]: https://github.com/user/repo/compare/v3.2.1...v3.2.1-nifi
[3.2.1]: https://github.com/user/repo/compare/v3.2.0...v3.2.1
[3.2.0]: https://github.com/user/repo/compare/v3.1.3...v3.2.0
[3.1.3]: https://github.com/user/repo/compare/v3.1.2...v3.1.3
[3.1.2]: https://github.com/user/repo/compare/v3.1.1...v3.1.2
[3.1.1]: https://github.com/user/repo/compare/v3.1.0...v3.1.1
[3.1.0]: https://github.com/user/repo/compare/v3.0.0...v3.1.0<|MERGE_RESOLUTION|>--- conflicted
+++ resolved
@@ -6,11 +6,8 @@
 
 ## [Unreleased]
 ### Added
-<<<<<<< HEAD
 - Proxy planner support for http client
-=======
 - Introduce a new `supportedProtocols` field in `HttpClientProperties` to allow specifying SSL/TLS protocols.
->>>>>>> 0ec574da
 
 ## [5.1.1] - 2024-07-25
 ### Fixed
