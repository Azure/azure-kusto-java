--- conflicted
+++ resolved
@@ -4,23 +4,17 @@
 The format is based on [Keep a Changelog](https://keepachangelog.com/en/1.0.0/),
 and this project adheres to [Semantic Versioning](https://semver.org/spec/v2.0.0.html).
 
-<<<<<<< HEAD
 ## [6.0.0] - 2024-09-21
 ### Changed
 - Replaced Apache CloseableHttpClient with configurable azure-core client.
-- (Breaking) HttpClientFactory now accepts clients implementing azure-core HttpClient.
-- (Breaking) HttpClientProperties and HttpClientPropertiesBuilder now use azure-core ProxyOptions.
+- [BREAKING] HttpClientFactory now accepts clients implementing azure-core HttpClient.
+- [BREAKING] HttpClientProperties and HttpClientPropertiesBuilder now use azure-core ProxyOptions.
 - Data client now wraps internal HTTP client.
 - Moved HTTP request tracing logic into a builder class.
 - Moved HTTP request building logic into a builder class.
-
-=======
-## [Unreleased]
-
-### Changed
 - [BREAKING] Redirects are disabled by default. Use ClientRequestProperties "client_max_redirect_count" option 
     to enable. Default changed to 0.
->>>>>>> fb832817
+
 ## [5.2.0] - 2024-08-27
 ### Fixed
 - Used Msal user prompt old code which is deprecated in the new version coming from last bom update resulted in method not found exception.
