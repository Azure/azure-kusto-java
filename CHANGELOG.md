# Changelog
All notable changes to this project will be documented in this file.

The format is based on [Keep a Changelog](https://keepachangelog.com/en/1.0.0/),
and this project adheres to [Semantic Versioning](https://semver.org/spec/v2.0.0.html).

## [UNRELEASED]

### Added
- The SDK now provides Reactor Core-based asynchronous APIs for all query, management, streaming query/ingestion (StreamingClient) endpoints,
enabling non-blocking operations. You can read more about Reactor Core and [Mono type here](https://projectreactor.io/docs/core/release/api/).
<<<<<<< HEAD
- The SDK now provides Reactor Core-based asynchronous APIs for all queued and streaming ingestion endpoints,
  enabling non-blocking operations.

=======
- `ConnectionStringBuilder` now supports keywords without regards to spaces or case. It now supports `toString()` that prints a canonical connection string, with censored secrets by default.
>>>>>>> 9884e0a4
### Changed
- [BREAKING] All synchronous query/management, streaming query/ingestion (StreamingClient) APIs now delegate to their asynchronous counterparts
internally and block for results.
- [BREAKING] All synchronous queued and streaming ingestion APIs now delegate to their asynchronous counterparts
  internally and block for results.

## [6.0.0-ALPHA-01] - 2024-11-27
### Added
- A new policy heuristic for choosing between queuing and streaming in Managed streaming client. A policy can be configured
based on the size, format and compression of data. This will also allow users to stream bigger than 4mb non-compressed data (which was the previous limit).
- Added support for the http protocol, only for connection without authentication.
### Fixed
- Some better error messages

### Changed
- Replaced Apache CloseableHttpClient with configurable azure-core client.
- [BREAKING] HttpClientFactory now accepts clients implementing azure-core HttpClient.
- [BREAKING] HttpClientProperties and HttpClientPropertiesBuilder now use azure-core ProxyOptions.
- Data client now wraps internal HTTP client.
- Moved HTTP request tracing logic into a builder class.
- Moved HTTP request building logic into a builder class.
- [BREAKING] Redirects are disabled by default. Use ClientRequestProperties "client_max_redirect_count" option 
    to enable. Default changed to 0.
- [BREAKING] Added exception to signature of ResourceAlgorithms.postToQueueWithRetries.
- [BREAKING] Removed maxConnectionsPerRoute as it was not easily provided by azure-core.
- [BREAKING] IPv6 addresses must now be enclosed in brackets ( [] ) within URLs.
- Removed the dependency on Apache HTTP client URIBuilder for URL parsing.

## [5.2.0] - 2024-08-27
### Fixed
- Used Msal user prompt old code which is deprecated in the new version coming from last bom update resulted in method not found exception.
### Added
- Proxy planner support for http client
- Introduce a new `supportedProtocols` field in `HttpClientProperties` to allow specifying SSL/TLS protocols.

## [5.1.1] - 2024-07-25
### Fixed
- Fix population of application and client version for tracing

## [5.1.0] - 2024-06-25
### Added
- Azure CLI authentication
- Enhanced the robustness of the ingestion client
### Fixed
- Solved dependency issues

## [5.0.5] - 2024-03-06
### Fixed
- Fixed bugs in how ClientRequestProperties' servertimeout is set/get, and aligned the 3 different ways to set/get this option
- Replaced deprecated OpenTelemetry dependency
- Fixed ConcurrentModificationException bug in ranked storage account buckets

## [5.0.4] - 2024-01-23
### Fixed
- Getting ingestion resources could fail with containers list being empty.
- Added missing headers in commands.
- Throw KustoServiceQueryError when Kusto service result includes OneApiError(s).

### Changed
- Changed binary files data format compression to `false`.
- Enforce valid server timeout range.

## [5.0.3] - 2023-11-27
### Fixed
- IOException is sometimes considered transient.

### Added
- Smarter way for retries with StorageAccounts.
- Support for new PlayFab domain.
- Retries on metadata fetch.

## [5.0.2] - 2023-08-24
### Fixed
- Close the HTTP response properly.

## [5.0.1] - 2023-07-31
### Added
- Automatic retries for queued ingestion.
- Methods `executeQuery`, `executeMgmt` to call with a specific type.

### Fixed
- Timer was used if authentication throws after client was closed.
- Public client credentials (user prompt, device auth) are synchronized - so that users are prompted once.
- Msal version was outdated after some changes and collided with azure-identity msal dependency.

## [5.0.0] - 2023-06-27
### Fixed
- Reverted back to using Java 8.
- Updated BOM version and msal.
- Replaced non-ascii characters in headers to comply with the service.

### Security
- Disabled redirects by default to enhance security.

## [4.0.4] - 2023-02-20
### Added
- Added new Trident endpoint support.

## [4.0.3] - 2023-02-14
### Changed
- Aligned HTTP header sending with the other SDKs.

## [4.0.1] - 2022-12-15
### Added
- Added Trident endpoint support.

## [3.2.1-nifi] - 2022-12-07
### Changed
- Incorporated Jackson removal from version 4.0.0 to support newer environments.

## [4.0.0] - 2022-11-27
### Changed
- [BREAKING] The minimum JDK version for the SDK is now up to JDK 11.
- [BREAKING] Updated to Blob Storage v12 SDK.
- [BREAKING] Removed org.json library. Exception signatures have been changed accordingly.
- Automatically add process name and username to queries.
- Upgraded apache.commons.text to version 1.10.0 to address security issues.
- Improvements to Quickstart documentation.

## [3.2.1] - 2022-11-27
### Changed
- Security fix: Upgraded apache.commons.text to version 1.10.0.

## [3.2.0] - 2022-10-09
### Added
- HTTP Keep-Alive header support.
- Deprecated constructors in favor of new ones.
- Support for special characters in table names.
- Javadocs and other documentation improvements.
- Added the capability to ignore the first record during ingestion.

### Fixed
- Endpoint validation improvement.
- MSAL scopes URL fixed to properly append ".default".

## [3.1.3] - 2022-07-11
### Added
- Introduced `QueuedIngestClient` interface for queued ingestion options.

## [3.1.2] - 2022-06-21
### Fixed
- System properties such as proxies not working for cloudinfo - this usage is now working: java -ea -Dhttp.proxyHost=1.2.34 -Dhttp.proxyPort=8989 -Dhttps.proxyHost=1.2.3.4 -Dhttps.proxyPort=8989
### Changed
- [BREAKING] Change default authority of device authentication to "organizations"

## [3.1.1] - 2022-05-29
### Added
- Option to set client version for tracing.
- Enhanced date/time formatter.

### Fixed
- Acceptance of valid cluster URIs clarified.
- Support for proxy system properties established.

## [3.1.0] - 2022-03-20
### Added
- Shared HTTP client across requests.
- Support for non-oneapi exceptions.
- Increased visibility for specific APIs.
- Ingestion improvements, including optional first record ignore.
- Implementation of validation policies.

### Fixed
- Fixed Quickstart Maven dependency.
- Fixed `getIntegerObject()` return type.

### Improved
- Github actions now triggered on pull requests.

[5.0.4]: https://github.com/user/repo/compare/v5.0.3...v5.0.4
[5.0.3]: https://github.com/user/repo/compare/v5.0.2...v5.0.3
[5.0.2]: https://github.com/user/repo/compare/v5.0.1...v5.0.2
[5.0.1]: https://github.com/user/repo/compare/v5.0.0...v5.0.1
[5.0.0]: https://github.com/user/repo/compare/v4.0.4...v5.0.0
[4.0.4]: https://github.com/user/repo/compare/v4.0.3...v4.0.4
[4.0.3]: https://github.com/user/repo/compare/v4.0.1...v4.0.3
[4.0.1]: https://github.com/user/repo/compare/v4.0.0...v4.0.1
[4.0.0]: https://github.com/user/repo/compare/v3.2.1-nifi...v4.0.0
[3.2.1-nifi]: https://github.com/user/repo/compare/v3.2.1...v3.2.1-nifi
[3.2.1]: https://github.com/user/repo/compare/v3.2.0...v3.2.1
[3.2.0]: https://github.com/user/repo/compare/v3.1.3...v3.2.0
[3.1.3]: https://github.com/user/repo/compare/v3.1.2...v3.1.3
[3.1.2]: https://github.com/user/repo/compare/v3.1.1...v3.1.2
[3.1.1]: https://github.com/user/repo/compare/v3.1.0...v3.1.1
[3.1.0]: https://github.com/user/repo/compare/v3.0.0...v3.1.0<|MERGE_RESOLUTION|>--- conflicted
+++ resolved
@@ -9,13 +9,9 @@
 ### Added
 - The SDK now provides Reactor Core-based asynchronous APIs for all query, management, streaming query/ingestion (StreamingClient) endpoints,
 enabling non-blocking operations. You can read more about Reactor Core and [Mono type here](https://projectreactor.io/docs/core/release/api/).
-<<<<<<< HEAD
+- `ConnectionStringBuilder` now supports keywords without regards to spaces or case. It now supports `toString()` that prints a canonical connection string, with censored secrets by default.
 - The SDK now provides Reactor Core-based asynchronous APIs for all queued and streaming ingestion endpoints,
   enabling non-blocking operations.
-
-=======
-- `ConnectionStringBuilder` now supports keywords without regards to spaces or case. It now supports `toString()` that prints a canonical connection string, with censored secrets by default.
->>>>>>> 9884e0a4
 ### Changed
 - [BREAKING] All synchronous query/management, streaming query/ingestion (StreamingClient) APIs now delegate to their asynchronous counterparts
 internally and block for results.
