# Changelog
All notable changes to this project will be documented in this file.

The format is based on [Keep a Changelog](https://keepachangelog.com/en/1.0.0/),
and this project adheres to [Semantic Versioning](https://semver.org/spec/v2.0.0.html).

## Unreleased
### Added
<<<<<<< HEAD
* Automatic retries for queued ingestion
=======
* `executeQuery`, `executeMgmt` to call with a specific type.
>>>>>>> 42d34fd3

## [5.0.0]
### Fixed
* Move back to Java 8
* Update BOM version and msal
* Replace non-ascii characters in headers to be in line with the service.
### Security
* No redirects by default

## [4.0.4] - 2023-02-20
### Added
- Add new trident endpoint support

## [4.0.3] - 2023-02-14
### Changed
- Aligned http header sending with the other SDKs

## [4.0.1] - 2022-12-15
### Added
- Add trident endpoint support

## [3.2.1-nifi] - 2022-12-07
### Changed
- Includes the Jackson removal from 4.0.0.

## [4.0.0] - 2022-11-27
### Changed
- [Breaking] The minimum JDK version for the SDK is now up to jdk 11
- [Breaking] Move to Blob Storage v12
- [Breaking] Remove org.json library to support secure systems that don't allow it. Some of the exception signatures have been changed to custom exception.
- Automatically add process name and username to queries
- Upgrade apache.common.text to 1.10.0 to fix security issue
- Quickstart improvements

## [3.2.1] - 2022-11-27
### Changed
- Security fix - upgraded apcahe.commons.text to 1.10.0.

## [3.2.0] - 2022-10-09
### Added
- Add HTTP Keep-Alive header
- Remove existing endpoint detection system in favor of automatic conversion of query/ingestion ULRs (adds or removes "ingest-") in ingest clients
- Deprecated constructors that allow both endpoints to be defined
- Change endpoint URL terminology to "ingestion endpoint" and "query endpoint" where possible
- Support tables with special characters .-_
- Add Javadocs and other improvements to Quickstart app
- Support ignorefirstrecord in Quickstart app
### Fixed
- Validate endpoint validity (but only once) before communicating with service
- MSAL scopes URL should have ".default" appended to the resource URL, not to be its path's replacement.
- Ignore unknown fields and allow for case insensitive enums in Quickstart app

## [3.1.3] - 2022-07-11
### Added
- QueuedIngestClient is now an interface one can use to create queueRequestOptions for queued ingestion

## [3.1.2] - 2022-06-21
### Fixed
- System properties such as proxies not working for cloudinfo - this usage is now working: java -ea -Dhttp.proxyHost=1.2.34 -Dhttp.proxyPort=8989 -Dhttps.proxyHost=1.2.3.4 -Dhttps.proxyPort=8989
### Changed
- [Breaking change] Change default authority of device authentication to "organizations"

## [3.1.1] - 2022-05-29
### Added
- setClientVersionForTracing option
- Update getKustoDateTime with more lenient formatter by @breriksenms in #246
- Documentation Improvements by @breriksenms in #245
- Add retry mechanism for potentiality throttled operations.
### Fixed
- Fixed valid cluster uris not being accepted
- Support system properties, such as "proxy" for our http clients.

## [3.1.0] - 2022-03-20
### Added
- Share HTTP client across requests by @larisaad in #196
- Support exceptions that don't follow oneapi by @AsafMah in #213
- Raise visibility of getTableKind by @crowcrow in #220
- Support ingesting with ignoring first record in both SDK and Quickstart by @yihezkel in #215
- Added validation policy by @AsafMah in #229
- Remove mapping requirement, since mappings are no longer required by @yihezkel in #214
### Fixed
- Remove Quickstart dependency on parent pom by @yihezkel in #212
- Fix getIntegerObject() return type by @jlinn in #223
- Assure cloud info is only initialized once, fixing bug that ignored the token cache by @AsafMah in #230
### Improved
- Run github actions checks on pull requests by @AsafMah in #227<|MERGE_RESOLUTION|>--- conflicted
+++ resolved
@@ -6,11 +6,8 @@
 
 ## Unreleased
 ### Added
-<<<<<<< HEAD
 * Automatic retries for queued ingestion
-=======
 * `executeQuery`, `executeMgmt` to call with a specific type.
->>>>>>> 42d34fd3
 
 ## [5.0.0]
 ### Fixed
