# Changelog
All notable changes to this project will be documented in this file.

The format is based on [Keep a Changelog](https://keepachangelog.com/en/1.0.0/),
and this project adheres to [Semantic Versioning](https://semver.org/spec/v2.0.0.html).

<<<<<<< HEAD
## [Unreleased]
=======
## [5.1.1] - 2024-07-25
### Fixed
- Fix population of application and client version for tracing

## [5.1.0] - 2024-06-25
>>>>>>> 25af8f90
### Added
- Azure CLI authentication

## [6.0.0] - 2024-03-07
### Changed
- Replaced Apache CloseableHttpClient with configurable azure-core client.
- (Breaking) HttpClientFactory now accepts clients implementing azure-core HttpClient.
- (Breaking) HttpClientProperties and HttpClientPropertiesBuilder now use azure-core ProxyOptions.
- Data client now wraps internal HTTP client.
- Moved HTTP request tracing logic into a builder class.
- Moved HTTP request building logic into a builder class.

## [5.0.5] - 2024-03-06
### Fixed
- Fixed bugs in how ClientRequestProperties' servertimeout is set/get, and aligned the 3 different ways to set/get this option
- Replaced deprecated OpenTelemetry dependency
- Fixed ConcurrentModificationException bug in ranked storage account buckets

## [5.0.4] - 2024-01-23
### Fixed
- Getting ingestion resources could fail with containers list being empty.
- Added missing headers in commands.
- Throw KustoServiceQueryError when Kusto service result includes OneApiError(s).

### Changed
- Changed binary files data format compression to `false`.
- Enforce valid server timeout range.

## [5.0.3] - 2023-11-27
### Fixed
- IOException is sometimes considered transient.

### Added
- Smarter way for retries with StorageAccounts.
- Support for new PlayFab domain.
- Retries on metadata fetch.

## [5.0.2] - 2023-08-24
### Fixed
- Close the HTTP response properly.

## [5.0.1] - 2023-07-31
### Added
- Automatic retries for queued ingestion.
- Methods `executeQuery`, `executeMgmt` to call with a specific type.

### Fixed
- Timer was used if authentication throws after client was closed.
- Public client credentials (user prompt, device auth) are synchronized - so that users are prompted once.
- Msal version was outdated after some changes and collided with azure-identity msal dependency.

## [5.0.0] - 2023-06-27
### Fixed
- Reverted back to using Java 8.
- Updated BOM version and msal.
- Replaced non-ascii characters in headers to comply with the service.

### Security
- Disabled redirects by default to enhance security.

## [4.0.4] - 2023-02-20
### Added
- Added new Trident endpoint support.

## [4.0.3] - 2023-02-14
### Changed
- Aligned HTTP header sending with the other SDKs.

## [4.0.1] - 2022-12-15
### Added
- Added Trident endpoint support.

## [3.2.1-nifi] - 2022-12-07
### Changed
- Incorporated Jackson removal from version 4.0.0 to support newer environments.

## [4.0.0] - 2022-11-27
### Changed
- [BREAKING] The minimum JDK version for the SDK is now up to JDK 11.
- [BREAKING] Updated to Blob Storage v12 SDK.
- [BREAKING] Removed org.json library. Exception signatures have been changed accordingly.
- Automatically add process name and username to queries.
- Upgraded apache.commons.text to version 1.10.0 to address security issues.
- Improvements to Quickstart documentation.

## [3.2.1] - 2022-11-27
### Changed
- Security fix: Upgraded apache.commons.text to version 1.10.0.

## [3.2.0] - 2022-10-09
### Added
- HTTP Keep-Alive header support.
- Deprecated constructors in favor of new ones.
- Support for special characters in table names.
- Javadocs and other documentation improvements.
- Added the capability to ignore the first record during ingestion.

### Fixed
- Endpoint validation improvement.
- MSAL scopes URL fixed to properly append ".default".

## [3.1.3] - 2022-07-11
### Added
- Introduced `QueuedIngestClient` interface for queued ingestion options.

## [3.1.2] - 2022-06-21
### Fixed
- System properties such as proxies not working for cloudinfo - this usage is now working: java -ea -Dhttp.proxyHost=1.2.34 -Dhttp.proxyPort=8989 -Dhttps.proxyHost=1.2.3.4 -Dhttps.proxyPort=8989
### Changed
- [BREAKING] Change default authority of device authentication to "organizations"

## [3.1.1] - 2022-05-29
### Added
- Option to set client version for tracing.
- Enhanced date/time formatter.

### Fixed
- Acceptance of valid cluster URIs clarified.
- Support for proxy system properties established.

## [3.1.0] - 2022-03-20
### Added
- Shared HTTP client across requests.
- Support for non-oneapi exceptions.
- Increased visibility for specific APIs.
- Ingestion improvements, including optional first record ignore.
- Implementation of validation policies.

### Fixed
- Fixed Quickstart Maven dependency.
- Fixed `getIntegerObject()` return type.

### Improved
- Github actions now triggered on pull requests.

[5.0.4]: https://github.com/user/repo/compare/v5.0.3...v5.0.4
[5.0.3]: https://github.com/user/repo/compare/v5.0.2...v5.0.3
[5.0.2]: https://github.com/user/repo/compare/v5.0.1...v5.0.2
[5.0.1]: https://github.com/user/repo/compare/v5.0.0...v5.0.1
[5.0.0]: https://github.com/user/repo/compare/v4.0.4...v5.0.0
[4.0.4]: https://github.com/user/repo/compare/v4.0.3...v4.0.4
[4.0.3]: https://github.com/user/repo/compare/v4.0.1...v4.0.3
[4.0.1]: https://github.com/user/repo/compare/v4.0.0...v4.0.1
[4.0.0]: https://github.com/user/repo/compare/v3.2.1-nifi...v4.0.0
[3.2.1-nifi]: https://github.com/user/repo/compare/v3.2.1...v3.2.1-nifi
[3.2.1]: https://github.com/user/repo/compare/v3.2.0...v3.2.1
[3.2.0]: https://github.com/user/repo/compare/v3.1.3...v3.2.0
[3.1.3]: https://github.com/user/repo/compare/v3.1.2...v3.1.3
[3.1.2]: https://github.com/user/repo/compare/v3.1.1...v3.1.2
[3.1.1]: https://github.com/user/repo/compare/v3.1.0...v3.1.1
[3.1.0]: https://github.com/user/repo/compare/v3.0.0...v3.1.0<|MERGE_RESOLUTION|>--- conflicted
+++ resolved
@@ -4,15 +4,12 @@
 The format is based on [Keep a Changelog](https://keepachangelog.com/en/1.0.0/),
 and this project adheres to [Semantic Versioning](https://semver.org/spec/v2.0.0.html).
 
-<<<<<<< HEAD
-## [Unreleased]
-=======
 ## [5.1.1] - 2024-07-25
 ### Fixed
 - Fix population of application and client version for tracing
 
 ## [5.1.0] - 2024-06-25
->>>>>>> 25af8f90
+
 ### Added
 - Azure CLI authentication
 
