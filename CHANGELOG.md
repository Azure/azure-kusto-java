# Changelog
All notable changes to this project will be documented in this file.

The format is based on [Keep a Changelog](https://keepachangelog.com/en/1.0.0/),
and this project adheres to [Semantic Versioning](https://semver.org/spec/v2.0.0.html).

<<<<<<< HEAD
## Unreleased
### Fixed
* IOException is sometimes considered transient
### Added
* Retries on metadata fetch

## [5.0.2] 2023-08-24
=======
## Unversioned
### Added
* Smarter way for retries with StorageAccounts
* Support new playfab domain

## [5.0.2] - 2023-08-24
>>>>>>> ca158ad0
### Fixed

* close the http response

## [5.0.1] - 2023-07-31
### Added

* Automatic retries for queued ingestion
* `executeQuery`, `executeMgmt` to call with a specific type.

### Fixed
* Timer was used if authentication throws after client was closed
* Public client credentials (user prompt,device auth) are synchronized - so that users are prompt once
* Msal version was old after some change and collide with azure-identity msal dependency

## [5.0.0] - 2023-06-27
### Fixed
* Move back to Java 8
* Update BOM version and msal
* Replace non-ascii characters in headers to be in line with the service.
### Security
* No redirects by default

## [4.0.4] - 2023-02-20
### Added
- Add new trident endpoint support

## [4.0.3] - 2023-02-14
### Changed
- Aligned http header sending with the other SDKs

## [4.0.1] - 2022-12-15
### Added
- Add trident endpoint support

## [3.2.1-nifi] - 2022-12-07
### Changed
- Includes the Jackson removal from 4.0.0.

## [4.0.0] - 2022-11-27
### Changed
- [Breaking] The minimum JDK version for the SDK is now up to jdk 11
- [Breaking] Move to Blob Storage v12
- [Breaking] Remove org.json library to support secure systems that don't allow it. Some of the exception signatures have been changed to custom exception.
- Automatically add process name and username to queries
- Upgrade apache.common.text to 1.10.0 to fix security issue
- Quickstart improvements

## [3.2.1] - 2022-11-27
### Changed
- Security fix - upgraded apcahe.commons.text to 1.10.0.

## [3.2.0] - 2022-10-09
### Added
- Add HTTP Keep-Alive header
- Remove existing endpoint detection system in favor of automatic conversion of query/ingestion ULRs (adds or removes "ingest-") in ingest clients
- Deprecated constructors that allow both endpoints to be defined
- Change endpoint URL terminology to "ingestion endpoint" and "query endpoint" where possible
- Support tables with special characters .-_
- Add Javadocs and other improvements to Quickstart app
- Support ignorefirstrecord in Quickstart app
### Fixed
- Validate endpoint validity (but only once) before communicating with service
- MSAL scopes URL should have ".default" appended to the resource URL, not to be its path's replacement.
- Ignore unknown fields and allow for case insensitive enums in Quickstart app

## [3.1.3] - 2022-07-11
### Added
- QueuedIngestClient is now an interface one can use to create queueRequestOptions for queued ingestion

## [3.1.2] - 2022-06-21
### Fixed
- System properties such as proxies not working for cloudinfo - this usage is now working: java -ea -Dhttp.proxyHost=1.2.34 -Dhttp.proxyPort=8989 -Dhttps.proxyHost=1.2.3.4 -Dhttps.proxyPort=8989
### Changed
- [Breaking change] Change default authority of device authentication to "organizations"

## [3.1.1] - 2022-05-29
### Added
- setClientVersionForTracing option
- Update getKustoDateTime with more lenient formatter by @breriksenms in #246
- Documentation Improvements by @breriksenms in #245
- Add retry mechanism for potentiality throttled operations.
### Fixed
- Fixed valid cluster uris not being accepted
- Support system properties, such as "proxy" for our http clients.

## [3.1.0] - 2022-03-20
### Added
- Share HTTP client across requests by @larisaad in #196
- Support exceptions that don't follow oneapi by @AsafMah in #213
- Raise visibility of getTableKind by @crowcrow in #220
- Support ingesting with ignoring first record in both SDK and Quickstart by @yihezkel in #215
- Added validation policy by @AsafMah in #229
- Remove mapping requirement, since mappings are no longer required by @yihezkel in #214
### Fixed
- Remove Quickstart dependency on parent pom by @yihezkel in #212
- Fix getIntegerObject() return type by @jlinn in #223
- Assure cloud info is only initialized once, fixing bug that ignored the token cache by @AsafMah in #230
### Improved
- Run github actions checks on pull requests by @AsafMah in #227<|MERGE_RESOLUTION|>--- conflicted
+++ resolved
@@ -4,22 +4,15 @@
 The format is based on [Keep a Changelog](https://keepachangelog.com/en/1.0.0/),
 and this project adheres to [Semantic Versioning](https://semver.org/spec/v2.0.0.html).
 
-<<<<<<< HEAD
-## Unreleased
+## Unversioned
 ### Fixed
 * IOException is sometimes considered transient
 ### Added
+* Smarter way for retries with StorageAccounts
+* Support new playfab domain
 * Retries on metadata fetch
 
-## [5.0.2] 2023-08-24
-=======
-## Unversioned
-### Added
-* Smarter way for retries with StorageAccounts
-* Support new playfab domain
-
 ## [5.0.2] - 2023-08-24
->>>>>>> ca158ad0
 ### Fixed
 
 * close the http response
