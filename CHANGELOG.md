# Changelog
All notable changes to this project will be documented in this file.

The format is based on [Keep a Changelog](https://keepachangelog.com/en/1.0.0/),
and this project adheres to [Semantic Versioning](https://semver.org/spec/v2.0.0.html).

## [Unreleased] - 2024-10-27
### Added
- A new policy heuristic for choosing between queuing and streaming in Managed streaming client. A policy can be configured
based on the size, format and compression of data. This will also allow users to stream bigger than 4mb non-compressed data (which was the previous limit).
### Fixed
- Some better error messages

### Changed
- Replaced Apache CloseableHttpClient with configurable azure-core client.
- [BREAKING] HttpClientFactory now accepts clients implementing azure-core HttpClient.
- [BREAKING] HttpClientProperties and HttpClientPropertiesBuilder now use azure-core ProxyOptions.
- Data client now wraps internal HTTP client.
- Moved HTTP request tracing logic into a builder class.
- Moved HTTP request building logic into a builder class.
- [BREAKING] Redirects are disabled by default. Use ClientRequestProperties "client_max_redirect_count" option 
    to enable. Default changed to 0.
<<<<<<< HEAD
- [BREAKING] Added exception to signature of ResourceAlgorithms.postToQueueWithRetries.
=======
- [BREAKING] Removed maxConnectionsPerRoute as it was not easily provided by azure-core.

>>>>>>> b7d2477f
## [5.2.0] - 2024-08-27
### Fixed
- Used Msal user prompt old code which is deprecated in the new version coming from last bom update resulted in method not found exception.
### Added
- Proxy planner support for http client
- Introduce a new `supportedProtocols` field in `HttpClientProperties` to allow specifying SSL/TLS protocols.

## [5.1.1] - 2024-07-25
### Fixed
- Fix population of application and client version for tracing

## [5.1.0] - 2024-06-25
### Added
- Azure CLI authentication
- Enhanced the robustness of the ingestion client
### Fixed
- Solved dependency issues

## [5.0.5] - 2024-03-06
### Fixed
- Fixed bugs in how ClientRequestProperties' servertimeout is set/get, and aligned the 3 different ways to set/get this option
- Replaced deprecated OpenTelemetry dependency
- Fixed ConcurrentModificationException bug in ranked storage account buckets

## [5.0.4] - 2024-01-23
### Fixed
- Getting ingestion resources could fail with containers list being empty.
- Added missing headers in commands.
- Throw KustoServiceQueryError when Kusto service result includes OneApiError(s).

### Changed
- Changed binary files data format compression to `false`.
- Enforce valid server timeout range.

## [5.0.3] - 2023-11-27
### Fixed
- IOException is sometimes considered transient.

### Added
- Smarter way for retries with StorageAccounts.
- Support for new PlayFab domain.
- Retries on metadata fetch.

## [5.0.2] - 2023-08-24
### Fixed
- Close the HTTP response properly.

## [5.0.1] - 2023-07-31
### Added
- Automatic retries for queued ingestion.
- Methods `executeQuery`, `executeMgmt` to call with a specific type.

### Fixed
- Timer was used if authentication throws after client was closed.
- Public client credentials (user prompt, device auth) are synchronized - so that users are prompted once.
- Msal version was outdated after some changes and collided with azure-identity msal dependency.

## [5.0.0] - 2023-06-27
### Fixed
- Reverted back to using Java 8.
- Updated BOM version and msal.
- Replaced non-ascii characters in headers to comply with the service.

### Security
- Disabled redirects by default to enhance security.

## [4.0.4] - 2023-02-20
### Added
- Added new Trident endpoint support.

## [4.0.3] - 2023-02-14
### Changed
- Aligned HTTP header sending with the other SDKs.

## [4.0.1] - 2022-12-15
### Added
- Added Trident endpoint support.

## [3.2.1-nifi] - 2022-12-07
### Changed
- Incorporated Jackson removal from version 4.0.0 to support newer environments.

## [4.0.0] - 2022-11-27
### Changed
- [BREAKING] The minimum JDK version for the SDK is now up to JDK 11.
- [BREAKING] Updated to Blob Storage v12 SDK.
- [BREAKING] Removed org.json library. Exception signatures have been changed accordingly.
- Automatically add process name and username to queries.
- Upgraded apache.commons.text to version 1.10.0 to address security issues.
- Improvements to Quickstart documentation.

## [3.2.1] - 2022-11-27
### Changed
- Security fix: Upgraded apache.commons.text to version 1.10.0.

## [3.2.0] - 2022-10-09
### Added
- HTTP Keep-Alive header support.
- Deprecated constructors in favor of new ones.
- Support for special characters in table names.
- Javadocs and other documentation improvements.
- Added the capability to ignore the first record during ingestion.

### Fixed
- Endpoint validation improvement.
- MSAL scopes URL fixed to properly append ".default".

## [3.1.3] - 2022-07-11
### Added
- Introduced `QueuedIngestClient` interface for queued ingestion options.

## [3.1.2] - 2022-06-21
### Fixed
- System properties such as proxies not working for cloudinfo - this usage is now working: java -ea -Dhttp.proxyHost=1.2.34 -Dhttp.proxyPort=8989 -Dhttps.proxyHost=1.2.3.4 -Dhttps.proxyPort=8989
### Changed
- [BREAKING] Change default authority of device authentication to "organizations"

## [3.1.1] - 2022-05-29
### Added
- Option to set client version for tracing.
- Enhanced date/time formatter.

### Fixed
- Acceptance of valid cluster URIs clarified.
- Support for proxy system properties established.

## [3.1.0] - 2022-03-20
### Added
- Shared HTTP client across requests.
- Support for non-oneapi exceptions.
- Increased visibility for specific APIs.
- Ingestion improvements, including optional first record ignore.
- Implementation of validation policies.

### Fixed
- Fixed Quickstart Maven dependency.
- Fixed `getIntegerObject()` return type.

### Improved
- Github actions now triggered on pull requests.

[5.0.4]: https://github.com/user/repo/compare/v5.0.3...v5.0.4
[5.0.3]: https://github.com/user/repo/compare/v5.0.2...v5.0.3
[5.0.2]: https://github.com/user/repo/compare/v5.0.1...v5.0.2
[5.0.1]: https://github.com/user/repo/compare/v5.0.0...v5.0.1
[5.0.0]: https://github.com/user/repo/compare/v4.0.4...v5.0.0
[4.0.4]: https://github.com/user/repo/compare/v4.0.3...v4.0.4
[4.0.3]: https://github.com/user/repo/compare/v4.0.1...v4.0.3
[4.0.1]: https://github.com/user/repo/compare/v4.0.0...v4.0.1
[4.0.0]: https://github.com/user/repo/compare/v3.2.1-nifi...v4.0.0
[3.2.1-nifi]: https://github.com/user/repo/compare/v3.2.1...v3.2.1-nifi
[3.2.1]: https://github.com/user/repo/compare/v3.2.0...v3.2.1
[3.2.0]: https://github.com/user/repo/compare/v3.1.3...v3.2.0
[3.1.3]: https://github.com/user/repo/compare/v3.1.2...v3.1.3
[3.1.2]: https://github.com/user/repo/compare/v3.1.1...v3.1.2
[3.1.1]: https://github.com/user/repo/compare/v3.1.0...v3.1.1
[3.1.0]: https://github.com/user/repo/compare/v3.0.0...v3.1.0<|MERGE_RESOLUTION|>--- conflicted
+++ resolved
@@ -20,12 +20,9 @@
 - Moved HTTP request building logic into a builder class.
 - [BREAKING] Redirects are disabled by default. Use ClientRequestProperties "client_max_redirect_count" option 
     to enable. Default changed to 0.
-<<<<<<< HEAD
 - [BREAKING] Added exception to signature of ResourceAlgorithms.postToQueueWithRetries.
-=======
 - [BREAKING] Removed maxConnectionsPerRoute as it was not easily provided by azure-core.
 
->>>>>>> b7d2477f
 ## [5.2.0] - 2024-08-27
 ### Fixed
 - Used Msal user prompt old code which is deprecated in the new version coming from last bom update resulted in method not found exception.
