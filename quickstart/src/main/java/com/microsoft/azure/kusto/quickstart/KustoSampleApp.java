--- conflicted
+++ resolved
@@ -1,4 +1,3 @@
-<<<<<<< HEAD
 // Copyright (c) Microsoft Corporation.
 // Licensed under the MIT License.
 
@@ -64,6 +63,7 @@
     private static String kustoUrl;
     private static String ingestUrl;
     private static List<Map<String, String>> dataToIngest;
+    private static boolean ignoreFirstRecord;
     private static boolean shouldAlterTable;
     private static boolean shouldQueryData;
     private static boolean shouldIngestData;
@@ -109,9 +109,15 @@
                         continue;
                     }
                     // Learn More: For more information about ingesting data to Kusto in Java, see: https://docs.microsoft.com/azure/data-explorer/java-ingest-data
-                    ingest(file, dataFormat, ingestClient, databaseName, tableName, mappingName);
+                    ingest(file, dataFormat, ingestClient, databaseName, tableName, mappingName, ignoreFirstRecord);
                 }
 
+                /*
+                 *  Note: We poll here the ingestion's target table because monitoring successful ingestions is expensive and not recommended.
+                 *      Instead, the recommended ingestion monitoring approach is to monitor failures.
+                 *  Learn more: https://docs.microsoft.com/azure/data-explorer/kusto/api/netfx/kusto-ingest-client-status#tracking-ingestion-status-kustoqueuedingestclient
+                 *      and https://docs.microsoft.com/azure/data-explorer/using-diagnostic-logs
+                 */
                 waitForIngestionToComplete();
             }
 
@@ -159,6 +165,7 @@
             kustoUrl = (String) configs.get("kustoUri");
             ingestUrl = (String) configs.get("ingestUri");
             dataToIngest = (List<Map<String, String>>) configs.get("data");
+            ignoreFirstRecord = Boolean.parseBoolean(configs.get("ignoreFirstRecord").toString());
             shouldAlterTable = Boolean.parseBoolean(configs.get("alterTable").toString());
             shouldQueryData = Boolean.parseBoolean(configs.get("queryData").toString());
             shouldIngestData = Boolean.parseBoolean(configs.get("ingestData").toString());
@@ -377,7 +384,7 @@
         return true;
     }
 
-    private static void ingest(Map<String, String> file, IngestionProperties.DataFormat dataFormat, IngestClient ingestClient, String databaseName, String tableName, String mappingName) {
+    private static void ingest(Map<String, String> file, IngestionProperties.DataFormat dataFormat, IngestClient ingestClient, String databaseName, String tableName, String mappingName, boolean ignoreFirstRecord) {
         String sourceType = file.get("sourceType");
         String uri = file.get("dataSourceUri");
         waitForUserToProceed(String.format("Ingest '%s' from '%s'", uri, sourceType));
@@ -390,16 +397,16 @@
         // Tip: Kusto's Java SDK can ingest data from files, blobs, java.sql.ResultSet objects, and open streams.
         //  See the SDK's kusto-samples module and the E2E tests in kusto-ingest for additional references.
         if (sourceType.equalsIgnoreCase("localfilesource")) {
-            ingestFromFile(ingestClient, databaseName, tableName, uri, dataFormat, mappingName);
+            ingestFromFile(ingestClient, databaseName, tableName, uri, dataFormat, mappingName, ignoreFirstRecord);
         } else if (sourceType.equalsIgnoreCase("blobsource")) {
-            ingestFromBlob(ingestClient, databaseName, tableName, uri, dataFormat, mappingName);
+            ingestFromBlob(ingestClient, databaseName, tableName, uri, dataFormat, mappingName, ignoreFirstRecord);
         } else {
             System.out.printf("Unknown source '%s' for file '%s'%n", sourceType, uri);
         }
     }
 
-    private static void ingestFromFile(IngestClient ingestClient, String databaseName, String tableName, String filePath, IngestionProperties.DataFormat dataFormat, String mappingName) {
-        IngestionProperties ingestionProperties = createIngestionProperties(databaseName, tableName, dataFormat, mappingName);
+    private static void ingestFromFile(IngestClient ingestClient, String databaseName, String tableName, String filePath, IngestionProperties.DataFormat dataFormat, String mappingName, boolean ignoreFirstRecord) {
+        IngestionProperties ingestionProperties = createIngestionProperties(databaseName, tableName, dataFormat, mappingName, ignoreFirstRecord);
 
         // Tip 1: For optimal ingestion batching and performance, specify the uncompressed data size in the file descriptor (e.g. fileToIngest.length()) instead of the default below of 0.
         //  Otherwise, the service will determine the file size, requiring an additional s2s call and may not be accurate for compressed files.
@@ -416,8 +423,8 @@
         }
     }
 
-    private static void ingestFromBlob(IngestClient ingestClient, String databaseName, String tableName, String blobUrl, IngestionProperties.DataFormat dataFormat, String mappingName) {
-        IngestionProperties ingestionProperties = createIngestionProperties(databaseName, tableName, dataFormat, mappingName);
+    private static void ingestFromBlob(IngestClient ingestClient, String databaseName, String tableName, String blobUrl, IngestionProperties.DataFormat dataFormat, String mappingName, boolean ignoreFirstRecord) {
+        IngestionProperties ingestionProperties = createIngestionProperties(databaseName, tableName, dataFormat, mappingName, ignoreFirstRecord);
 
         // Tip 1: For optimal ingestion batching and performance, specify the uncompressed data size in the file descriptor instead of the default below of 0.
         //  Otherwise, the service will determine the file size, requiring an additional s2s call and may not be accurate for compressed files.
@@ -435,13 +442,14 @@
     }
 
     @NotNull
-    private static IngestionProperties createIngestionProperties(String databaseName, String tableName, IngestionProperties.DataFormat dataFormat, String mappingName) {
+    private static IngestionProperties createIngestionProperties(String databaseName, String tableName, IngestionProperties.DataFormat dataFormat, String mappingName, boolean ignoreFirstRecord) {
         IngestionProperties ingestionProperties = new IngestionProperties(databaseName, tableName);
         ingestionProperties.setDataFormat(dataFormat);
         // Learn More: For more information about supported data formats, see: https://docs.microsoft.com/azure/data-explorer/ingestion-supported-formats
         if (StringUtils.isNotBlank(mappingName)) {
             ingestionProperties.setIngestionMapping(mappingName, dataFormat.getIngestionMappingKind());
         }
+        ingestionProperties.setIgnoreFirstRecord(ignoreFirstRecord);
         // TODO (config - optional): Setting the ingestion batching policy takes up to 5 minutes to take effect.
         //  We therefore set Flush-Immediately for the sake of the sample, but it generally shouldn't be used in practice.
         //  Comment out the line below after running the sample the first few times.
@@ -475,491 +483,4 @@
         executeQuery(kustoClient, databaseName, String.format("%s | take 2", tableName));
         System.out.println();
     }
-=======
-// Copyright (c) Microsoft Corporation.
-// Licensed under the MIT License.
-
-package com.microsoft.azure.kusto.quickstart;
-
-import com.fasterxml.jackson.databind.ObjectMapper;
-import com.microsoft.azure.kusto.data.Client;
-import com.microsoft.azure.kusto.data.ClientImpl;
-import com.microsoft.azure.kusto.data.ClientRequestProperties;
-import com.microsoft.azure.kusto.data.KustoOperationResult;
-import com.microsoft.azure.kusto.data.KustoResultColumn;
-import com.microsoft.azure.kusto.data.KustoResultSetTable;
-import com.microsoft.azure.kusto.data.auth.ConnectionStringBuilder;
-import com.microsoft.azure.kusto.data.exceptions.DataClientException;
-import com.microsoft.azure.kusto.data.exceptions.DataServiceException;
-import com.microsoft.azure.kusto.ingest.IngestClient;
-import com.microsoft.azure.kusto.ingest.IngestClientFactory;
-import com.microsoft.azure.kusto.ingest.IngestionMapping;
-import com.microsoft.azure.kusto.ingest.IngestionProperties;
-import com.microsoft.azure.kusto.ingest.SecurityUtils;
-import com.microsoft.azure.kusto.ingest.exceptions.IngestionClientException;
-import com.microsoft.azure.kusto.ingest.exceptions.IngestionServiceException;
-import com.microsoft.azure.kusto.ingest.source.BlobSourceInfo;
-import com.microsoft.azure.kusto.ingest.source.FileSourceInfo;
-import org.apache.commons.lang3.StringUtils;
-import org.jetbrains.annotations.NotNull;
-
-import java.io.File;
-import java.io.IOException;
-import java.net.URISyntaxException;
-import java.security.GeneralSecurityException;
-import java.security.PrivateKey;
-import java.security.cert.X509Certificate;
-import java.util.HashMap;
-import java.util.List;
-import java.util.Map;
-import java.util.Scanner;
-import java.util.UUID;
-import java.util.concurrent.TimeUnit;
-
-public class KustoSampleApp {
-    // TODO (config - optional): Change the authentication method from "User Prompt" to any of the other options
-    //  Some of the auth modes require additional environment variables to be set in order to work (see usage in generateConnectionString below)
-    //  Managed Identity Authentication only works when running as an Azure service (webapp, function, etc.)
-    private static final String AUTHENTICATION_MODE = "UserPrompt"; // Options: (UserPrompt|ManagedIdentity|AppKey|AppCertificate|DeviceCode)
-
-    // TODO (config - optional): Toggle to false to execute this script "unattended"
-    private static final boolean WAIT_FOR_USER = true;
-
-    // TODO (config):
-    //  If this quickstart app was downloaded from OneClick, kusto_sample_config.json should be pre-populated with your cluster's details
-    //  If this quickstart app was downloaded from GitHub, edit kusto_sample_config.json and modify the cluster URL and database fields appropriately
-    private static final String CONFIG_FILE_NAME = "kusto_sample_config.json";
-
-    private static final String BATCHING_POLICY = "{ \"MaximumBatchingTimeSpan\": \"00:00:10\", \"MaximumNumberOfItems\": 500, \"MaximumRawDataSizeMB\": 1024 }";
-    private static final int WAIT_FOR_INGEST_SECONDS = 20;
-
-    private static int step = 1;
-    private static boolean useExistingTable;
-    private static String databaseName;
-    private static String tableName;
-    private static String tableSchema;
-    private static String kustoUrl;
-    private static String ingestUrl;
-    private static List<Map<String, String>> dataToIngest;
-    private static boolean ignoreFirstRecord;
-    private static boolean shouldAlterTable;
-    private static boolean shouldQueryData;
-    private static boolean shouldIngestData;
-
-    public static void main(String[] args) throws InterruptedException, IOException {
-        System.out.println("Kusto sample app is starting...");
-
-        loadConfigs(KustoSampleApp.CONFIG_FILE_NAME);
-
-        if (AUTHENTICATION_MODE.equals("UserPrompt")) {
-            waitForUserToProceed("You may be prompted more than once for credentials during this script. Please return to the console after authenticating.");
-        }
-
-        try (IngestClient ingestClient = IngestClientFactory.createClient(generateConnectionString(ingestUrl, AUTHENTICATION_MODE))) {
-            // Tip: Avoid creating a new Kusto/ingest client for each use. Instead, create the clients once and reuse them.
-            Client kustoClient = new ClientImpl(generateConnectionString(kustoUrl, AUTHENTICATION_MODE));
-
-            if (useExistingTable) {
-                if (shouldAlterTable) {
-                    // Tip: Usually table was originally created with a schema appropriate for the data being ingested, so this wouldn't be needed.
-                    // Learn More: For more information about altering table schemas, see: https://docs.microsoft.com/azure/data-explorer/kusto/management/alter-table-command
-                    alterMergeExistingTableToProvidedSchema(kustoClient, databaseName, tableName, tableSchema);
-                }
-
-                if (shouldQueryData) {
-                    // Learn More: For more information about Kusto Query Language (KQL), see: https://docs.microsoft.com/azure/data-explorer/write-queries
-                    queryExistingNumberOfRows(kustoClient, databaseName, tableName);
-                }
-            } else {
-                // Tip: This is generally a one-time configuration.
-                // Learn More: For more information about creating tables, see: https://docs.microsoft.com/azure/data-explorer/one-click-table
-                createNewTable(kustoClient, databaseName, tableName, tableSchema);
-            }
-
-            if (shouldIngestData) {
-                for (Map<String, String> file : dataToIngest) {
-                    IngestionProperties.DataFormat dataFormat = IngestionProperties.DataFormat.valueOf(file.get("format").toUpperCase());
-                    String mappingName = file.get("mappingName");
-
-                    // Tip: This is generally a one-time configuration.
-                    // Learn More: For more information about providing inline mappings and mapping references, see: https://docs.microsoft.com/azure/data-explorer/kusto/management/mappings
-                    if (!createIngestionMappings(Boolean.parseBoolean(String.valueOf(file.get("useExistingMapping"))), kustoClient, databaseName, tableName, mappingName, file.get("mappingValue"), dataFormat)) {
-                        continue;
-                    }
-                    // Learn More: For more information about ingesting data to Kusto in Java, see: https://docs.microsoft.com/azure/data-explorer/java-ingest-data
-                    ingest(file, dataFormat, ingestClient, databaseName, tableName, mappingName, ignoreFirstRecord);
-                }
-
-                /*
-                 *  Note: We poll here the ingestion's target table because monitoring successful ingestions is expensive and not recommended.
-                 *      Instead, the recommended ingestion monitoring approach is to monitor failures.
-                 *  Learn more: https://docs.microsoft.com/azure/data-explorer/kusto/api/netfx/kusto-ingest-client-status#tracking-ingestion-status-kustoqueuedingestclient
-                 *      and https://docs.microsoft.com/azure/data-explorer/using-diagnostic-logs
-                 */
-                waitForIngestionToComplete();
-            }
-
-            if (shouldQueryData) {
-                executeValidationQueries(kustoClient, databaseName, tableName, shouldIngestData);
-            }
-        } catch (URISyntaxException e) {
-            die("Couldn't create Kusto client", e);
-        }
-    }
-
-    private static void waitForUserToProceed(String upcomingOperation) {
-        System.out.println();
-        System.out.printf("Step %s: %s%n", step++, upcomingOperation);
-        if (WAIT_FOR_USER) {
-            System.out.println("Press ENTER to proceed with this operation...");
-            Scanner scanner = new Scanner(System.in);
-            scanner.nextLine();
-        }
-    }
-
-    private static void die(String error) {
-        die(error, null);
-    }
-
-    private static void die(String error, Exception ex) {
-        System.out.println("Script failed with error: " + error);
-        if (ex != null) {
-            System.out.println("Exception:");
-            ex.printStackTrace();
-        }
-        System.exit(-1);
-    }
-
-    private static void loadConfigs(String configFileName) {
-        File configFile = new File(".\\" + configFileName);
-        Map<String, Object> configs;
-        try {
-            configs = new ObjectMapper().readValue(configFile, HashMap.class);
-
-            useExistingTable = Boolean.parseBoolean(configs.get("useExistingTable").toString());
-            databaseName = (String) configs.get("databaseName");
-            tableName = (String) configs.get("tableName");
-            tableSchema = (String) configs.get("tableSchema");
-            kustoUrl = (String) configs.get("kustoUri");
-            ingestUrl = (String) configs.get("ingestUri");
-            dataToIngest = (List<Map<String, String>>) configs.get("data");
-            ignoreFirstRecord = Boolean.parseBoolean(configs.get("ignoreFirstRecord").toString());
-            shouldAlterTable = Boolean.parseBoolean(configs.get("alterTable").toString());
-            shouldQueryData = Boolean.parseBoolean(configs.get("queryData").toString());
-            shouldIngestData = Boolean.parseBoolean(configs.get("ingestData").toString());
-            if (StringUtils.isBlank(databaseName) || StringUtils.isBlank(tableName) || StringUtils.isBlank(tableSchema)
-                    || StringUtils.isBlank(kustoUrl) || StringUtils.isBlank(ingestUrl)
-                    || StringUtils.isBlank(configs.get("useExistingTable").toString()) || dataToIngest.isEmpty()) {
-                die(String.format("File '%s' is missing required fields", configFileName));
-            }
-        } catch (IOException e) {
-            die(String.format("Couldn't read config file from file '%s'", configFileName), e);
-        }
-    }
-
-    private static ConnectionStringBuilder generateConnectionString(String clusterUrl, String authenticationMode) {
-        // Learn More: For additional information on how to authorize users and apps in Kusto, see: https://docs.microsoft.com/azure/data-explorer/manage-database-permissions
-        ConnectionStringBuilder csb = null;
-        switch (authenticationMode) {
-            case "UserPrompt":
-                // Prompt user for credentials
-                csb = ConnectionStringBuilder.createWithUserPrompt(clusterUrl);
-                break;
-            case "ManagedIdentity":
-                csb = createManagedIdentityConnectionString(clusterUrl);
-                break;
-            case "AppKey":
-                // Learn More: For information about how to procure an AAD Application, see: https://docs.microsoft.com/azure/data-explorer/provision-azure-ad-app
-                // TODO (config - optional): App ID & tenant, and App Key to authenticate with
-                csb = ConnectionStringBuilder.createWithAadApplicationCredentials(clusterUrl,
-                        System.getenv("APP_ID"),
-                        System.getenv("APP_KEY"),
-                        System.getenv("APP_TENANT"));
-                break;
-            case "AppCertificate":
-                csb = createApplicationCertificateConnectionString(clusterUrl);
-                break;
-            case "DeviceCode":
-                csb = ConnectionStringBuilder.createWithDeviceCode(clusterUrl);
-                break;
-            default:
-                die(String.format("Authentication mode '%s' is not supported", authenticationMode));
-        }
-
-        csb.setApplicationNameForTracing("KustoJavaSdkQuickStart");
-        return csb;
-    }
-
-    @NotNull
-    private static ConnectionStringBuilder createManagedIdentityConnectionString(String clusterUrl) {
-        // Connect using the system- or user-assigned managed identity (Azure service only)
-        // TODO (config - optional): Managed identity client ID if you are using a user-assigned managed identity
-        String clientId = System.getenv("MANAGED_IDENTITY_CLIENT_ID");
-        if (StringUtils.isBlank(clientId)) {
-            return ConnectionStringBuilder.createWithAadManagedIdentity(clusterUrl);
-        } else {
-            return ConnectionStringBuilder.createWithAadManagedIdentity(clusterUrl, clientId);
-        }
-    }
-
-    private static ConnectionStringBuilder createApplicationCertificateConnectionString(String clusterUrl) {
-        // TODO (config - optional): App ID & tenant, path to public certificate and path to private certificate pem file to authenticate with
-        String appId = System.getenv("APP_ID");
-        String appTenant = System.getenv("APP_TENANT");
-        String privateKeyPemFilePath = System.getenv("PRIVATE_KEY_PEM_FILE_PATH");
-        String publicCertFilePath = System.getenv("PUBLIC_CERT_FILE_PATH");
-
-        try {
-            PrivateKey privateKey = SecurityUtils.getPrivateKey(publicCertFilePath);
-            X509Certificate x509Certificate = SecurityUtils.getPublicCertificate(privateKeyPemFilePath);
-            return ConnectionStringBuilder.createWithAadApplicationCertificate(clusterUrl, appId, x509Certificate, privateKey, appTenant);
-        } catch (IOException | GeneralSecurityException e) {
-            die("Couldn't create ConnectionStringBuilder for application certificate authentication", e);
-            return null;
-        }
-    }
-
-    private static void createNewTable(Client kustoClient, String databaseName, String tableName, String tableSchema) {
-        waitForUserToProceed(String.format("Create table '%s.%s'", databaseName, tableName));
-        String command = String.format(".create table %s %s", tableName, tableSchema);
-        if (!executeControlCommand(kustoClient, databaseName, command)) {
-            die(String.format("Failed to create table or validate it exists using command '%s'", command));
-        }
-
-        /*
-            Learn More:
-            Kusto batches data for ingestion efficiency. The default batching policy ingests data when one of the following conditions are met:
-             1) More than 1,000 files were queued for ingestion for the same table by the same user
-             2) More than 1GB of data was queued for ingestion for the same table by the same user
-             3) More than 5 minutes have passed since the first file was queued for ingestion for the same table by the same user
-            For more information about customizing the ingestion batching policy, see: https://docs.microsoft.com/azure/data-explorer/kusto/management/batchingpolicy
-         */
-        // Disabled to prevent an existing batching policy from being unintentionally changed
-        if (false) {
-            alterBatchingPolicy(kustoClient, databaseName, tableName);
-        }
-    }
-
-    private static void alterMergeExistingTableToProvidedSchema(Client kustoClient, String databaseName, String tableName, String tableSchema) {
-        waitForUserToProceed(String.format("Alter-merge existing table '%s.%s' to align with the provided schema", databaseName, tableName));
-        String command = String.format(".alter-merge table %s %s", tableName, tableSchema);
-        if (!executeControlCommand(kustoClient, databaseName, command)) {
-            die(String.format("Failed to alter table using command '%s'", command));
-        }
-    }
-
-    private static boolean executeControlCommand(Client kustoClient, String databaseName, String controlCommand) {
-        ClientRequestProperties clientRequestProperties = createClientRequestProperties("Java_SampleApp_ControlCommand");
-        KustoOperationResult result;
-        try {
-            result = kustoClient.execute(databaseName, controlCommand, clientRequestProperties);
-            // Tip: Actual implementations wouldn't generally print the response from a control command. We print here to demonstrate what the response looks like.
-            System.out.printf("Response from executed control command '%s':%n", controlCommand);
-            KustoResultSetTable primaryResults = result.getPrimaryResults();
-            for (int rowNum = 1; primaryResults.next(); rowNum++) {
-                KustoResultColumn[] columns = primaryResults.getColumns();
-                List<Object> currentRow = primaryResults.getCurrentRow();
-                System.out.printf("Record %s%n", rowNum);
-                for (int j = 0; j < currentRow.size(); j++) {
-                    Object cell = currentRow.get(j);
-                    System.out.printf("Column: '%s' of type '%s', Value: '%s'%n", columns[j].getColumnName(), columns[j].getColumnType(), cell == null ? "[null]" : cell);
-                }
-                System.out.println();
-            }
-            return true;
-        } catch (DataServiceException e) {
-            System.out.printf("Server error while trying to execute control command '%s' on database '%s'%n%n", controlCommand, databaseName);
-            e.printStackTrace();
-        } catch (DataClientException e) {
-            System.out.printf("Client error while trying to execute control command '%s' on database '%s'%n%n", controlCommand, databaseName);
-            e.printStackTrace();
-        } catch (Exception e) {
-            System.out.printf("Unexpected error while trying to execute control command '%s' on database '%s'%n%n", controlCommand, databaseName);
-            e.printStackTrace();
-        }
-        return false;
-    }
-
-    private static boolean executeQuery(Client kustoClient, String databaseName, String query) {
-        ClientRequestProperties clientRequestProperties = createClientRequestProperties("Java_SampleApp_Query");
-        KustoOperationResult result;
-        try {
-            result = kustoClient.execute(databaseName, query, clientRequestProperties);
-            System.out.printf("Response from executed query '%s':%n", query);
-            KustoResultSetTable primaryResults = result.getPrimaryResults();
-            for (int rowNum = 1; primaryResults.next(); rowNum++) {
-                KustoResultColumn[] columns = primaryResults.getColumns();
-                List<Object> currentRow = primaryResults.getCurrentRow();
-                System.out.printf("Record %s%n", rowNum);
-                for (int j = 0; j < currentRow.size(); j++) {
-                    Object cell = currentRow.get(j);
-                    System.out.printf("Column: '%s' of type '%s', Value: '%s'%n", columns[j].getColumnName(), columns[j].getColumnType(), cell == null ? "[null]" : cell);
-                }
-                System.out.println();
-            }
-            return true;
-        } catch (DataServiceException e) {
-            System.out.printf("Server error while trying to execute query '%s' on database '%s'%n%n", query, databaseName);
-            e.printStackTrace();
-        } catch (DataClientException e) {
-            System.out.printf("Client error while trying to execute query '%s' on database '%s'%n%n", query, databaseName);
-            e.printStackTrace();
-        } catch (Exception e) {
-            System.out.printf("Unexpected error while trying to execute query '%s' on database '%s'%n%n", query, databaseName);
-            e.printStackTrace();
-        }
-        return false;
-    }
-
-    private static ClientRequestProperties createClientRequestProperties(String scope) {
-        return createClientRequestProperties(scope, null);
-    }
-
-    private static ClientRequestProperties createClientRequestProperties(String scope, String timeout) {
-        ClientRequestProperties clientRequestProperties = new ClientRequestProperties();
-        clientRequestProperties.setClientRequestId(String.format("%s;%s", scope, UUID.randomUUID()));
-
-        // Tip: Though uncommon, you can alter the request default command timeout using the below command, e.g. to set the timeout to 10 minutes, use "10m".
-        if (StringUtils.isNotBlank(timeout)) {
-            clientRequestProperties.setOption(ClientRequestProperties.OPTION_SERVER_TIMEOUT, timeout);
-        }
-        return clientRequestProperties;
-    }
-
-    private static void queryExistingNumberOfRows(Client kustoClient, String databaseName, String tableName) {
-        waitForUserToProceed(String.format("Get existing row count in '%s.%s'", databaseName, tableName));
-        executeQuery(kustoClient, databaseName, String.format("%s | count", tableName));
-    }
-
-    private static void alterBatchingPolicy(Client kustoClient, String databaseName, String tableName) {
-        /*
-            Tip 1: Though most users should be fine with the defaults, to speed up ingestion, such as during development and
-             in this sample app, we opt to modify the default ingestion policy to ingest data after at most 10 seconds.
-            Tip 2: This is generally a one-time configuration.
-            Tip 3: You can also skip the batching for some files using the Flush-Immediately property, though this option should be used with care as it is inefficient.
-         */
-        waitForUserToProceed(String.format("Alter the batching policy for table '%s.%s'", databaseName, tableName));
-        String command = String.format(".alter table %s policy ingestionbatching @'%s'", tableName, BATCHING_POLICY);
-        if (!executeControlCommand(kustoClient, databaseName, command)) {
-            System.out.println("Failed to alter the ingestion policy, which could be the result of insufficient permissions. The sample will still run, though ingestion will be delayed for up to 5 minutes.");
-        }
-    }
-
-    private static boolean createIngestionMappings(boolean useExistingMapping, Client kustoClient, String databaseName, String tableName, String mappingName, String mappingValue, IngestionProperties.DataFormat dataFormat) {
-        if (!useExistingMapping && StringUtils.isNotBlank(mappingValue)) {
-            IngestionMapping.IngestionMappingKind ingestionMappingKind = dataFormat.getIngestionMappingKind();
-            waitForUserToProceed(String.format("Create a '%s' mapping reference named '%s'", ingestionMappingKind.getKustoValue(), mappingName));
-
-            if (StringUtils.isBlank(mappingName)) {
-                mappingName = "DefaultQuickstartMapping" + UUID.randomUUID().toString().substring(0, 5);
-            }
-            String mappingCommand = String.format(".create-or-alter table %s ingestion %s mapping '%s' '%s'", tableName, ingestionMappingKind.getKustoValue().toLowerCase(), mappingName, mappingValue);
-            if (!executeControlCommand(kustoClient, databaseName, mappingCommand)) {
-                System.out.printf("Failed to create a '%s' mapping reference named '%s'. Skipping this ingestion.%n", ingestionMappingKind.getKustoValue(), mappingName);
-                return false;
-            }
-        }
-        return true;
-    }
-
-    private static void ingest(Map<String, String> file, IngestionProperties.DataFormat dataFormat, IngestClient ingestClient, String databaseName, String tableName, String mappingName, boolean ignoreFirstRecord) {
-        String sourceType = file.get("sourceType");
-        String uri = file.get("dataSourceUri");
-        waitForUserToProceed(String.format("Ingest '%s' from '%s'", uri, sourceType));
-        // Tip: When ingesting json files, if each line represents a single-line json, use MULTIJSON format even if the file only contains one line.
-        //  If the json contains whitespace formatting, use SINGLEJSON. In this case, only one data row json object is allowed per file.
-        if (dataFormat == IngestionProperties.DataFormat.JSON) {
-            dataFormat = IngestionProperties.DataFormat.MULTIJSON;
-        }
-
-        // Tip: Kusto's Java SDK can ingest data from files, blobs, java.sql.ResultSet objects, and open streams.
-        //  See the SDK's kusto-samples module and the E2E tests in kusto-ingest for additional references.
-        if (sourceType.equalsIgnoreCase("localfilesource")) {
-            ingestFromFile(ingestClient, databaseName, tableName, uri, dataFormat, mappingName, ignoreFirstRecord);
-        } else if (sourceType.equalsIgnoreCase("blobsource")) {
-            ingestFromBlob(ingestClient, databaseName, tableName, uri, dataFormat, mappingName, ignoreFirstRecord);
-        } else {
-            System.out.printf("Unknown source '%s' for file '%s'%n", sourceType, uri);
-        }
-    }
-
-    private static void ingestFromFile(IngestClient ingestClient, String databaseName, String tableName, String filePath, IngestionProperties.DataFormat dataFormat, String mappingName, boolean ignoreFirstRecord) {
-        IngestionProperties ingestionProperties = createIngestionProperties(databaseName, tableName, dataFormat, mappingName, ignoreFirstRecord);
-
-        // Tip 1: For optimal ingestion batching and performance, specify the uncompressed data size in the file descriptor (e.g. fileToIngest.length()) instead of the default below of 0.
-        //  Otherwise, the service will determine the file size, requiring an additional s2s call and may not be accurate for compressed files.
-        // Tip 2: To correlate between ingestion operations in your applications and Kusto, set the source ID and log it somewhere.
-        FileSourceInfo fileSourceInfo = new FileSourceInfo(filePath, 0, UUID.randomUUID());
-        try {
-            ingestClient.ingestFromFile(fileSourceInfo, ingestionProperties);
-        } catch (IngestionClientException e) {
-            System.out.printf("Client exception while trying to ingest '%s' into '%s.%s'%n%n", filePath, databaseName, tableName);
-            e.printStackTrace();
-        } catch (IngestionServiceException e) {
-            System.out.printf("Service exception while trying to ingest '%s' into '%s.%s'%n%n", filePath, databaseName, tableName);
-            e.printStackTrace();
-        }
-    }
-
-    private static void ingestFromBlob(IngestClient ingestClient, String databaseName, String tableName, String blobUrl, IngestionProperties.DataFormat dataFormat, String mappingName, boolean ignoreFirstRecord) {
-        IngestionProperties ingestionProperties = createIngestionProperties(databaseName, tableName, dataFormat, mappingName, ignoreFirstRecord);
-
-        // Tip 1: For optimal ingestion batching and performance, specify the uncompressed data size in the file descriptor instead of the default below of 0.
-        //  Otherwise, the service will determine the file size, requiring an additional s2s call and may not be accurate for compressed files.
-        // Tip 2: To correlate between ingestion operations in your applications and Kusto, set the source ID and log it somewhere.
-        BlobSourceInfo blobSourceInfo = new BlobSourceInfo(blobUrl, 0, UUID.randomUUID());
-        try {
-            ingestClient.ingestFromBlob(blobSourceInfo, ingestionProperties);
-        } catch (IngestionClientException e) {
-            System.out.printf("Client exception while trying to ingest '%s' into '%s.%s'%n%n", blobUrl, databaseName, tableName);
-            e.printStackTrace();
-        } catch (IngestionServiceException e) {
-            System.out.printf("Service exception while trying to ingest '%s' into '%s.%s'%n%n", blobUrl, databaseName, tableName);
-            e.printStackTrace();
-        }
-    }
-
-    @NotNull
-    private static IngestionProperties createIngestionProperties(String databaseName, String tableName, IngestionProperties.DataFormat dataFormat, String mappingName, boolean ignoreFirstRecord) {
-        IngestionProperties ingestionProperties = new IngestionProperties(databaseName, tableName);
-        ingestionProperties.setDataFormat(dataFormat);
-        // Learn More: For more information about supported data formats, see: https://docs.microsoft.com/azure/data-explorer/ingestion-supported-formats
-        if (StringUtils.isNotBlank(mappingName)) {
-            ingestionProperties.setIngestionMapping(mappingName, dataFormat.getIngestionMappingKind());
-        }
-        ingestionProperties.setIgnoreFirstRecord(ignoreFirstRecord);
-        // TODO (config - optional): Setting the ingestion batching policy takes up to 5 minutes to take effect.
-        //  We therefore set Flush-Immediately for the sake of the sample, but it generally shouldn't be used in practice.
-        //  Comment out the line below after running the sample the first few times.
-        ingestionProperties.setFlushImmediately(true);
-        return ingestionProperties;
-    }
-
-    private static void waitForIngestionToComplete() throws InterruptedException {
-        System.out.printf("Sleeping %s seconds for queued ingestion to complete. Note: This may take longer depending on the file size and ingestion batching policy.%n", WAIT_FOR_INGEST_SECONDS);
-        for (int i = WAIT_FOR_INGEST_SECONDS; i >= 0; i--) {
-            System.out.printf("%s.", i);
-            try {
-                Thread.sleep(TimeUnit.SECONDS.toMillis(1));
-            } catch (InterruptedException e) {
-                System.out.println("Exception while sleeping waiting for ingestion, with stack trace:");
-                e.printStackTrace();
-                throw e;
-            }
-        }
-        System.out.println();
-        System.out.println();
-    }
-
-    private static void executeValidationQueries(Client kustoClient, String databaseName, String tableName, boolean shouldIngestData) {
-        String optionalPostIngestionMessage = shouldIngestData ? "post-ingestion " : "";
-        System.out.printf("Step %s: Get %srow count for '%s.%s'%n", step++, optionalPostIngestionMessage, databaseName, tableName);
-        executeQuery(kustoClient, databaseName, String.format("%s | count", tableName));
-        System.out.println();
-
-        System.out.printf("Step %s: Get sample (2 records) of %sdata:%n", step++, optionalPostIngestionMessage);
-        executeQuery(kustoClient, databaseName, String.format("%s | take 2", tableName));
-        System.out.println();
-    }
->>>>>>> 76b05b0f
 }