<?xml version="1.0" encoding="UTF-8"?>
<project xmlns="http://maven.apache.org/POM/4.0.0"
         xmlns:xsi="http://www.w3.org/2001/XMLSchema-instance"
         xsi:schemaLocation="http://maven.apache.org/POM/4.0.0 http://maven.apache.org/xsd/maven-4.0.0.xsd">
    <modelVersion>4.0.0</modelVersion>
    <groupId>com.microsoft.azure.kusto</groupId>
    <artifactId>kusto-quickstart</artifactId>
    <packaging>jar</packaging>
    <version>${revision}</version>

    <!-- The Quickstart app is designed to be standalone. We therefore have to repeat from instead of using the parent pom. -->
    <url>https://github.com/Azure/azure-kusto-java</url>
    <scm>
        <url>scm:git:https://github.com/Azure/azure-kusto-java</url>
        <connection>scm:git:https://github.com/Azure/azure-kusto-java</connection>
    </scm>
    <distributionManagement>
        <downloadUrl>https://github.com/Azure/azure-kusto-java/releases</downloadUrl>
    </distributionManagement>
    <licenses>
        <license>
            <name>MIT License</name>
            <url>http://www.opensource.org/licenses/mit-license.php</url>
            <distribution>repo</distribution>
        </license>
    </licenses>

    <developers>
        <developer>
            <id>microsoft</id>
            <name>Microsoft</name>
        </developer>
    </developers>

    <properties>
<<<<<<< HEAD
        <revision>3.1.3</revision> <!-- CHANGE THIS to match project version in the root (not technically parent) pom -->
        <java.version>11</java.version>
=======
        <revision>3.3.0</revision> <!-- CHANGE THIS to match project version in the root (not technically parent) pom -->
        <java.version>1.8</java.version>
>>>>>>> 75a02c39
        <maven-jar-plugin.version>3.2.0</maven-jar-plugin.version>
        <maven-compiler-plugin.version>3.8.1</maven-compiler-plugin.version>
        <maven-assembly-plugin.version>3.3.0</maven-assembly-plugin.version>
        <slf4j.version>1.8.0-beta4</slf4j.version>
        <json.version>20201115</json.version>
    </properties>

    <build>
        <plugins>
            <plugin>
                <groupId>org.apache.maven.plugins</groupId>
                <artifactId>maven-compiler-plugin</artifactId>
                <version>${maven-compiler-plugin.version}</version>
                <configuration>
                    <source>${java.version}</source>
                    <target>${java.version}</target>
                </configuration>
            </plugin>
            <plugin>
                <groupId>org.apache.maven.plugins</groupId>
                <artifactId>maven-jar-plugin</artifactId>
                <version>${maven-jar-plugin.version}</version>
                <configuration>
                    <archive>
                        <manifest>
                            <addClasspath>true</addClasspath>
                            <mainClass>com.microsoft.azure.kusto.quickstart.SampleApp</mainClass>
                        </manifest>
                    </archive>
                </configuration>
            </plugin>
            <plugin>
                <groupId>org.apache.maven.plugins</groupId>
                <artifactId>maven-assembly-plugin</artifactId>
                <version>${maven-assembly-plugin.version}</version>
                <configuration>
                    <archive>
                        <manifest>
                            <mainClass>com.microsoft.azure.kusto.quickstart.SampleApp</mainClass>
                            <addDefaultImplementationEntries>true</addDefaultImplementationEntries>
                            <addDefaultSpecificationEntries>true</addDefaultSpecificationEntries>
                        </manifest>
                    </archive>
                    <descriptorRefs>
                        <descriptorRef>jar-with-dependencies</descriptorRef>
                    </descriptorRefs>
                </configuration>
                <executions>
                    <execution>
                        <id>make-assembly</id> <!-- this is used for inheritance merges -->
                        <phase>package</phase> <!-- bind to the packaging phase -->
                        <goals>
                            <goal>single</goal>
                        </goals>
                    </execution>
                </executions>
            </plugin>
            <plugin>
                <groupId>net.revelc.code.formatter</groupId>
                <artifactId>formatter-maven-plugin</artifactId>
                <version>2.16.0</version>
                <configuration>
                    <configFile>${project.basedir}/kusto-style.xml</configFile>
                    <encoding>UTF-8</encoding>
                </configuration>
            </plugin>
        </plugins>
    </build>

    <dependencies>
        <dependency>
            <groupId>com.microsoft.azure.kusto</groupId>
            <artifactId>kusto-data</artifactId>
            <version>${revision}</version>
        </dependency>
        <dependency>
            <groupId>com.microsoft.azure.kusto</groupId>
            <artifactId>kusto-ingest</artifactId>
            <version>${revision}</version>
        </dependency>
        <dependency>
            <groupId>org.slf4j</groupId>
            <artifactId>slf4j-api</artifactId>
            <version>${slf4j.version}</version>
        </dependency>
        <dependency>
            <groupId>org.slf4j</groupId>
            <artifactId>slf4j-simple</artifactId>
            <version>${slf4j.version}</version>
        </dependency>
    </dependencies>
</project><|MERGE_RESOLUTION|>--- conflicted
+++ resolved
@@ -33,13 +33,8 @@
     </developers>
 
     <properties>
-<<<<<<< HEAD
-        <revision>3.1.3</revision> <!-- CHANGE THIS to match project version in the root (not technically parent) pom -->
+        <revision>3.3.0</revision> <!-- CHANGE THIS to match project version in the root (not technically parent) pom -->
         <java.version>11</java.version>
-=======
-        <revision>3.3.0</revision> <!-- CHANGE THIS to match project version in the root (not technically parent) pom -->
-        <java.version>1.8</java.version>
->>>>>>> 75a02c39
         <maven-jar-plugin.version>3.2.0</maven-jar-plugin.version>
         <maven-compiler-plugin.version>3.8.1</maven-compiler-plugin.version>
         <maven-assembly-plugin.version>3.3.0</maven-assembly-plugin.version>
