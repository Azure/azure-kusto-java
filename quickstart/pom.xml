<?xml version="1.0" encoding="UTF-8"?>
<project xmlns="http://maven.apache.org/POM/4.0.0"
         xmlns:xsi="http://www.w3.org/2001/XMLSchema-instance"
         xsi:schemaLocation="http://maven.apache.org/POM/4.0.0 http://maven.apache.org/xsd/maven-4.0.0.xsd">
    <modelVersion>4.0.0</modelVersion>
    <groupId>com.microsoft.azure.kusto</groupId>
    <artifactId>kusto-quickstart</artifactId>
    <packaging>jar</packaging>
    <version>${revision}</version>

    <!-- The Quickstart app is designed to be standalone. We therefore have to repeat from instead of using the parent pom. -->
    <url>https://github.com/Azure/azure-kusto-java</url>
    <scm>
        <url>scm:git:https://github.com/Azure/azure-kusto-java</url>
        <connection>scm:git:https://github.com/Azure/azure-kusto-java</connection>
    </scm>
    <distributionManagement>
        <downloadUrl>https://github.com/Azure/azure-kusto-java/releases</downloadUrl>
    </distributionManagement>
    <licenses>
        <license>
            <name>MIT License</name>
            <url>http://www.opensource.org/licenses/mit-license.php</url>
            <distribution>repo</distribution>
        </license>
    </licenses>

    <developers>
        <developer>
            <id>microsoft</id>
            <name>Microsoft</name>
        </developer>
    </developers>

    <properties>
<<<<<<< HEAD
        <revision>3.1.4</revision> <!-- CHANGE THIS to match project version in the root (not technically parent) pom -->
=======
        <revision>3.2.0</revision> <!-- CHANGE THIS to match project version in the root (not technically parent) pom -->
>>>>>>> cd8ff13b
        <java.version>1.8</java.version>
        <maven-jar-plugin.version>3.2.0</maven-jar-plugin.version>
        <maven-compiler-plugin.version>3.8.1</maven-compiler-plugin.version>
        <maven-assembly-plugin.version>3.3.0</maven-assembly-plugin.version>
        <slf4j.version>1.8.0-beta4</slf4j.version>
        <json.version>20201115</json.version>
    </properties>

    <build>
        <plugins>
            <plugin>
                <groupId>org.apache.maven.plugins</groupId>
                <artifactId>maven-compiler-plugin</artifactId>
                <version>${maven-compiler-plugin.version}</version>
                <configuration>
                    <source>${java.version}</source>
                    <target>${java.version}</target>
                </configuration>
            </plugin>
            <plugin>
                <groupId>org.apache.maven.plugins</groupId>
                <artifactId>maven-jar-plugin</artifactId>
                <version>${maven-jar-plugin.version}</version>
                <configuration>
                    <archive>
                        <manifest>
                            <addClasspath>true</addClasspath>
                            <mainClass>com.microsoft.azure.kusto.quickstart.SampleApp</mainClass>
                        </manifest>
                    </archive>
                </configuration>
            </plugin>
            <plugin>
                <groupId>org.apache.maven.plugins</groupId>
                <artifactId>maven-assembly-plugin</artifactId>
                <version>${maven-assembly-plugin.version}</version>
                <configuration>
                    <archive>
                        <manifest>
                            <mainClass>com.microsoft.azure.kusto.quickstart.SampleApp</mainClass>
                            <addDefaultImplementationEntries>true</addDefaultImplementationEntries>
                            <addDefaultSpecificationEntries>true</addDefaultSpecificationEntries>
                        </manifest>
                    </archive>
                    <descriptorRefs>
                        <descriptorRef>jar-with-dependencies</descriptorRef>
                    </descriptorRefs>
                </configuration>
                <executions>
                    <execution>
                        <id>make-assembly</id> <!-- this is used for inheritance merges -->
                        <phase>package</phase> <!-- bind to the packaging phase -->
                        <goals>
                            <goal>single</goal>
                        </goals>
                    </execution>
                </executions>
            </plugin>
            <plugin>
                <groupId>net.revelc.code.formatter</groupId>
                <artifactId>formatter-maven-plugin</artifactId>
                <version>2.16.0</version>
                <configuration>
                    <configFile>${project.basedir}/kusto-style.xml</configFile>
                    <encoding>UTF-8</encoding>
                </configuration>
            </plugin>
        </plugins>
    </build>

    <dependencies>
        <dependency>
            <groupId>com.microsoft.azure.kusto</groupId>
            <artifactId>kusto-data</artifactId>
            <version>${revision}</version>
        </dependency>
        <dependency>
            <groupId>com.microsoft.azure.kusto</groupId>
            <artifactId>kusto-ingest</artifactId>
            <version>${revision}</version>
        </dependency>
        <dependency>
            <groupId>org.slf4j</groupId>
            <artifactId>slf4j-api</artifactId>
            <version>${slf4j.version}</version>
        </dependency>
        <dependency>
            <groupId>org.slf4j</groupId>
            <artifactId>slf4j-simple</artifactId>
            <version>${slf4j.version}</version>
        </dependency>
    </dependencies>
</project><|MERGE_RESOLUTION|>--- conflicted
+++ resolved
@@ -33,11 +33,7 @@
     </developers>
 
     <properties>
-<<<<<<< HEAD
-        <revision>3.1.4</revision> <!-- CHANGE THIS to match project version in the root (not technically parent) pom -->
-=======
-        <revision>3.2.0</revision> <!-- CHANGE THIS to match project version in the root (not technically parent) pom -->
->>>>>>> cd8ff13b
+        <revision>3.3.0</revision> <!-- CHANGE THIS to match project version in the root (not technically parent) pom -->
         <java.version>1.8</java.version>
         <maven-jar-plugin.version>3.2.0</maven-jar-plugin.version>
         <maven-compiler-plugin.version>3.8.1</maven-compiler-plugin.version>
