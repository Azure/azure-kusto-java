--- conflicted
+++ resolved
@@ -49,15 +49,11 @@
         <fasterxml.jackson.core.version>2.13.1</fasterxml.jackson.core.version>
         <reactor-core.version>3.4.10</reactor-core.version>
         <univocity-parsers.version>2.9.1</univocity-parsers.version>
-<<<<<<< HEAD
         <!-- Bom 1.0.6 targets azure-core with same fasterxml version as databricks runtime 10
          https://docs.microsoft.com/en-us/azure/databricks/release-notes/runtime/10.3-->
         <azure-bom-version>1.2.0</azure-bom-version>
-
-=======
         <resilience4j.version>1.7.1</resilience4j.version>
         <io.vavr.version>0.10.2</io.vavr.version>
->>>>>>> 28477860
         <!-- Test dependencies -->
         <bouncycastle.version>1.68</bouncycastle.version>
         <jsonassert.version>1.5.0</jsonassert.version>
