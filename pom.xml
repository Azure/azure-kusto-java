<?xml version="1.0" encoding="UTF-8"?>
<project xmlns="http://maven.apache.org/POM/4.0.0"
         xmlns:xsi="http://www.w3.org/2001/XMLSchema-instance"
         xsi:schemaLocation="http://maven.apache.org/POM/4.0.0 http://maven.apache.org/xsd/maven-4.0.0.xsd">
    <modelVersion>4.0.0</modelVersion>
    <groupId>com.microsoft.azure.kusto</groupId>
    <artifactId>kusto-client</artifactId>
    <packaging>pom</packaging>
    <version>${revision}</version>

    <url>https://github.com/Azure/azure-kusto-java</url>
    <scm>
        <url>scm:git:https://github.com/Azure/azure-kusto-java</url>
        <connection>scm:git:https://github.com/Azure/azure-kusto-java</connection>
    </scm>
    <distributionManagement>
        <downloadUrl>https://github.com/Azure/azure-kusto-java/releases</downloadUrl>
    </distributionManagement>
    <licenses>
        <license>
            <name>MIT License</name>
            <url>http://www.opensource.org/licenses/mit-license.php</url>
            <distribution>repo</distribution>
        </license>
    </licenses>

    <developers>
        <developer>
            <id>microsoft</id>
            <name>Microsoft</name>
        </developer>
    </developers>

    <properties>
<<<<<<< HEAD
        <revision>4.0.0</revision> <!-- CHANGE THIS to adjust project version-->
        <project.build.sourceEncoding>UTF-8</project.build.sourceEncoding>
        <java.version>11</java.version>
=======
        <revision>3.3.0</revision> <!-- CHANGE THIS to adjust project version-->
        <project.build.sourceEncoding>UTF-8</project.build.sourceEncoding>
        <java.version>1.8</java.version>
        <!-- Use 1.0.6 for fasterxml v 2.12.x (good for databricks runtime 2.10.x) -->
        <azure-bom-version>1.2.4</azure-bom-version>
>>>>>>> 75a02c39

        <!-- Versions below are for several dependencies we're using in the data & ingest modules -->
        <!-- Compile dependencies -->
        <slf4j.version>1.8.0-beta4</slf4j.version>
        <commons-lang3.version>3.11</commons-lang3.version>
        <commons-text.version>1.9</commons-text.version>
        <msal4j.version>1.12.0</msal4j.version>
        <httpclient.version>4.5.13</httpclient.version>
        <httpcore.version>4.4.15</httpcore.version>
        <fasterxml.jackson.core.version>2.13.3</fasterxml.jackson.core.version>
        <reactor-core.version>3.4.19</reactor-core.version>
        <univocity-parsers.version>2.9.1</univocity-parsers.version>
        <resilience4j.version>1.7.1</resilience4j.version>
        <io.vavr.version>0.10.2</io.vavr.version>
        <!-- Test dependencies -->
        <bouncycastle.version>1.68</bouncycastle.version>
        <jsonassert.version>1.5.0</jsonassert.version>
        <sqlite-jdbc.version>3.36.0.2</sqlite-jdbc.version>
        <annotations.version>22.0.0</annotations.version>

        <!-- Other dependencies -->
        <maven-compiler-plugin.version>3.8.1</maven-compiler-plugin.version>
        <maven-assembly-plugin.version>3.3.0</maven-assembly-plugin.version>
        <maven-surefire-plugin.version>3.0.0-M5</maven-surefire-plugin.version>
        <maven-javadoc-plugin.version>3.2.0</maven-javadoc-plugin.version>
        <maven-source-plugin.version>3.2.1</maven-source-plugin.version>
        <maven-dependency-plugin.version>3.1.2</maven-dependency-plugin.version>
        <flatten-maven-plugin.version>1.2.5</flatten-maven-plugin.version>
        <junit.version>5.8.2</junit.version>
        <mockito.version>4.1.0</mockito.version>
        <jacoco.version>0.8.7</jacoco.version>
    </properties>

    <modules>
        <module>ingest</module>
        <module>data</module>
        <module>samples</module>
        <module>quickstart</module>
    </modules>

    <build>
        <plugins>
            <plugin>
                <groupId>org.codehaus.mojo</groupId>
                <artifactId>flatten-maven-plugin</artifactId>
                <version>${flatten-maven-plugin.version}</version>
                <configuration>
                    <flattenMode>oss</flattenMode>
                </configuration>
                <executions>
                    <!-- enable flattening -->
                    <execution>
                        <id>flatten</id>
                        <phase>process-resources</phase>
                        <goals>
                            <goal>flatten</goal>
                        </goals>
                    </execution>
                    <!-- ensure proper cleanup -->
                    <execution>
                        <id>flatten.clean</id>
                        <phase>clean</phase>
                        <goals>
                            <goal>clean</goal>
                        </goals>
                    </execution>
                </executions>
            </plugin>
            <plugin>
                <groupId>net.revelc.code.formatter</groupId>
                <artifactId>formatter-maven-plugin</artifactId>
                <version>2.16.0</version>
                <configuration>
                    <configFile>${session.executionRootDirectory}/kusto-style.xml</configFile>
                    <encoding>UTF-8</encoding>
                </configuration>
            </plugin>
        </plugins>
    </build>
</project><|MERGE_RESOLUTION|>--- conflicted
+++ resolved
@@ -32,17 +32,11 @@
     </developers>
 
     <properties>
-<<<<<<< HEAD
-        <revision>4.0.0</revision> <!-- CHANGE THIS to adjust project version-->
+        <revision>3.3.0</revision> <!-- CHANGE THIS to adjust project version-->
         <project.build.sourceEncoding>UTF-8</project.build.sourceEncoding>
         <java.version>11</java.version>
-=======
-        <revision>3.3.0</revision> <!-- CHANGE THIS to adjust project version-->
-        <project.build.sourceEncoding>UTF-8</project.build.sourceEncoding>
-        <java.version>1.8</java.version>
         <!-- Use 1.0.6 for fasterxml v 2.12.x (good for databricks runtime 2.10.x) -->
         <azure-bom-version>1.2.4</azure-bom-version>
->>>>>>> 75a02c39
 
         <!-- Versions below are for several dependencies we're using in the data & ingest modules -->
         <!-- Compile dependencies -->
