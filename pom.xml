--- conflicted
+++ resolved
@@ -41,26 +41,15 @@
         <!-- Versions below are for several dependencies we're using in the data & ingest modules -->
         <!-- Ideally, versions below should align with latest databricks runtime dependency versions -->
         <!-- Compile dependencies -->
-<<<<<<< HEAD
-        <slf4j.version>1.8.0-beta4</slf4j.version>
-        <commons-lang3.version>3.12.0</commons-lang3.version>
-        <commons-text.version>1.10.0</commons-text.version>
-        <commons-codec.version>1.13</commons-codec.version>
-        <apache.httpclient.version>4.5.14</apache.httpclient.version>
-        <msal4j.version>1.13.8</msal4j.version>
-        <fasterxml.jackson.core.version>2.14.2</fasterxml.jackson.core.version>
-        <reactor-core.version>3.4.19</reactor-core.version>
-=======
         <slf4j.version>1.7.36</slf4j.version>
         <commons-lang3.version>3.14.0</commons-lang3.version>
         <commons-text.version>1.11.0</commons-text.version>
         <commons-codec.version>1.16.0</commons-codec.version>
         <msal4j.version>1.13.10</msal4j.version>
-        <httpclient.version>4.5.14</httpclient.version>
+        <apache.httpclient.version>4.5.14</apache.httpclient.version>
         <httpcore.version>4.4.16</httpcore.version>
         <fasterxml.jackson.core.version>2.15.2</fasterxml.jackson.core.version>
         <reactor-core.version>3.4.34</reactor-core.version>
->>>>>>> c1de60b9
         <univocity-parsers.version>2.9.1</univocity-parsers.version>
         <resilience4j.version>1.7.1</resilience4j.version>
         <io.vavr.version>0.10.2</io.vavr.version>
