<?xml version="1.0" encoding="UTF-8"?>
<project xmlns="http://maven.apache.org/POM/4.0.0"
         xmlns:xsi="http://www.w3.org/2001/XMLSchema-instance"
         xsi:schemaLocation="http://maven.apache.org/POM/4.0.0 http://maven.apache.org/xsd/maven-4.0.0.xsd">
    <modelVersion>4.0.0</modelVersion>
    <groupId>com.microsoft.azure.kusto</groupId>
    <artifactId>kusto-client</artifactId>
    <packaging>pom</packaging>
    <version>${revision}</version>

    <url>https://github.com/Azure/azure-kusto-java</url>
    <scm>
        <url>scm:git:https://github.com/Azure/azure-kusto-java</url>
        <connection>scm:git:https://github.com/Azure/azure-kusto-java</connection>
    </scm>
    <distributionManagement>
        <downloadUrl>https://github.com/Azure/azure-kusto-java/releases</downloadUrl>
    </distributionManagement>
    <licenses>
        <license>
            <name>MIT License</name>
            <url>http://www.opensource.org/licenses/mit-license.php</url>
            <distribution>repo</distribution>
        </license>
    </licenses>

    <developers>
        <developer>
            <id>microsoft</id>
            <name>Microsoft</name>
        </developer>
    </developers>

    <properties>
        <revision>3.3.0</revision> <!-- CHANGE THIS to adjust project version-->
        <project.build.sourceEncoding>UTF-8</project.build.sourceEncoding>
        <java.version>1.8</java.version>
        <!-- Use 1.0.6 for fasterxml v 2.12.x (good for databricks runtime 2.10.x) -->
        <azure-bom-version>1.2.4</azure-bom-version>

        <!-- Versions below are for several dependencies we're using in the data & ingest modules -->
        <!-- Compile dependencies -->
        <slf4j.version>1.8.0-beta4</slf4j.version>
        <commons-lang3.version>3.11</commons-lang3.version>
        <commons-text.version>1.9</commons-text.version>
        <msal4j.version>1.12.0</msal4j.version>
        <httpclient.version>4.5.13</httpclient.version>
        <httpcore.version>4.4.15</httpcore.version>
<<<<<<< HEAD
        <json.version>20201115</json.version>
        <fasterxml.jackson.core.version>2.13.3</fasterxml.jackson.core.version>
        <reactor-core.version>3.4.19</reactor-core.version>
=======
        <fasterxml.jackson.core.version>2.13.3</fasterxml.jackson.core.version>
        <azure-storage.version>8.6.6</azure-storage.version>
        <azure-identity.version>1.3.7</azure-identity.version> <!-- Do not use 1.4.1, as it has a showstopping bug for us. Any version that includes https://github.com/Azure/azure-sdk-for-java/pull/25580 is OK -->
        <azure-core.version>1.21.0</azure-core.version>
        <reactor-core.version>3.4.10</reactor-core.version>
>>>>>>> c3bc0435
        <univocity-parsers.version>2.9.1</univocity-parsers.version>
        <resilience4j.version>1.7.1</resilience4j.version>
        <io.vavr.version>0.10.2</io.vavr.version>
        <!-- Test dependencies -->
        <bouncycastle.version>1.68</bouncycastle.version>
        <jsonassert.version>1.5.0</jsonassert.version>
        <sqlite-jdbc.version>3.36.0.2</sqlite-jdbc.version>
        <annotations.version>22.0.0</annotations.version>

        <!-- Other dependencies -->
        <maven-compiler-plugin.version>3.8.1</maven-compiler-plugin.version>
        <maven-assembly-plugin.version>3.3.0</maven-assembly-plugin.version>
        <maven-surefire-plugin.version>3.0.0-M5</maven-surefire-plugin.version>
        <maven-javadoc-plugin.version>3.2.0</maven-javadoc-plugin.version>
        <maven-source-plugin.version>3.2.1</maven-source-plugin.version>
        <maven-dependency-plugin.version>3.1.2</maven-dependency-plugin.version>
        <flatten-maven-plugin.version>1.2.5</flatten-maven-plugin.version>
        <junit.version>5.8.2</junit.version>
        <mockito.version>4.1.0</mockito.version>
        <jacoco.version>0.8.7</jacoco.version>
    </properties>

    <modules>
        <module>ingest</module>
        <module>data</module>
        <module>samples</module>
        <module>quickstart</module>
    </modules>

    <build>
        <plugins>
            <plugin>
                <groupId>org.codehaus.mojo</groupId>
                <artifactId>flatten-maven-plugin</artifactId>
                <version>${flatten-maven-plugin.version}</version>
                <configuration>
                    <flattenMode>oss</flattenMode>
                </configuration>
                <executions>
                    <!-- enable flattening -->
                    <execution>
                        <id>flatten</id>
                        <phase>process-resources</phase>
                        <goals>
                            <goal>flatten</goal>
                        </goals>
                    </execution>
                    <!-- ensure proper cleanup -->
                    <execution>
                        <id>flatten.clean</id>
                        <phase>clean</phase>
                        <goals>
                            <goal>clean</goal>
                        </goals>
                    </execution>
                </executions>
            </plugin>
            <plugin>
                <groupId>net.revelc.code.formatter</groupId>
                <artifactId>formatter-maven-plugin</artifactId>
                <version>2.16.0</version>
                <configuration>
                    <configFile>${session.executionRootDirectory}/kusto-style.xml</configFile>
                    <encoding>UTF-8</encoding>
                </configuration>
            </plugin>
        </plugins>
    </build>
</project><|MERGE_RESOLUTION|>--- conflicted
+++ resolved
@@ -46,17 +46,8 @@
         <msal4j.version>1.12.0</msal4j.version>
         <httpclient.version>4.5.13</httpclient.version>
         <httpcore.version>4.4.15</httpcore.version>
-<<<<<<< HEAD
-        <json.version>20201115</json.version>
         <fasterxml.jackson.core.version>2.13.3</fasterxml.jackson.core.version>
         <reactor-core.version>3.4.19</reactor-core.version>
-=======
-        <fasterxml.jackson.core.version>2.13.3</fasterxml.jackson.core.version>
-        <azure-storage.version>8.6.6</azure-storage.version>
-        <azure-identity.version>1.3.7</azure-identity.version> <!-- Do not use 1.4.1, as it has a showstopping bug for us. Any version that includes https://github.com/Azure/azure-sdk-for-java/pull/25580 is OK -->
-        <azure-core.version>1.21.0</azure-core.version>
-        <reactor-core.version>3.4.10</reactor-core.version>
->>>>>>> c3bc0435
         <univocity-parsers.version>2.9.1</univocity-parsers.version>
         <resilience4j.version>1.7.1</resilience4j.version>
         <io.vavr.version>0.10.2</io.vavr.version>
