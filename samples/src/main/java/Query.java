--- conflicted
+++ resolved
@@ -4,6 +4,7 @@
 import com.microsoft.azure.kusto.data.Client;
 import com.microsoft.azure.kusto.data.ClientFactory;
 import com.microsoft.azure.kusto.data.ClientRequestProperties;
+import com.microsoft.azure.kusto.data.HttpClientProperties;
 import com.microsoft.azure.kusto.data.KustoOperationResult;
 import com.microsoft.azure.kusto.data.KustoResultSetTable;
 import com.microsoft.azure.kusto.data.auth.ConnectionStringBuilder;
@@ -21,12 +22,14 @@
                     System.getProperty("appKey"),
                     System.getProperty("appTenant"));
 
+            HttpClientProperties properties = HttpClientProperties.builder()
+                    .keepAlive(true)
+                    .maxKeepAliveTime(120)
+                    .maxConnectionsPerRoute(40)
+                    .maxConnectionsTotal(40)
+                    .build();
 
-<<<<<<< HEAD
-            ClientImpl client = new ClientImpl(csb);
-=======
             Client client = ClientFactory.createClient(csb, properties);
->>>>>>> aa1b9f61
 
             KustoOperationResult results = client.execute(System.getProperty("dbName"), System.getProperty("query"));
             KustoResultSetTable mainTableResult = results.getPrimaryResults();
