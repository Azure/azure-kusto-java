// Copyright (c) Microsoft Corporation.
// Licensed under the MIT License.

import com.microsoft.azure.kusto.data.ClientImpl;
import com.microsoft.azure.kusto.data.ClientRequestProperties;
import com.microsoft.azure.kusto.data.HttpClientProperties;
import com.microsoft.azure.kusto.data.KustoOperationResult;
import com.microsoft.azure.kusto.data.KustoResultSetTable;
import com.microsoft.azure.kusto.data.auth.ConnectionStringBuilder;

import java.util.List;
import java.util.concurrent.TimeUnit;

public class Query {
    public static void main(String[] args) {

        try {
            ConnectionStringBuilder csb = ConnectionStringBuilder.createWithAadApplicationCredentials(
                    System.getProperty("clusterPath"),
                    System.getProperty("appId"),
                    System.getProperty("appKey"),
                    System.getProperty("appTenant"));

<<<<<<< HEAD

            ClientImpl client = new ClientImpl(csb);
=======
            HttpClientProperties properties = HttpClientProperties.builder()
                    .keepAlive(true)
                    .maxKeepAliveTime(120)
                    .maxConnectionsPerRoute(40)
                    .maxConnectionsTotal(40)
                    .build();

            ClientImpl client = new ClientImpl(csb, properties);
>>>>>>> 0a7f304e

            KustoOperationResult results = client.execute(System.getProperty("dbName"), System.getProperty("query"));
            KustoResultSetTable mainTableResult = results.getPrimaryResults();
            System.out.printf("Kusto sent back %s rows.%n", mainTableResult.count());

            // iterate values
            while (mainTableResult.next()) {
                List<Object> nextValue = mainTableResult.getCurrentRow();
            }

            // in case we want to pass client request properties
            ClientRequestProperties clientRequestProperties = new ClientRequestProperties();
            clientRequestProperties.setTimeoutInMilliSec(TimeUnit.MINUTES.toMillis(1));

            results = client.execute(System.getProperty("dbName"), System.getProperty("query"), clientRequestProperties);
        } catch (Exception e) {
            e.printStackTrace();
        }
    }
}<|MERGE_RESOLUTION|>--- conflicted
+++ resolved
@@ -3,7 +3,6 @@
 
 import com.microsoft.azure.kusto.data.ClientImpl;
 import com.microsoft.azure.kusto.data.ClientRequestProperties;
-import com.microsoft.azure.kusto.data.HttpClientProperties;
 import com.microsoft.azure.kusto.data.KustoOperationResult;
 import com.microsoft.azure.kusto.data.KustoResultSetTable;
 import com.microsoft.azure.kusto.data.auth.ConnectionStringBuilder;
@@ -21,19 +20,8 @@
                     System.getProperty("appKey"),
                     System.getProperty("appTenant"));
 
-<<<<<<< HEAD
 
             ClientImpl client = new ClientImpl(csb);
-=======
-            HttpClientProperties properties = HttpClientProperties.builder()
-                    .keepAlive(true)
-                    .maxKeepAliveTime(120)
-                    .maxConnectionsPerRoute(40)
-                    .maxConnectionsTotal(40)
-                    .build();
-
-            ClientImpl client = new ClientImpl(csb, properties);
->>>>>>> 0a7f304e
 
             KustoOperationResult results = client.execute(System.getProperty("dbName"), System.getProperty("query"));
             KustoResultSetTable mainTableResult = results.getPrimaryResults();
