--- conflicted
+++ resolved
@@ -2,11 +2,8 @@
 // Licensed under the MIT License.
 
 import com.fasterxml.jackson.databind.ObjectMapper;
-<<<<<<< HEAD
 import com.fasterxml.jackson.datatype.jsr310.JavaTimeModule;
-=======
 import com.microsoft.azure.kusto.data.Utils;
->>>>>>> c3bc0435
 import com.microsoft.azure.kusto.data.auth.ConnectionStringBuilder;
 import com.microsoft.azure.kusto.ingest.IngestClient;
 import com.microsoft.azure.kusto.ingest.IngestClientFactory;
@@ -50,14 +47,10 @@
                 statuses = ingestionResult.getIngestionStatusCollection();
             }
 
-<<<<<<< HEAD
-            ObjectMapper objectMapper = new ObjectMapper();
+            ObjectMapper objectMapper = Utils.getObjectMapper();
             JavaTimeModule module = new JavaTimeModule();
             module.addSerializer(Instant.class, new InstantSerializerWithMilliSecondPrecision());
             objectMapper.registerModule(module);
-=======
-            ObjectMapper objectMapper = Utils.getObjectMapper();
->>>>>>> c3bc0435
             String resultAsJson = objectMapper.writeValueAsString(statuses.get(0));
 
             System.out.println(resultAsJson);
