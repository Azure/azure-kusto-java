// Copyright (c) Microsoft Corporation.
// Licensed under the MIT License.

import com.fasterxml.jackson.databind.ObjectMapper;
import com.fasterxml.jackson.databind.SerializationFeature;
import com.microsoft.azure.kusto.data.auth.ConnectionStringBuilder;
import com.microsoft.azure.kusto.ingest.IngestClient;
import com.microsoft.azure.kusto.ingest.IngestClientFactory;
import com.microsoft.azure.kusto.ingest.IngestionMapping;
import com.microsoft.azure.kusto.ingest.IngestionProperties;
import com.microsoft.azure.kusto.ingest.result.IngestionResult;
import com.microsoft.azure.kusto.ingest.result.IngestionStatus;
import com.microsoft.azure.kusto.ingest.result.OperationStatus;
import com.microsoft.azure.kusto.ingest.source.FileSourceInfo;

import java.util.List;

import static com.microsoft.azure.kusto.ingest.IngestionProperties.IngestionReportMethod.QUEUE_AND_TABLE;

public class TableStatus {
    public static void main(String[] args) {
        try {
            Integer timeoutInSec = 60000;

<<<<<<< HEAD
            ConnectionStringBuilder csb =
                    ConnectionStringBuilder.createWithAadApplicationCredentials("https://ingest-ohadprod.westeurope.kusto.windows.net",
                            "d5e0a24c-3a09-40ce-a1d6-dc5ab58dae66",
                            "d2E7Q~WzIL._3KQqGU9W0vSXNUU4EnNeI4C~r",
                            "microsoft.com");
            IngestionResult ingestionResult;
            try (IngestClient client = IngestClientFactory.createClient(csb)) {
                IngestionProperties ingestionProperties = new IngestionProperties("ohtst",
                        "ddd");
                ingestionProperties.setDataFormat(IngestionProperties.DataFormat.csv);

                ingestionProperties.setReportMethod(QueueAndTable);
                ingestionProperties.setReportLevel(IngestionProperties.IngestionReportLevel.FailuresAndSuccesses);
                FileSourceInfo fileSourceInfo = new FileSourceInfo("C:\\Users\\ohbitton\\OneDrive - Microsoft\\Desktop\\big_dataset.csv", 0);
=======
            ConnectionStringBuilder csb = ConnectionStringBuilder.createWithAadApplicationCredentials(System.getProperty("clusterPath"),
                    System.getProperty("appId"),
                    System.getProperty("appKey"),
                    System.getProperty("appTenant"));
            IngestionResult ingestionResult;
            try (IngestClient client = IngestClientFactory.createClient(csb)) {
                IngestionProperties ingestionProperties = new IngestionProperties(System.getProperty("dbName"),
                        System.getProperty("tableName"));
                ingestionProperties.setIngestionMapping(System.getProperty("dataMappingName"), IngestionMapping.IngestionMappingKind.JSON);
                ingestionProperties.setReportMethod(QUEUE_AND_TABLE);
                ingestionProperties.setReportLevel(IngestionProperties.IngestionReportLevel.FAILURES_AND_SUCCESSES);
                FileSourceInfo fileSourceInfo = new FileSourceInfo(System.getProperty("filePath"), 0);
>>>>>>> 0a7f304e
                ingestionResult = client.ingestFromFile(fileSourceInfo, ingestionProperties);
            }
            List<IngestionStatus> statuses = ingestionResult.getIngestionStatusCollection();

            // step 3: poll on the result.
            while (statuses.get(0).status == OperationStatus.Pending && timeoutInSec > 0) {
                Thread.sleep(1000);
                timeoutInSec -= 1;
                statuses = ingestionResult.getIngestionStatusCollection();
            }

            ObjectMapper objectMapper = new ObjectMapper();

           // Print date nicely
            objectMapper.findAndRegisterModules();
            objectMapper.configure(SerializationFeature.WRITE_DATES_AS_TIMESTAMPS, false);

            String resultAsJson = objectMapper.writeValueAsString(statuses.get(0));
            System.out.println(resultAsJson);
        } catch (Exception e) {
            e.printStackTrace();
        }
    }
}<|MERGE_RESOLUTION|>--- conflicted
+++ resolved
@@ -20,24 +20,8 @@
 public class TableStatus {
     public static void main(String[] args) {
         try {
-            Integer timeoutInSec = 60000;
+            Integer timeoutInSec = Integer.getInteger("timeoutInSec");
 
-<<<<<<< HEAD
-            ConnectionStringBuilder csb =
-                    ConnectionStringBuilder.createWithAadApplicationCredentials("https://ingest-ohadprod.westeurope.kusto.windows.net",
-                            "d5e0a24c-3a09-40ce-a1d6-dc5ab58dae66",
-                            "d2E7Q~WzIL._3KQqGU9W0vSXNUU4EnNeI4C~r",
-                            "microsoft.com");
-            IngestionResult ingestionResult;
-            try (IngestClient client = IngestClientFactory.createClient(csb)) {
-                IngestionProperties ingestionProperties = new IngestionProperties("ohtst",
-                        "ddd");
-                ingestionProperties.setDataFormat(IngestionProperties.DataFormat.csv);
-
-                ingestionProperties.setReportMethod(QueueAndTable);
-                ingestionProperties.setReportLevel(IngestionProperties.IngestionReportLevel.FailuresAndSuccesses);
-                FileSourceInfo fileSourceInfo = new FileSourceInfo("C:\\Users\\ohbitton\\OneDrive - Microsoft\\Desktop\\big_dataset.csv", 0);
-=======
             ConnectionStringBuilder csb = ConnectionStringBuilder.createWithAadApplicationCredentials(System.getProperty("clusterPath"),
                     System.getProperty("appId"),
                     System.getProperty("appKey"),
@@ -50,7 +34,6 @@
                 ingestionProperties.setReportMethod(QUEUE_AND_TABLE);
                 ingestionProperties.setReportLevel(IngestionProperties.IngestionReportLevel.FAILURES_AND_SUCCESSES);
                 FileSourceInfo fileSourceInfo = new FileSourceInfo(System.getProperty("filePath"), 0);
->>>>>>> 0a7f304e
                 ingestionResult = client.ingestFromFile(fileSourceInfo, ingestionProperties);
             }
             List<IngestionStatus> statuses = ingestionResult.getIngestionStatusCollection();
