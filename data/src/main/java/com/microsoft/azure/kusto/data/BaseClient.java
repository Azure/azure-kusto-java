package com.microsoft.azure.kusto.data;

import com.azure.core.http.*;
import com.azure.core.util.Context;
import com.fasterxml.jackson.core.JsonProcessingException;
import com.fasterxml.jackson.databind.JsonNode;
import com.microsoft.azure.kusto.data.exceptions.*;
import com.microsoft.azure.kusto.data.http.CloseParentResourcesStream;
import com.microsoft.azure.kusto.data.http.HttpRequestBuilder;
import com.microsoft.azure.kusto.data.http.HttpStatus;
import org.apache.commons.lang3.StringUtils;
import org.apache.http.conn.EofSensorInputStream;
import org.slf4j.Logger;
import org.slf4j.LoggerFactory;

import java.io.IOException;
import java.io.InputStream;
import java.io.UncheckedIOException;
import java.lang.invoke.MethodHandles;
import java.time.Duration;
import java.util.Optional;
import java.util.concurrent.TimeUnit;

public abstract class BaseClient implements Client, StreamingClient {
<<<<<<< HEAD

    private static final int MAX_REDIRECT_COUNT = 1;
    private static final int CLIENT_SERVER_DELTA_IN_MILLISECS = (int) TimeUnit.SECONDS.toMillis(30);

=======
>>>>>>> 378aa5a1
    // Make logger available to implementations
    protected static final Logger LOGGER = LoggerFactory.getLogger(MethodHandles.lookup().lookupClass());

    private final HttpClient httpClient;

    public BaseClient(HttpClient httpClient) {
        this.httpClient = httpClient;
    }

    protected String post(HttpRequest request, long timeoutMs) throws DataServiceException {
        // Execute and get the response
        try (HttpResponse response = httpClient.sendSync(request, getContextTimeout(timeoutMs))) {
            return processResponseBody(response);
        } catch (DataServiceException e) {
            throw e;
        } catch (Exception e) {
            throw ExceptionUtils.createExceptionOnPost(e, request.getUrl(), "sync");

        }
    }

    private String processResponseBody(HttpResponse response) throws DataServiceException {
        String responseBody = Utils.isGzipResponse(response) ? Utils.gzipedInputToString(response.getBodyAsBinaryData().toStream())
                : response.getBodyAsBinaryData().toString();

        if (responseBody == null) {
            return null;
        }

        switch (response.getStatusCode()) {
            case HttpStatus.OK:
                return responseBody;
            case HttpStatus.TOO_MANY_REQS:
                throw new ThrottleException(response.getRequest().getUrl().toString());
            default:
                throw createExceptionFromResponse(response.getRequest().getUrl().toString(), response, null, responseBody);
        }
    }

<<<<<<< HEAD
    protected InputStream postToStreamingOutput(HttpRequest request, long timeoutMs) throws DataServiceException {
        return postToStreamingOutput(request, timeoutMs, 0);
    }

    // Todo: Implement async version of this method
    protected InputStream postToStreamingOutput(HttpRequest request, long timeoutMs, int redirectCount) throws DataServiceException {
=======
    // Todo: Implement async version of this method
    protected InputStream postToStreamingOutput(HttpRequest request, int currentRedirectCounter, int maxRedirectCount) throws DataServiceException {
>>>>>>> 378aa5a1
        boolean returnInputStream = false;
        String errorFromResponse = null;

        HttpResponse httpResponse = null;
        try {
            httpResponse = httpClient.sendSync(request, getContextTimeout(timeoutMs));

            int responseStatusCode = httpResponse.getStatusCode();

            if (responseStatusCode == HttpStatus.OK) {
                returnInputStream = true;
                return new EofSensorInputStream(new CloseParentResourcesStream(httpResponse), null);
            }

            errorFromResponse = httpResponse.getBodyAsBinaryData().toString();
            // Ideal to close here (as opposed to finally) so that if any data can't be flushed, the exception will be properly thrown and handled
            httpResponse.close();

            if (shouldPostToOriginalUrlDueToRedirect(currentRedirectCounter, responseStatusCode, maxRedirectCount)) {
                Optional<HttpHeader> redirectLocation = Optional.ofNullable(httpResponse.getHeaders().get(HttpHeaderName.LOCATION));
                if (redirectLocation.isPresent() && !redirectLocation.get().getValue().equals(request.getUrl().toString())) {
                    HttpRequest redirectRequest = HttpRequestBuilder
                            .fromExistingRequest(request)
                            .withURL(redirectLocation.get().getValue())
                            .build();
                    return postToStreamingOutput(redirectRequest, currentRedirectCounter + 1, maxRedirectCount);
                }
            }
        } catch (IOException ex) {
            // Thrown from new CloseParentResourcesStream(httpResponse)
            throw new DataServiceException(request.getUrl().toString(),
                    "postToStreamingOutput failed to get or decompress response stream", ex, false);
        } catch (UncheckedIOException e) {
            throw ExceptionUtils.createExceptionOnPost(e, request.getUrl(), "streaming sync");
        } catch (Exception ex) {
            throw createExceptionFromResponse(request.getUrl().toString(), httpResponse, ex, errorFromResponse);
        } finally {
            closeResourcesIfNeeded(returnInputStream, httpResponse);
        }

        throw createExceptionFromResponse(request.getUrl().toString(), httpResponse, null, errorFromResponse);
    }

    public static DataServiceException createExceptionFromResponse(String url, HttpResponse httpResponse, Exception thrownException, String errorFromResponse) {
        if (httpResponse == null) {
            return new DataServiceException(url, "POST failed to send request", thrownException, false);
        }
        /*
         * TODO: When we add another streaming API that returns a KustoOperationResult, we'll need to handle the 2 types of content errors this API can return:
         * (1) Inline error (engine identifies error after it starts building the json result), or (2) in the KustoOperationResult's QueryCompletionInformation,
         * both of which present with "200 OK". See .Net's DataReaderParser.
         */
        String activityId = determineActivityId(httpResponse);
        String message = errorFromResponse;
        WebException formattedException = new WebException(errorFromResponse, httpResponse, thrownException);
        boolean isPermanent = false;
        if (!StringUtils.isBlank(errorFromResponse)) {
            try {
                JsonNode jsonObject = Utils.getObjectMapper().readTree(errorFromResponse);
                if (jsonObject.has("error")) {
                    formattedException = new DataWebException(errorFromResponse, httpResponse, thrownException);
                    OneApiError apiError = ((DataWebException) formattedException).getApiError();
                    message = apiError.getDescription();
                    isPermanent = apiError.isPermanent();
                } else if (jsonObject.has("message")) {
                    message = jsonObject.get("message").asText();
                }
            } catch (JsonProcessingException e) {
                // It's not ideal to use an exception here for control flow, but we can't know if it's a valid JSON until we try to parse it
                LOGGER.debug("json processing error happened while parsing errorFromResponse {}", e.getMessage(), e);
            }
        } else {
            message = String.format("Http StatusCode='%s'", httpResponse.getStatusCode());
        }

        return new DataServiceException(
                url,
                String.format("%s, ActivityId='%s'", message, activityId),
                formattedException,
                isPermanent);
    }

    private Context getContextTimeout(long timeoutMs) {
        int requestTimeout = timeoutMs > Integer.MAX_VALUE ? Integer.MAX_VALUE : Math.toIntExact(timeoutMs) + CLIENT_SERVER_DELTA_IN_MILLISECS;
        return Context.NONE.addData("azure-response-timeout", Duration.ofMillis(requestTimeout));
    }

    private static void closeResourcesIfNeeded(boolean returnInputStream, HttpResponse httpResponse) {
        // If we close the resources after returning the InputStream to the user, he won't be able to read from it - used in streaming query
        if (!returnInputStream) {
            if (httpResponse != null) {
                httpResponse.close();
            }
        }
    }

    private static boolean shouldPostToOriginalUrlDueToRedirect(int redirectCount, int status, int maxRedirectCount) {
        return (status == HttpStatus.FOUND || status == HttpStatus.TEMP_REDIRECT) && redirectCount + 1 <= maxRedirectCount;
    }

    private static String determineActivityId(HttpResponse httpResponse) {
        String activityId = "";

        Optional<HttpHeader> activityIdHeader = Optional.ofNullable(
                httpResponse.getHeaders().get(HttpHeaderName.fromString("x-ms-activity-id")));
        if (activityIdHeader.isPresent()) {
            activityId = activityIdHeader.get().getValue();
        }
        return activityId;
    }

}<|MERGE_RESOLUTION|>--- conflicted
+++ resolved
@@ -22,13 +22,10 @@
 import java.util.concurrent.TimeUnit;
 
 public abstract class BaseClient implements Client, StreamingClient {
-<<<<<<< HEAD
 
     private static final int MAX_REDIRECT_COUNT = 1;
-    private static final int CLIENT_SERVER_DELTA_IN_MILLISECS = (int) TimeUnit.SECONDS.toMillis(30);
+    private static final int EXTRA_TIMEOUT_FOR_CLIENT_SIDE = (int) TimeUnit.SECONDS.toMillis(30);
 
-=======
->>>>>>> 378aa5a1
     // Make logger available to implementations
     protected static final Logger LOGGER = LoggerFactory.getLogger(MethodHandles.lookup().lookupClass());
 
@@ -68,17 +65,9 @@
         }
     }
 
-<<<<<<< HEAD
-    protected InputStream postToStreamingOutput(HttpRequest request, long timeoutMs) throws DataServiceException {
-        return postToStreamingOutput(request, timeoutMs, 0);
-    }
-
     // Todo: Implement async version of this method
-    protected InputStream postToStreamingOutput(HttpRequest request, long timeoutMs, int redirectCount) throws DataServiceException {
-=======
-    // Todo: Implement async version of this method
-    protected InputStream postToStreamingOutput(HttpRequest request, int currentRedirectCounter, int maxRedirectCount) throws DataServiceException {
->>>>>>> 378aa5a1
+    protected InputStream postToStreamingOutput(HttpRequest request, long timeoutMs, int currentRedirectCounter, int maxRedirectCount)
+            throws DataServiceException {
         boolean returnInputStream = false;
         String errorFromResponse = null;
 
@@ -97,14 +86,14 @@
             // Ideal to close here (as opposed to finally) so that if any data can't be flushed, the exception will be properly thrown and handled
             httpResponse.close();
 
-            if (shouldPostToOriginalUrlDueToRedirect(currentRedirectCounter, responseStatusCode, maxRedirectCount)) {
+            if (shouldPostToOriginalUrlDueToRedirect(responseStatusCode, currentRedirectCounter, maxRedirectCount)) {
                 Optional<HttpHeader> redirectLocation = Optional.ofNullable(httpResponse.getHeaders().get(HttpHeaderName.LOCATION));
                 if (redirectLocation.isPresent() && !redirectLocation.get().getValue().equals(request.getUrl().toString())) {
                     HttpRequest redirectRequest = HttpRequestBuilder
                             .fromExistingRequest(request)
                             .withURL(redirectLocation.get().getValue())
                             .build();
-                    return postToStreamingOutput(redirectRequest, currentRedirectCounter + 1, maxRedirectCount);
+                    return postToStreamingOutput(redirectRequest, timeoutMs, currentRedirectCounter + 1, maxRedirectCount);
                 }
             }
         } catch (IOException ex) {
@@ -162,7 +151,9 @@
     }
 
     private Context getContextTimeout(long timeoutMs) {
-        int requestTimeout = timeoutMs > Integer.MAX_VALUE ? Integer.MAX_VALUE : Math.toIntExact(timeoutMs) + CLIENT_SERVER_DELTA_IN_MILLISECS;
+        int requestTimeout = timeoutMs > Integer.MAX_VALUE ? Integer.MAX_VALUE : Math.toIntExact(timeoutMs) + EXTRA_TIMEOUT_FOR_CLIENT_SIDE;
+
+        // See https://github.com/Azure/azure-sdk-for-java/blob/azure-core-http-netty_1.10.2/sdk/core/azure-core-http-netty/CHANGELOG.md#features-added
         return Context.NONE.addData("azure-response-timeout", Duration.ofMillis(requestTimeout));
     }
 
@@ -175,7 +166,7 @@
         }
     }
 
-    private static boolean shouldPostToOriginalUrlDueToRedirect(int redirectCount, int status, int maxRedirectCount) {
+    private static boolean shouldPostToOriginalUrlDueToRedirect(int status, int redirectCount, int maxRedirectCount) {
         return (status == HttpStatus.FOUND || status == HttpStatus.TEMP_REDIRECT) && redirectCount + 1 <= maxRedirectCount;
     }
 
