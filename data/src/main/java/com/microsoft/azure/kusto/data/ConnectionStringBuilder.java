// Copyright (c) Microsoft Corporation.
// Licensed under the MIT License.

package com.microsoft.azure.kusto.data;

import org.apache.commons.lang3.StringUtils;

import java.security.PrivateKey;
import java.security.cert.X509Certificate;
import java.util.concurrent.Callable;

public class ConnectionStringBuilder {

    private String clusterUri;
    private String username;
    private String password;
    private String applicationClientId;
    private String applicationKey;
    private X509Certificate x509Certificate;
    private PrivateKey privateKey;
    private String aadAuthorityId; // AAD tenant Id (GUID)
    private String clientVersionForTracing;
    private String applicationNameForTracing;
    private String accessToken;
    private Callable<String> tokenProvider;

<<<<<<< HEAD
=======
    String getClusterUrl() {
        return clusterUri;
    }

    String getUserUsername() {
        return username;
    }

    String getUserPassword() {
        return password;
    }

    String getApplicationClientId() {
        return applicationClientId;
    }

    String getApplicationKey() {
        return applicationKey;
    }

    String getAuthorityId() {
        return aadAuthorityId;
    }

    String getApplicationNameForTracing() {
        return applicationNameForTracing;
    }

    public void setApplicationNameForTracing(String applicationNameForTracing) {
        this.applicationNameForTracing = applicationNameForTracing;
    }

    String getClientVersionForTracing() {
        return clientVersionForTracing;
    }

    public void setClientVersionForTracing(String clientVersionForTracing) {
        this.clientVersionForTracing = clientVersionForTracing;
    }

    X509Certificate getX509Certificate() {
        return x509Certificate;
    }

    PrivateKey getPrivateKey() {
        return privateKey;
    }

    String getAccessToken() {
        return accessToken;
    }

    public Callable<String> getTokenProvider() {
        return tokenProvider;
    }

>>>>>>> 4a64402e
    private ConnectionStringBuilder(String resourceUri) {
        clusterUri = resourceUri;
        username = null;
        password = null;
        applicationClientId = null;
        applicationKey = null;
        aadAuthorityId = null;
        x509Certificate = null;
        privateKey = null;
        accessToken = null;
        tokenProvider = null;
    }

    public static ConnectionStringBuilder createWithAadUserCredentials(String resourceUri,
                                                                       String username,
                                                                       String password,
                                                                       String authorityId) {
        if (StringUtils.isEmpty(resourceUri)) {
            throw new IllegalArgumentException("resourceUri cannot be null or empty");
        }
        if (StringUtils.isEmpty(username)) {
            throw new IllegalArgumentException("username cannot be null or empty");
        }
        if (StringUtils.isEmpty(password)) {
            throw new IllegalArgumentException("password cannot be null or empty");
        }
        ConnectionStringBuilder csb = new ConnectionStringBuilder(resourceUri);
        csb.username = username;
        csb.password = password;
        csb.aadAuthorityId = authorityId;
        return csb;
    }

    public static ConnectionStringBuilder createWithAadUserCredentials(String resourceUri,
                                                                       String username,
                                                                       String password) {
        return createWithAadUserCredentials(resourceUri, username, password, null);
    }

    public static ConnectionStringBuilder createWithAadApplicationCredentials(String resourceUri,
                                                                              String applicationClientId,
                                                                              String applicationKey,
                                                                              String authorityId) {

        if (StringUtils.isEmpty(resourceUri)) {
            throw new IllegalArgumentException("resourceUri cannot be null or empty");
        }
        if (StringUtils.isEmpty(applicationClientId)) {
            throw new IllegalArgumentException("applicationClientId cannot be null or empty");
        }
        if (StringUtils.isEmpty(applicationKey)) {
            throw new IllegalArgumentException("applicationKey cannot be null or empty");
        }

        ConnectionStringBuilder csb = new ConnectionStringBuilder(resourceUri);
        csb.applicationClientId = applicationClientId;
        csb.applicationKey = applicationKey;
        csb.aadAuthorityId = authorityId;
        return csb;
    }

    public static ConnectionStringBuilder createWithAadApplicationCredentials(String resourceUri,
                                                                              String applicationClientId,
                                                                              String applicationKey) {
        return createWithAadApplicationCredentials(resourceUri, applicationClientId, applicationKey, null);
    }

    public static ConnectionStringBuilder createWithDeviceCodeCredentials(String resourceUri) {
        if (StringUtils.isEmpty(resourceUri)) {
            throw new IllegalArgumentException("resourceUri cannot be null or empty");
        }
        return new ConnectionStringBuilder(resourceUri);
    }

    public static ConnectionStringBuilder createWithAadApplicationCertificate(String resourceUri,
                                                                              String applicationClientId,
                                                                              X509Certificate x509Certificate,
                                                                              PrivateKey privateKey) {
        if (StringUtils.isEmpty(resourceUri)) {
            throw new IllegalArgumentException("resourceUri cannot be null or empty");
        }
        if (StringUtils.isEmpty(applicationClientId)) {
            throw new IllegalArgumentException("applicationClientId cannot be null or empty");
        }
        if (x509Certificate == null) {
            throw new IllegalArgumentException("certificate cannot be null");
        }
        if (privateKey == null) {
            throw new IllegalArgumentException("privateKey cannot be null");
        }

        ConnectionStringBuilder csb = new ConnectionStringBuilder(resourceUri);
        csb.applicationClientId = applicationClientId;
        csb.x509Certificate = x509Certificate;
        csb.privateKey = privateKey;
        return csb;
    }

    public static ConnectionStringBuilder createWithAadAccessTokenAuthentication(String resourceUri, String token) {
        if (StringUtils.isEmpty(resourceUri)) {
            throw new IllegalArgumentException("resourceUri cannot be null or empty");
        }
        if (StringUtils.isEmpty(token)) {
            throw new IllegalArgumentException("token cannot be null or empty");
        }

        ConnectionStringBuilder csb = new ConnectionStringBuilder(resourceUri);
        csb.accessToken = token;
        return csb;
    }

<<<<<<< HEAD
    public String getClusterUrl() {
        return clusterUri;
    }

    String getUserUsername() {
        return username;
    }

    String getUserPassword() {
        return password;
    }

    String getApplicationClientId() {
        return applicationClientId;
    }

    String getApplicationKey() {
        return applicationKey;
    }

    String getAuthorityId() {
        return aadAuthorityId;
    }

    String getApplicationNameForTracing() {
        return applicationNameForTracing;
    }

    public void setApplicationNameForTracing(String applicationNameForTracing) {
        this.applicationNameForTracing = applicationNameForTracing;
    }

    String getClientVersionForTracing() {
        return clientVersionForTracing;
    }

    public void setClientVersionForTracing(String clientVersionForTracing) {
        this.clientVersionForTracing = clientVersionForTracing;
    }

    X509Certificate getX509Certificate() {
        return x509Certificate;
    }

    PrivateKey getPrivateKey() {
        return privateKey;
    }

    String getAccessToken() {
        return accessToken;
    }
=======
    public static ConnectionStringBuilder createWithAadTokenProviderAuthentication(String resourceUri, Callable<String> tokenProviderCallable) {
        if (StringUtils.isEmpty(resourceUri)) {
            throw new IllegalArgumentException("resourceUri cannot be null or empty");
        }

        if (tokenProviderCallable == null) {
            throw new IllegalArgumentException("tokenProviderCallback cannot be null");
        }

        ConnectionStringBuilder csb = new ConnectionStringBuilder(resourceUri);
        csb.tokenProvider = tokenProviderCallable;
        return csb;
    }

>>>>>>> 4a64402e
}<|MERGE_RESOLUTION|>--- conflicted
+++ resolved
@@ -24,65 +24,6 @@
     private String accessToken;
     private Callable<String> tokenProvider;
 
-<<<<<<< HEAD
-=======
-    String getClusterUrl() {
-        return clusterUri;
-    }
-
-    String getUserUsername() {
-        return username;
-    }
-
-    String getUserPassword() {
-        return password;
-    }
-
-    String getApplicationClientId() {
-        return applicationClientId;
-    }
-
-    String getApplicationKey() {
-        return applicationKey;
-    }
-
-    String getAuthorityId() {
-        return aadAuthorityId;
-    }
-
-    String getApplicationNameForTracing() {
-        return applicationNameForTracing;
-    }
-
-    public void setApplicationNameForTracing(String applicationNameForTracing) {
-        this.applicationNameForTracing = applicationNameForTracing;
-    }
-
-    String getClientVersionForTracing() {
-        return clientVersionForTracing;
-    }
-
-    public void setClientVersionForTracing(String clientVersionForTracing) {
-        this.clientVersionForTracing = clientVersionForTracing;
-    }
-
-    X509Certificate getX509Certificate() {
-        return x509Certificate;
-    }
-
-    PrivateKey getPrivateKey() {
-        return privateKey;
-    }
-
-    String getAccessToken() {
-        return accessToken;
-    }
-
-    public Callable<String> getTokenProvider() {
-        return tokenProvider;
-    }
-
->>>>>>> 4a64402e
     private ConnectionStringBuilder(String resourceUri) {
         clusterUri = resourceUri;
         username = null;
@@ -96,6 +37,62 @@
         tokenProvider = null;
     }
 
+    public String getClusterUrl() {
+        return clusterUri;
+    }
+
+    String getUserUsername() {
+        return username;
+    }
+
+    String getUserPassword() {
+        return password;
+    }
+
+    String getApplicationClientId() {
+        return applicationClientId;
+    }
+
+    String getApplicationKey() {
+        return applicationKey;
+    }
+
+    String getAuthorityId() {
+        return aadAuthorityId;
+    }
+
+    String getApplicationNameForTracing() {
+        return applicationNameForTracing;
+    }
+
+    public void setApplicationNameForTracing(String applicationNameForTracing) {
+        this.applicationNameForTracing = applicationNameForTracing;
+    }
+
+    String getClientVersionForTracing() {
+        return clientVersionForTracing;
+    }
+
+    public void setClientVersionForTracing(String clientVersionForTracing) {
+        this.clientVersionForTracing = clientVersionForTracing;
+    }
+
+    X509Certificate getX509Certificate() {
+        return x509Certificate;
+    }
+
+    PrivateKey getPrivateKey() {
+        return privateKey;
+    }
+
+    String getAccessToken() {
+        return accessToken;
+    }
+
+    public Callable<String> getTokenProvider() {
+        return tokenProvider;
+    }
+
     public static ConnectionStringBuilder createWithAadUserCredentials(String resourceUri,
                                                                        String username,
                                                                        String password,
@@ -194,59 +191,6 @@
         return csb;
     }
 
-<<<<<<< HEAD
-    public String getClusterUrl() {
-        return clusterUri;
-    }
-
-    String getUserUsername() {
-        return username;
-    }
-
-    String getUserPassword() {
-        return password;
-    }
-
-    String getApplicationClientId() {
-        return applicationClientId;
-    }
-
-    String getApplicationKey() {
-        return applicationKey;
-    }
-
-    String getAuthorityId() {
-        return aadAuthorityId;
-    }
-
-    String getApplicationNameForTracing() {
-        return applicationNameForTracing;
-    }
-
-    public void setApplicationNameForTracing(String applicationNameForTracing) {
-        this.applicationNameForTracing = applicationNameForTracing;
-    }
-
-    String getClientVersionForTracing() {
-        return clientVersionForTracing;
-    }
-
-    public void setClientVersionForTracing(String clientVersionForTracing) {
-        this.clientVersionForTracing = clientVersionForTracing;
-    }
-
-    X509Certificate getX509Certificate() {
-        return x509Certificate;
-    }
-
-    PrivateKey getPrivateKey() {
-        return privateKey;
-    }
-
-    String getAccessToken() {
-        return accessToken;
-    }
-=======
     public static ConnectionStringBuilder createWithAadTokenProviderAuthentication(String resourceUri, Callable<String> tokenProviderCallable) {
         if (StringUtils.isEmpty(resourceUri)) {
             throw new IllegalArgumentException("resourceUri cannot be null or empty");
@@ -260,6 +204,4 @@
         csb.tokenProvider = tokenProviderCallable;
         return csb;
     }
-
->>>>>>> 4a64402e
 }