--- conflicted
+++ resolved
@@ -40,21 +40,12 @@
         return clusterUri;
     }
 
-<<<<<<< HEAD
+    void setClusterUrl(String clusterUri) {
+        this.clusterUri = clusterUri;
+    }
+
     String getUserUsernameHint() {
         return usernameHint;
-=======
-    void setClusterUrl(String clusterUri) {
-        this.clusterUri = clusterUri;
-    }
-
-    String getUserUsername() {
-        return username;
-    }
-
-    String getUserPassword() {
-        return password;
->>>>>>> 8e6e6ffe
     }
 
     String getApplicationClientId() {
