package com.microsoft.azure.kusto.data;

import org.apache.commons.lang3.StringUtils;
import org.apache.http.client.utils.URIBuilder;

import java.net.URISyntaxException;

public class UriUtils {
    private UriUtils() {
        // Providing hidden constructor to hide default public constructor in utils class
    }

    public static String setPathForUri(String uri, String path, boolean ensureTrailingSlash) throws URISyntaxException {
<<<<<<< HEAD
        if (ensureTrailingSlash) {
            path = ensureTrailingSlash(path);
        }
        if (!path.startsWith("/")) {
            path = "/" + path;
        }
=======
        path = StringUtils.prependIfMissing(path, "/");
>>>>>>> 15eaf2af

        String pathString = new URIBuilder(uri).setPath(path).build().toString();
        if (ensureTrailingSlash) {
            pathString = StringUtils.appendIfMissing(pathString, "/");
        }
        return pathString;
    }

    public static String setPathForUri(String uri, String path) throws URISyntaxException {
        return setPathForUri(uri, path, false);
    }

    public static String ensureTrailingSlash(String uri) {
        if (uri != null && !uri.isEmpty() && !uri.endsWith("/")) {
            return uri + "/";
        }
        return uri;
    }

}<|MERGE_RESOLUTION|>--- conflicted
+++ resolved
@@ -11,16 +11,7 @@
     }
 
     public static String setPathForUri(String uri, String path, boolean ensureTrailingSlash) throws URISyntaxException {
-<<<<<<< HEAD
-        if (ensureTrailingSlash) {
-            path = ensureTrailingSlash(path);
-        }
-        if (!path.startsWith("/")) {
-            path = "/" + path;
-        }
-=======
         path = StringUtils.prependIfMissing(path, "/");
->>>>>>> 15eaf2af
 
         String pathString = new URIBuilder(uri).setPath(path).build().toString();
         if (ensureTrailingSlash) {
