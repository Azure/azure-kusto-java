<<<<<<< HEAD
// Copyright (c) Microsoft Corporation.
// Licensed under the MIT License.

package com.microsoft.azure.kusto.data.auth;

import com.microsoft.aad.msal4j.ClientCredentialFactory;
import com.microsoft.aad.msal4j.IClientCertificate;
import com.microsoft.aad.msal4j.IClientSecret;
import org.apache.commons.lang3.StringUtils;
import org.jetbrains.annotations.NotNull;

import java.net.URISyntaxException;
import java.util.concurrent.Callable;

public class TokenProviderFactory {
    private TokenProviderFactory() {
        // Hide constructor, since this is a Factory
    }

    public static TokenProviderBase createTokenProvider(@NotNull ConnectionStringBuilder csb) throws URISyntaxException {
        String clusterUrl = csb.getClusterUrl();
        String authorityId = csb.getAuthorityId();
        if (StringUtils.isNotBlank(csb.getApplicationClientId())) {
            if (StringUtils.isNotBlank(csb.getApplicationKey())) {
                String clientId = csb.getApplicationClientId();
                IClientSecret clientSecret = ClientCredentialFactory.createFromSecret(csb.getApplicationKey());
                return new ApplicationKeyTokenProvider(clientId, clientSecret, clusterUrl, authorityId);
            } else if (csb.getX509CertificateChain() != null && !csb.getX509CertificateChain().isEmpty() && csb.getPrivateKey() != null) {
                IClientCertificate clientCertificate = ClientCredentialFactory.createFromCertificateChain(csb.getPrivateKey(), csb.getX509CertificateChain());
                String applicationClientId = csb.getApplicationClientId();
                return new SubjectNameIssuerTokenProvider(applicationClientId, clientCertificate, clusterUrl, authorityId);
            } else if (csb.getX509Certificate() != null && csb.getPrivateKey() != null) {
                IClientCertificate clientCertificate = ClientCredentialFactory.createFromCertificate(csb.getPrivateKey(), csb.getX509Certificate());
                String applicationClientId = csb.getApplicationClientId();
                return new ApplicationCertificateTokenProvider(applicationClientId, clientCertificate, clusterUrl, authorityId);
            } else {
                throw new IllegalArgumentException("No token provider exists for the provided ConnectionStringBuilder");
            }
        } else if (StringUtils.isNotBlank(csb.getAccessToken())) {
            String accessToken = csb.getAccessToken();
            return new AccessTokenTokenProvider(accessToken, clusterUrl);
        } else if (csb.getTokenProvider() != null) {
            Callable<String> tokenProvider = csb.getTokenProvider();
            return new CallbackTokenProvider(tokenProvider, clusterUrl);
        } else if (csb.isUseDeviceCodeAuth()) {
            return new DeviceAuthTokenProvider(clusterUrl,authorityId);
        } else {
            if (StringUtils.isNotBlank(csb.getUserUsernameHint())) {
                String usernameHint = csb.getUserUsernameHint();
                return new UserPromptTokenProvider(usernameHint, clusterUrl, authorityId);
            }
            return new UserPromptTokenProvider(clusterUrl, authorityId);
        }
    }
=======
// Copyright (c) Microsoft Corporation.
// Licensed under the MIT License.

package com.microsoft.azure.kusto.data.auth;

import com.microsoft.aad.msal4j.ClientCredentialFactory;
import com.microsoft.aad.msal4j.IClientCertificate;
import com.microsoft.aad.msal4j.IClientSecret;
import org.apache.commons.lang3.StringUtils;
import org.jetbrains.annotations.NotNull;

import java.net.URISyntaxException;
import java.util.concurrent.Callable;

public class TokenProviderFactory {
    private TokenProviderFactory() {
        // Hide constructor, since this is a Factory
    }

    public static TokenProviderBase createTokenProvider(@NotNull ConnectionStringBuilder csb) throws URISyntaxException {
        String clusterUrl = csb.getClusterUrl();
        String authorityId = csb.getAuthorityId();
        if (StringUtils.isNotBlank(csb.getApplicationClientId())) {
            if (StringUtils.isNotBlank(csb.getApplicationKey())) {
                String clientId = csb.getApplicationClientId();
                IClientSecret clientSecret = ClientCredentialFactory.createFromSecret(csb.getApplicationKey());
                return new ApplicationKeyTokenProvider(clusterUrl, clientId, clientSecret, authorityId);
            } else if (csb.getX509CertificateChain() != null && !csb.getX509CertificateChain().isEmpty() && csb.getPrivateKey() != null) {
                IClientCertificate clientCertificate = ClientCredentialFactory.createFromCertificateChain(csb.getPrivateKey(), csb.getX509CertificateChain());
                String applicationClientId = csb.getApplicationClientId();
                return new SubjectNameIssuerTokenProvider(clusterUrl, applicationClientId, clientCertificate, authorityId);
            } else if (csb.getX509Certificate() != null && csb.getPrivateKey() != null) {
                IClientCertificate clientCertificate = ClientCredentialFactory.createFromCertificate(csb.getPrivateKey(), csb.getX509Certificate());
                String applicationClientId = csb.getApplicationClientId();
                return new ApplicationCertificateTokenProvider(clusterUrl, applicationClientId, clientCertificate, authorityId);
            } else {
                throw new IllegalArgumentException("No token provider exists for the provided ConnectionStringBuilder");
            }
        } else if (StringUtils.isNotBlank(csb.getAccessToken())) {
            String accessToken = csb.getAccessToken();
            return new AccessTokenTokenProvider(clusterUrl, accessToken);
        } else if (csb.getTokenProvider() != null) {
            Callable<String> tokenProvider = csb.getTokenProvider();
            return new CallbackTokenProvider(clusterUrl, tokenProvider);
        } else if (csb.isUseDeviceCodeAuth()) {
            return new DeviceAuthTokenProvider(clusterUrl, authorityId);
        } else if (csb.isUseManagedIdentityAuth()) {
            return new ManagedIdentityTokenProvider(clusterUrl, csb.getManagedIdentityClientId());
        } else if (csb.isUseUserPromptAuth()) {
            if (StringUtils.isNotBlank(csb.getUserUsernameHint())) {
                String usernameHint = csb.getUserUsernameHint();
                return new UserPromptTokenProvider(clusterUrl, usernameHint, authorityId);
            }
            return new UserPromptTokenProvider(clusterUrl, authorityId);
        } else {
            throw new IllegalArgumentException("No token provider exists for the provided ConnectionStringBuilder");
        }
    }
>>>>>>> 0a7f304e
}<|MERGE_RESOLUTION|>--- conflicted
+++ resolved
@@ -1,59 +1,3 @@
-<<<<<<< HEAD
-// Copyright (c) Microsoft Corporation.
-// Licensed under the MIT License.
-
-package com.microsoft.azure.kusto.data.auth;
-
-import com.microsoft.aad.msal4j.ClientCredentialFactory;
-import com.microsoft.aad.msal4j.IClientCertificate;
-import com.microsoft.aad.msal4j.IClientSecret;
-import org.apache.commons.lang3.StringUtils;
-import org.jetbrains.annotations.NotNull;
-
-import java.net.URISyntaxException;
-import java.util.concurrent.Callable;
-
-public class TokenProviderFactory {
-    private TokenProviderFactory() {
-        // Hide constructor, since this is a Factory
-    }
-
-    public static TokenProviderBase createTokenProvider(@NotNull ConnectionStringBuilder csb) throws URISyntaxException {
-        String clusterUrl = csb.getClusterUrl();
-        String authorityId = csb.getAuthorityId();
-        if (StringUtils.isNotBlank(csb.getApplicationClientId())) {
-            if (StringUtils.isNotBlank(csb.getApplicationKey())) {
-                String clientId = csb.getApplicationClientId();
-                IClientSecret clientSecret = ClientCredentialFactory.createFromSecret(csb.getApplicationKey());
-                return new ApplicationKeyTokenProvider(clientId, clientSecret, clusterUrl, authorityId);
-            } else if (csb.getX509CertificateChain() != null && !csb.getX509CertificateChain().isEmpty() && csb.getPrivateKey() != null) {
-                IClientCertificate clientCertificate = ClientCredentialFactory.createFromCertificateChain(csb.getPrivateKey(), csb.getX509CertificateChain());
-                String applicationClientId = csb.getApplicationClientId();
-                return new SubjectNameIssuerTokenProvider(applicationClientId, clientCertificate, clusterUrl, authorityId);
-            } else if (csb.getX509Certificate() != null && csb.getPrivateKey() != null) {
-                IClientCertificate clientCertificate = ClientCredentialFactory.createFromCertificate(csb.getPrivateKey(), csb.getX509Certificate());
-                String applicationClientId = csb.getApplicationClientId();
-                return new ApplicationCertificateTokenProvider(applicationClientId, clientCertificate, clusterUrl, authorityId);
-            } else {
-                throw new IllegalArgumentException("No token provider exists for the provided ConnectionStringBuilder");
-            }
-        } else if (StringUtils.isNotBlank(csb.getAccessToken())) {
-            String accessToken = csb.getAccessToken();
-            return new AccessTokenTokenProvider(accessToken, clusterUrl);
-        } else if (csb.getTokenProvider() != null) {
-            Callable<String> tokenProvider = csb.getTokenProvider();
-            return new CallbackTokenProvider(tokenProvider, clusterUrl);
-        } else if (csb.isUseDeviceCodeAuth()) {
-            return new DeviceAuthTokenProvider(clusterUrl,authorityId);
-        } else {
-            if (StringUtils.isNotBlank(csb.getUserUsernameHint())) {
-                String usernameHint = csb.getUserUsernameHint();
-                return new UserPromptTokenProvider(usernameHint, clusterUrl, authorityId);
-            }
-            return new UserPromptTokenProvider(clusterUrl, authorityId);
-        }
-    }
-=======
 // Copyright (c) Microsoft Corporation.
 // Licensed under the MIT License.
 
@@ -112,5 +56,4 @@
             throw new IllegalArgumentException("No token provider exists for the provided ConnectionStringBuilder");
         }
     }
->>>>>>> 0a7f304e
 }