// Copyright (c) Microsoft Corporation.
// Licensed under the MIT License.

package com.microsoft.azure.kusto.data;

import com.azure.core.http.HttpClient;
import com.microsoft.azure.kusto.data.auth.ConnectionStringBuilder;
<<<<<<< HEAD
import com.microsoft.azure.kusto.data.http.HttpClientFactory;
import org.apache.http.impl.client.CloseableHttpClient;
=======
import com.microsoft.azure.kusto.data.http.HttpClientProperties;
>>>>>>> d73eeb36

import java.net.URISyntaxException;
import java.util.Optional;

public class ClientFactory {

    private ClientFactory() {
        // Hide the default constructor, as this is a factory with static methods
    }

    /**
     * Creates a new {@linkplain Client} instance with the given connection string. The underlying HTTP client is
     * created with default settings.
     *
     * @param csb the connection string builder
     * @return a fully constructed {@linkplain Client} instance
     * @throws URISyntaxException if the cluster URL is invalid
     */
    public static Client createClient(ConnectionStringBuilder csb) throws URISyntaxException {
        return createClient(csb, (HttpClientProperties) null);
    }

    /**
     * Creates a new {@linkplain Client} instance with the given connection string. The underlying HTTP client is
     * customized with the given properties.
     *
     * @param csb the connection string builder
     * @param properties HTTP client properties
     * @return a fully constructed {@linkplain Client} instance
     * @throws URISyntaxException if the cluster URL is invalid
     */
    public static Client createClient(ConnectionStringBuilder csb, HttpClientProperties properties) throws URISyntaxException {
        return new ClientImpl(csb, properties);
    }

    /**
     * Creates a new {@linkplain Client} instance with the given connection string. The underlying HTTP client is
     * customized with the given properties.
     *
     * @param csb the connection string builder
     * @param client HttpClient client.
     * @return a fully constructed {@linkplain Client} instance
     * @throws URISyntaxException if the cluster URL is invalid
     */
    public static Client createClient(ConnectionStringBuilder csb, HttpClient client) throws URISyntaxException {
        return client == null ? createClient(csb, (HttpClientProperties) null) : new ClientImpl(csb, client);
    }

    /**
     * Creates a new {@linkplain StreamingClient} instance with the given connection string. The underlying HTTP client
     * is created with default settings.
     *
     * @param csb the connection string builder
     * @return a fully constructed {@linkplain StreamingClient} instance
     * @throws URISyntaxException if the cluster URL is invalid
     */
    public static StreamingClient createStreamingClient(ConnectionStringBuilder csb) throws URISyntaxException {
        return createStreamingClient(csb, (HttpClientProperties) null);
    }

    /**
     * Creates a new {@linkplain StreamingClient} instance with the given connection string. The underlying HTTP client
     * is customized with the given properties.
     *
     * @param csb the connection string builder
     * @param properties HTTP client properties
     * @return a fully constructed {@linkplain StreamingClient} instance
     * @throws URISyntaxException if the cluster URL is invalid
     */
    public static StreamingClient createStreamingClient(ConnectionStringBuilder csb, HttpClientProperties properties) throws URISyntaxException {
        if (properties == null) {
            HttpClientProperties.builder().build();
        }

        return new ClientImpl(csb, HttpClientFactory.create(properties), false);
    }

    /**
     * Creates a new {@linkplain StreamingClient} instance with the given connection string. The underlying HTTP client
     * is customized with the given properties.
     *
     * @param csb the connection string builder
     * @param httpClient HTTP client
     * @return a fully constructed {@linkplain StreamingClient} instance
     * @throws URISyntaxException if the cluster URL is invalid
     */
    public static StreamingClient createStreamingClient(ConnectionStringBuilder csb, HttpClient httpClient) throws URISyntaxException {
        return new ClientImpl(csb, httpClient);
    }
}<|MERGE_RESOLUTION|>--- conflicted
+++ resolved
@@ -5,12 +5,9 @@
 
 import com.azure.core.http.HttpClient;
 import com.microsoft.azure.kusto.data.auth.ConnectionStringBuilder;
-<<<<<<< HEAD
+import com.microsoft.azure.kusto.data.http.HttpClientProperties;
 import com.microsoft.azure.kusto.data.http.HttpClientFactory;
 import org.apache.http.impl.client.CloseableHttpClient;
-=======
-import com.microsoft.azure.kusto.data.http.HttpClientProperties;
->>>>>>> d73eeb36
 
 import java.net.URISyntaxException;
 import java.util.Optional;
@@ -81,11 +78,7 @@
      * @throws URISyntaxException if the cluster URL is invalid
      */
     public static StreamingClient createStreamingClient(ConnectionStringBuilder csb, HttpClientProperties properties) throws URISyntaxException {
-        if (properties == null) {
-            HttpClientProperties.builder().build();
-        }
-
-        return new ClientImpl(csb, HttpClientFactory.create(properties), false);
+        return new ClientImpl(csb, properties);
     }
 
     /**
@@ -93,7 +86,7 @@
      * is customized with the given properties.
      *
      * @param csb the connection string builder
-     * @param httpClient HTTP client
+     * @param httpClient HTTAP client
      * @return a fully constructed {@linkplain StreamingClient} instance
      * @throws URISyntaxException if the cluster URL is invalid
      */
