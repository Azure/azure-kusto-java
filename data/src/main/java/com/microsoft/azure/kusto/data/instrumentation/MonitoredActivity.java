package com.microsoft.azure.kusto.data.instrumentation;

import reactor.core.publisher.Mono;

import java.util.HashMap;
import java.util.Map;
import java.util.concurrent.Callable;

public class MonitoredActivity {
    public static void invoke(Runnable runnable, String nameOfSpan) {
        invoke(runnable, nameOfSpan, new HashMap<>());
    }

    public static void invoke(Runnable runnable, String nameOfSpan, Map<String, String> attributes) {
        try (Tracer.Span ignored = Tracer.startSpan(nameOfSpan, attributes)) {
            runnable.run();
        }
    }

<<<<<<< HEAD
    public static <T> Mono<T> wrap(Mono<T> mono, String nameOfSpan, Map<String, String> attributes) {
        return Mono.fromCallable(() -> Tracer.startSpan(nameOfSpan, attributes))
                .flatMap(span -> mono.doOnTerminate(span::close));
=======
    public static <T> T invoke(SupplierNoException<T> supplier, String nameOfSpan) {
        return invoke(supplier, nameOfSpan, new HashMap<>());
    }

    public static <T> T invoke(SupplierNoException<T> supplier, String nameOfSpan, Map<String, String> attributes) {
        try (Tracer.Span span = Tracer.startSpan(nameOfSpan, attributes)) {
            return supplier.get();
        }
>>>>>>> d6639bea
    }

    public static <T, U extends Exception> T invoke(SupplierOneException<T, U> supplier, String nameOfSpan) throws U {
        return invoke((SupplierTwoExceptions<T, U, U>) supplier::get, nameOfSpan, new HashMap<>());
    }

    public static <T, U extends Exception> T invoke(SupplierOneException<T, U> supplier, String nameOfSpan, Map<String, String> attributes) throws U {
        return invoke((SupplierTwoExceptions<T, U, U>) supplier::get, nameOfSpan, attributes);
    }

    public static <T, U1 extends Exception, U2 extends Exception> T invoke(SupplierTwoExceptions<T, U1, U2> supplier, String nameOfSpan) throws U1, U2 {
        return invoke(supplier, nameOfSpan, new HashMap<>());
    }

    public static <T, U1 extends Exception, U2 extends Exception> T invoke(SupplierTwoExceptions<T, U1, U2> supplier, String nameOfSpan,
            Map<String, String> attributes) throws U1, U2 {
        try (Tracer.Span span = Tracer.startSpan(nameOfSpan, attributes)) {
            try {
                return supplier.get();
            } catch (Exception e) {
                span.addException(e);
                throw e;
            }
        }
    }

    public static <T, U extends Exception> T invoke(FunctionOneException<T, Tracer.Span, U> function, String nameOfSpan) throws U {
        return invoke((FunctionTwoExceptions<T, Tracer.Span, U, U>) function::apply, nameOfSpan, new HashMap<>());
    }

    public static <T, U extends Exception> T invoke(FunctionOneException<T, Tracer.Span, U> function, String nameOfSpan, Map<String, String> attributes)
            throws U {
        return invoke((FunctionTwoExceptions<T, Tracer.Span, U, U>) function::apply, nameOfSpan, attributes);
    }

    public static <T, U1 extends Exception, U2 extends Exception> T invoke(FunctionTwoExceptions<T, Tracer.Span, U1, U2> function, String nameOfSpan)
            throws U1, U2 {
        return invoke(function, nameOfSpan, new HashMap<>());
    }

    public static <T, U1 extends Exception, U2 extends Exception> T invoke(FunctionTwoExceptions<T, Tracer.Span, U1, U2> function, String nameOfSpan,
            Map<String, String> attributes) throws U1, U2 {
        try (Tracer.Span span = Tracer.startSpan(nameOfSpan, attributes)) {
            try {
                return function.apply(span);
            } catch (Exception e) {
                span.addException(e);
                throw e;
            }
        }

    }
}<|MERGE_RESOLUTION|>--- conflicted
+++ resolved
@@ -17,11 +17,6 @@
         }
     }
 
-<<<<<<< HEAD
-    public static <T> Mono<T> wrap(Mono<T> mono, String nameOfSpan, Map<String, String> attributes) {
-        return Mono.fromCallable(() -> Tracer.startSpan(nameOfSpan, attributes))
-                .flatMap(span -> mono.doOnTerminate(span::close));
-=======
     public static <T> T invoke(SupplierNoException<T> supplier, String nameOfSpan) {
         return invoke(supplier, nameOfSpan, new HashMap<>());
     }
@@ -30,7 +25,11 @@
         try (Tracer.Span span = Tracer.startSpan(nameOfSpan, attributes)) {
             return supplier.get();
         }
->>>>>>> d6639bea
+    }
+
+    public static <T> Mono<T> wrap(Mono<T> mono, String nameOfSpan, Map<String, String> attributes) {
+        return Mono.fromCallable(() -> Tracer.startSpan(nameOfSpan, attributes))
+                .flatMap(span -> mono.doOnTerminate(span::close));
     }
 
     public static <T, U extends Exception> T invoke(SupplierOneException<T, U> supplier, String nameOfSpan) throws U {
