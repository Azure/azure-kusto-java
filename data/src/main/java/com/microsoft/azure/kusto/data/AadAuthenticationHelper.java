package com.microsoft.azure.kusto.data;

import com.microsoft.aad.adal4j.*;
import com.microsoft.azure.kusto.data.exceptions.DataClientException;
import com.microsoft.azure.kusto.data.exceptions.DataServiceException;
import org.apache.commons.lang3.StringUtils;
import org.jetbrains.annotations.NotNull;

import javax.naming.ServiceUnavailableException;
import java.awt.*;
import java.net.MalformedURLException;
import java.net.URI;
import java.net.URISyntaxException;
import java.security.PrivateKey;
import java.security.cert.X509Certificate;
import java.util.Date;
import java.util.concurrent.*;
import java.util.concurrent.locks.Lock;
import java.util.concurrent.locks.ReentrantLock;

class AadAuthenticationHelper {

    private final static String DEFAULT_AAD_TENANT = "common";
    private final static String CLIENT_ID = "db662dc1-0cfe-4e1c-a843-19a68e65be58";
    final static long MIN_ACCESS_TOKEN_VALIDITY_IN_MILLISECS = 60000;

    private ClientCredential clientCredential;
    private String userUsername;
    private String userPassword;
    private String clusterUrl;
    private String aadAuthorityUri;
    private X509Certificate x509Certificate;
    private PrivateKey privateKey;
    private AuthenticationType authenticationType;
<<<<<<< HEAD
    private AuthenticationResult lastAuthenticationResult;
    private Lock lastAuthenticationResultLock = new ReentrantLock();
    private String applicationClientId;
=======
    private String accessToken;
>>>>>>> 261e75be

    private enum AuthenticationType {
        AAD_USERNAME_PASSWORD,
        AAD_APPLICATION_KEY,
        AAD_DEVICE_LOGIN,
        AAD_APPLICATION_CERTIFICATE,
        AAD_ACCESS_TOKEN
    }

    AadAuthenticationHelper(@NotNull ConnectionStringBuilder csb) throws URISyntaxException {

        URI clusterUri = new URI(csb.getClusterUrl());
        clusterUrl = String.format("%s://%s", clusterUri.getScheme(), clusterUri.getHost());
        if (StringUtils.isNotEmpty(csb.getApplicationClientId()) && StringUtils.isNotEmpty(csb.getApplicationKey())) {
            clientCredential = new ClientCredential(csb.getApplicationClientId(), csb.getApplicationKey());
            authenticationType = AuthenticationType.AAD_APPLICATION_KEY;
        } else if (StringUtils.isNotEmpty(csb.getUserUsername()) && StringUtils.isNotEmpty(csb.getUserPassword())) {
            userUsername = csb.getUserUsername();
            userPassword = csb.getUserPassword();
            authenticationType = AuthenticationType.AAD_USERNAME_PASSWORD;
        } else if (csb.getX509Certificate() != null && csb.getPrivateKey() != null) {
            x509Certificate = csb.getX509Certificate();
            privateKey = csb.getPrivateKey();
            applicationClientId = csb.getApplicationClientId();
            authenticationType = AuthenticationType.AAD_APPLICATION_CERTIFICATE;
        } else if (StringUtils.isNotBlank(csb.getAccessToken())) {
            authenticationType = AuthenticationType.AAD_ACCESS_TOKEN;
            accessToken = csb.getAccessToken();
        } else {
            authenticationType = AuthenticationType.AAD_DEVICE_LOGIN;
        }

        // Set the AAD Authority URI
        String aadAuthorityId = (csb.getAuthorityId() == null ? DEFAULT_AAD_TENANT : csb.getAuthorityId());
        aadAuthorityUri = String.format("https://login.microsoftonline.com/%s", aadAuthorityId);
    }

    String acquireAccessToken() throws DataServiceException {
<<<<<<< HEAD
        if (lastAuthenticationResult == null) {
            acquireToken();
        } else {
            if (isTokenExpired()) {
                if (lastAuthenticationResult.getRefreshToken() == null) {
                    acquireToken();
                } else {
                    lastAuthenticationResultLock.lock();
                    if (isTokenExpired()) {
                        lastAuthenticationResult = acquireAccessTokenByRefreshToken();
                    }
                    lastAuthenticationResultLock.unlock();
                }
=======
        try {
            switch (authenticationType) {
                case AAD_APPLICATION_KEY:
                    return acquireAadApplicationAccessToken().getAccessToken();
                case AAD_USERNAME_PASSWORD:
                    return acquireAadUserAccessToken().getAccessToken();
                case AAD_DEVICE_LOGIN:
                    return acquireAccessTokenUsingDeviceCodeFlow().getAccessToken();
                case AAD_APPLICATION_CERTIFICATE:
                    return acquireWithClientCertificate().getAccessToken();
                case AAD_ACCESS_TOKEN:
                    return accessToken;
                default:
                    throw new DataServiceException("Authentication type: " + authenticationType.name() + " is invalid");
>>>>>>> 261e75be
            }
        }
<<<<<<< HEAD

        return lastAuthenticationResult.getAccessToken();
=======
>>>>>>> 261e75be
    }

    private AuthenticationResult acquireAadUserAccessToken() throws DataServiceException, DataClientException {
        AuthenticationContext context;
        AuthenticationResult result;
        ExecutorService service = null;
        try {
            service = Executors.newSingleThreadExecutor();
            context = new AuthenticationContext(aadAuthorityUri, true, service);

            Future<AuthenticationResult> future = context.acquireToken(
                    clusterUrl, CLIENT_ID, userUsername, userPassword,
                    null);
            result = future.get();
        } catch (InterruptedException | ExecutionException | MalformedURLException e) {
            throw new DataClientException(clusterUrl, "Error in acquiring UserAccessToken", e);
        } finally {
            if (service != null) {
                service.shutdown();
            }
        }

        if (result == null) {
            throw new DataServiceException(clusterUrl, "acquireAadUserAccessToken got 'null' authentication result");
        }
        return result;
    }

    private AuthenticationResult acquireAadApplicationAccessToken() throws DataServiceException, DataClientException {
        AuthenticationContext context;
        AuthenticationResult result;
        ExecutorService service = null;
        try {
            service = Executors.newSingleThreadExecutor();
            context = new AuthenticationContext(aadAuthorityUri, true, service);
            Future<AuthenticationResult> future = context.acquireToken(clusterUrl, clientCredential, null);
            result = future.get();
        } catch (InterruptedException | ExecutionException | MalformedURLException e) {
            throw new DataClientException(clusterUrl, "Error in acquiring ApplicationAccessToken", e);
        } finally {
            if (service != null) {
                service.shutdown();
            }
        }

        if (result == null) {
            throw new DataServiceException(clusterUrl, "acquireAadApplicationAccessToken got 'null' authentication result");
        }
        return result;
    }

    private AuthenticationResult acquireAccessTokenUsingDeviceCodeFlow() throws Exception {
        AuthenticationContext context = null;
        AuthenticationResult result = null;
        ExecutorService service = null;
        try {
            service = Executors.newSingleThreadExecutor();
            context = new AuthenticationContext(aadAuthorityUri, true, service);
            Future<DeviceCode> future = context.acquireDeviceCode(CLIENT_ID, clusterUrl, null);
            DeviceCode deviceCode = future.get();
            System.out.println(deviceCode.getMessage());
            if (Desktop.isDesktopSupported()) {
                Desktop.getDesktop().browse(new URI(deviceCode.getVerificationUrl()));
            }
            result = waitAndAcquireTokenByDeviceCode(deviceCode, context);


        } finally {
            if (service != null) {
                service.shutdown();
            }
        }
        if (result == null) {
            throw new ServiceUnavailableException("authentication result was null");
        }
        return result;
    }

    private AuthenticationResult waitAndAcquireTokenByDeviceCode(DeviceCode deviceCode, AuthenticationContext context)
            throws InterruptedException {
        int timeout = 15 * 1000;
        AuthenticationResult result = null;
        while (timeout > 0) {
            try {
                Future<AuthenticationResult> futureResult = context.acquireTokenByDeviceCode(deviceCode, null);
                return futureResult.get();
            } catch (ExecutionException e) {
                Thread.sleep(1000);
                timeout -= 1000;
            }
        }
        return result;
    }

    AuthenticationResult acquireWithClientCertificate()
<<<<<<< HEAD
            throws InterruptedException, ExecutionException, ServiceUnavailableException {
=======
            throws IOException, InterruptedException, ExecutionException, ServiceUnavailableException {
>>>>>>> 261e75be

        AuthenticationContext context;
        AuthenticationResult result = null;
        ExecutorService service = null;

        try {
            service = Executors.newSingleThreadExecutor();
            context = new AuthenticationContext(aadAuthorityUri, false, service);
            AsymmetricKeyCredential asymmetricKeyCredential = AsymmetricKeyCredential.create(applicationClientId,
                    privateKey, x509Certificate);
            // pass null value for optional callback function and acquire access token
            result = context.acquireToken(clusterUrl, asymmetricKeyCredential, null).get();
        } catch (MalformedURLException e) {
            e.printStackTrace();
        } finally {
            if (service != null) {
                service.shutdown();
            }
        }

        if (result == null) {
            throw new ServiceUnavailableException("authentication result was null");
        }
        return result;
    }

    private void acquireToken() throws DataServiceException {
        lastAuthenticationResultLock.lock();
        if (lastAuthenticationResult == null || isTokenExpired()) {
            try {
                switch (authenticationType) {
                    case AAD_APPLICATION_KEY:
                        lastAuthenticationResult = acquireAadApplicationAccessToken();
                        break;
                    case AAD_USERNAME_PASSWORD:
                        lastAuthenticationResult = acquireAadUserAccessToken();
                        break;
                    case AAD_DEVICE_LOGIN:
                        lastAuthenticationResult = acquireAccessTokenUsingDeviceCodeFlow();
                        break;
                    case AAD_APPLICATION_CERTIFICATE:
                        lastAuthenticationResult = acquireWithClientCertificate();
                        break;
                    default:
                        throw new DataServiceException("Authentication type: " + authenticationType.name() + " is invalid");
                }
            } catch (Exception e) {
                throw new DataServiceException(e.getMessage());
            }
        }
        lastAuthenticationResultLock.unlock();
    }

    private boolean isTokenExpired() {
        return lastAuthenticationResult.getExpiresOnDate().before(dateInAMinute());
    }

    AuthenticationResult acquireAccessTokenByRefreshToken() throws DataServiceException {
        AuthenticationContext context;
        ExecutorService service = null;

        try {
            service = Executors.newSingleThreadExecutor();
            context = new AuthenticationContext(aadAuthorityUri, false, service);
            switch (authenticationType) {
                case AAD_APPLICATION_KEY:
                case AAD_APPLICATION_CERTIFICATE:
                    return context.acquireTokenByRefreshToken(lastAuthenticationResult.getRefreshToken(), clientCredential, null).get();
                case AAD_USERNAME_PASSWORD:
                case AAD_DEVICE_LOGIN:
                    return context.acquireTokenByRefreshToken(lastAuthenticationResult.getRefreshToken(), CLIENT_ID, clusterUrl, null).get();
                default:
                    throw new DataServiceException("Authentication type: " + authenticationType.name() + " is invalid");
            }
        } catch (Exception e) {
            throw new DataServiceException(e.getMessage());
        } finally {
            if (service != null) {
                service.shutdown();
            }
        }
    }

    Date dateInAMinute() {
        return new Date(System.currentTimeMillis() + MIN_ACCESS_TOKEN_VALIDITY_IN_MILLISECS);
    }
}<|MERGE_RESOLUTION|>--- conflicted
+++ resolved
@@ -32,13 +32,10 @@
     private X509Certificate x509Certificate;
     private PrivateKey privateKey;
     private AuthenticationType authenticationType;
-<<<<<<< HEAD
+    private String accessToken;
     private AuthenticationResult lastAuthenticationResult;
     private Lock lastAuthenticationResultLock = new ReentrantLock();
     private String applicationClientId;
-=======
-    private String accessToken;
->>>>>>> 261e75be
 
     private enum AuthenticationType {
         AAD_USERNAME_PASSWORD,
@@ -77,7 +74,10 @@
     }
 
     String acquireAccessToken() throws DataServiceException {
-<<<<<<< HEAD
+        if(authenticationType == AuthenticationType.AAD_ACCESS_TOKEN){
+            return accessToken;
+        }
+
         if (lastAuthenticationResult == null) {
             acquireToken();
         } else {
@@ -91,29 +91,10 @@
                     }
                     lastAuthenticationResultLock.unlock();
                 }
-=======
-        try {
-            switch (authenticationType) {
-                case AAD_APPLICATION_KEY:
-                    return acquireAadApplicationAccessToken().getAccessToken();
-                case AAD_USERNAME_PASSWORD:
-                    return acquireAadUserAccessToken().getAccessToken();
-                case AAD_DEVICE_LOGIN:
-                    return acquireAccessTokenUsingDeviceCodeFlow().getAccessToken();
-                case AAD_APPLICATION_CERTIFICATE:
-                    return acquireWithClientCertificate().getAccessToken();
-                case AAD_ACCESS_TOKEN:
-                    return accessToken;
-                default:
-                    throw new DataServiceException("Authentication type: " + authenticationType.name() + " is invalid");
->>>>>>> 261e75be
-            }
-        }
-<<<<<<< HEAD
+            }
+        }
 
         return lastAuthenticationResult.getAccessToken();
-=======
->>>>>>> 261e75be
     }
 
     private AuthenticationResult acquireAadUserAccessToken() throws DataServiceException, DataClientException {
@@ -171,7 +152,7 @@
         ExecutorService service = null;
         try {
             service = Executors.newSingleThreadExecutor();
-            context = new AuthenticationContext(aadAuthorityUri, true, service);
+            context = new AuthenticationContext( aadAuthorityUri, true, service);
             Future<DeviceCode> future = context.acquireDeviceCode(CLIENT_ID, clusterUrl, null);
             DeviceCode deviceCode = future.get();
             System.out.println(deviceCode.getMessage());
@@ -209,11 +190,7 @@
     }
 
     AuthenticationResult acquireWithClientCertificate()
-<<<<<<< HEAD
             throws InterruptedException, ExecutionException, ServiceUnavailableException {
-=======
-            throws IOException, InterruptedException, ExecutionException, ServiceUnavailableException {
->>>>>>> 261e75be
 
         AuthenticationContext context;
         AuthenticationResult result = null;
@@ -233,7 +210,6 @@
                 service.shutdown();
             }
         }
-
         if (result == null) {
             throw new ServiceUnavailableException("authentication result was null");
         }
