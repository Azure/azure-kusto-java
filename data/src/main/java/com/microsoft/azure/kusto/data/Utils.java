package com.microsoft.azure.kusto.data;

import com.microsoft.azure.kusto.data.exceptions.DataClientException;
import com.microsoft.azure.kusto.data.exceptions.DataServiceException;
import com.microsoft.azure.kusto.data.exceptions.DataWebException;
import org.apache.http.HttpEntity;
import org.apache.http.HttpResponse;
import org.apache.http.StatusLine;
import org.apache.http.client.HttpClient;
import org.apache.http.client.methods.HttpPost;
import org.apache.http.entity.ContentType;
import org.apache.http.entity.StringEntity;
import org.apache.http.impl.client.HttpClients;
import org.apache.http.util.EntityUtils;
import org.json.JSONArray;
import org.json.JSONException;
import org.json.JSONObject;

import java.io.IOException;
import java.util.ArrayList;
import java.util.HashMap;

class Utils {

<<<<<<< HEAD
    static Results post(String url, String aadAccessToken, String payload) throws DataServiceException, DataClientException {
        HttpClient httpClient = HttpClients.createDefault();
=======
    public static KustoResults post(String url, String aadAccessToken, String payload) throws Exception {
        HttpClient httpClient = HttpClients.createSystem();
>>>>>>> 40f5f7aa
        HttpPost httpPost = new HttpPost(url);

        // Request parameters and other properties.
        StringEntity requestEntity = new StringEntity(
                payload,
                ContentType.APPLICATION_JSON);


        httpPost.setEntity(requestEntity);

        httpPost.addHeader("Authorization", String.format("Bearer %s", aadAccessToken));
        httpPost.addHeader("Content-Type", "application/json");
        httpPost.addHeader("Accept-Encoding", "gzip,deflate");
        httpPost.addHeader("Fed", "True");
        httpPost.addHeader("x-ms-client-version", "Kusto.Java.Client");

        try {
            //Execute and get the response.
            HttpResponse response = httpClient.execute(httpPost);
            HttpEntity entity = response.getEntity();

            if (entity != null) {

                StatusLine statusLine = response.getStatusLine();
                String responseContent = EntityUtils.toString(entity);

                if (statusLine.getStatusCode() == 200) {

                    JSONObject jsonObject = new JSONObject(responseContent);
                    JSONArray tablesArray = jsonObject.getJSONArray("Tables");
                    JSONObject table0 = tablesArray.getJSONObject(0);
                    JSONArray resultsColumns = table0.getJSONArray("Columns");

                    HashMap<String, Integer> columnNameToIndex = new HashMap<>();
                    HashMap<String, String> columnNameToType = new HashMap<>();
                    for (int i = 0; i < resultsColumns.length(); i++) {
                        JSONObject column = resultsColumns.getJSONObject(i);
                        String columnName = column.getString("ColumnName");
                        columnNameToIndex.put(columnName, i);
                        columnNameToType.put(columnName, column.getString("DataType"));
                    }

                    JSONArray resultsRows = table0.getJSONArray("Rows");
                    ArrayList<ArrayList<String>> values = new ArrayList<>();
                    for (int i = 0; i < resultsRows.length(); i++) {
                        JSONArray row = resultsRows.getJSONArray(i);
                        ArrayList<String> rowVector = new ArrayList<>();
                        for(int j = 0; j < row.length(); ++j) {
                            Object obj = row.get(j);
                            if (obj == JSONObject.NULL) {
                                rowVector.add(null);
                            } else {
                                rowVector.add(obj.toString());
                            }
                        }
                        values.add(rowVector);
                    }

                    return new Results(columnNameToIndex, columnNameToType, values);
                } else {
                    throw new DataServiceException(url, "Error in post request", new DataWebException(responseContent, response));
                }
            }
        } catch (JSONException | IOException e) {
            throw new DataClientException(url, "Error in post request", e);
        }
        return null;
    }
}<|MERGE_RESOLUTION|>--- conflicted
+++ resolved
@@ -22,13 +22,8 @@
 
 class Utils {
 
-<<<<<<< HEAD
     static Results post(String url, String aadAccessToken, String payload) throws DataServiceException, DataClientException {
-        HttpClient httpClient = HttpClients.createDefault();
-=======
-    public static KustoResults post(String url, String aadAccessToken, String payload) throws Exception {
         HttpClient httpClient = HttpClients.createSystem();
->>>>>>> 40f5f7aa
         HttpPost httpPost = new HttpPost(url);
 
         // Request parameters and other properties.
