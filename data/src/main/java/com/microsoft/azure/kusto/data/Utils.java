package com.microsoft.azure.kusto.data;

import com.microsoft.azure.kusto.data.exceptions.DataClientException;
import com.microsoft.azure.kusto.data.exceptions.DataServiceException;
import com.microsoft.azure.kusto.data.exceptions.DataWebException;
import org.apache.http.HttpEntity;
import org.apache.http.HttpResponse;
import org.apache.http.StatusLine;
import org.apache.http.client.HttpClient;
import org.apache.http.client.methods.HttpPost;
import org.apache.http.entity.ContentType;
import org.apache.http.entity.StringEntity;
import org.apache.http.impl.client.HttpClients;
import org.apache.http.util.EntityUtils;
import org.json.JSONArray;
import org.json.JSONException;
import org.json.JSONObject;

import java.io.IOException;
import java.util.ArrayList;
import java.util.HashMap;

class Utils {

<<<<<<< HEAD
    public static KustoResults post(String url, String aadAccessToken, String payload) throws Exception {
        HttpClient httpClient = HttpClients.createSystem();
=======
    static Results post(String url, String aadAccessToken, String payload) throws DataServiceException, DataClientException {
        HttpClient httpClient = HttpClients.createDefault();
>>>>>>> 1716662a
        HttpPost httpPost = new HttpPost(url);

        // Request parameters and other properties.
        StringEntity requestEntity = new StringEntity(
                payload,
                ContentType.APPLICATION_JSON);


        httpPost.setEntity(requestEntity);

        httpPost.addHeader("Authorization", String.format("Bearer %s", aadAccessToken));
        httpPost.addHeader("Content-Type", "application/json");
        httpPost.addHeader("Accept-Encoding", "gzip,deflate");
        httpPost.addHeader("Fed", "True");
        httpPost.addHeader("x-ms-client-version", "Kusto.Java.Client");

        try {
            //Execute and get the response.
            HttpResponse response = httpClient.execute(httpPost);
            HttpEntity entity = response.getEntity();

            if (entity != null) {

                StatusLine statusLine = response.getStatusLine();
                String responseContent = EntityUtils.toString(entity);

                if (statusLine.getStatusCode() == 200) {

                    JSONObject jsonObject = new JSONObject(responseContent);
                    JSONArray tablesArray = jsonObject.getJSONArray("Tables");
                    JSONObject table0 = tablesArray.getJSONObject(0);
                    JSONArray resultsColumns = table0.getJSONArray("Columns");

                    HashMap<String, Integer> columnNameToIndex = new HashMap<>();
                    HashMap<String, String> columnNameToType = new HashMap<>();
                    for (int i = 0; i < resultsColumns.length(); i++) {
                        JSONObject column = resultsColumns.getJSONObject(i);
                        String columnName = column.getString("ColumnName");
                        columnNameToIndex.put(columnName, i);
                        columnNameToType.put(columnName, column.getString("DataType"));
                    }

<<<<<<< HEAD
                JSONArray resultsRows = table0.getJSONArray("Rows");
                ArrayList<ArrayList<String>> values = new ArrayList<>();
                for (int i = 0; i < resultsRows.length(); i++) {
                    JSONArray row = resultsRows.getJSONArray(i);
                    ArrayList<String> rowVector = new ArrayList<>();
                    for(int j = 0; j < row.length(); ++j) {
                        Object obj = row.get(j);
                        if (obj == JSONObject.NULL) {
                            rowVector.add((Object)null);
                        } else {
                            rowVector.add(obj.toString());
                        }
                    }
                }
=======
                    JSONArray resultsRows = table0.getJSONArray("Rows");
                    ArrayList<ArrayList<String>> values = new ArrayList<>();
                    for (int i = 0; i < resultsRows.length(); i++) {
                        JSONArray row = resultsRows.getJSONArray(i);
                        ArrayList<String> rowVector = new ArrayList<>();
                        for (int j = 0; j < row.length(); j++) {
                            rowVector.add(row.getString(j));
                        }
                        values.add(rowVector);
                    }
>>>>>>> 1716662a

                    return new Results(columnNameToIndex, columnNameToType, values);
                } else {
                    throw new DataServiceException(url, "Error in post request", new DataWebException(responseContent, response));
                }
            }
        } catch (JSONException | IOException e) {
            throw new DataClientException(url, "Error in post request", e);
        }
        return null;
    }
}<|MERGE_RESOLUTION|>--- conflicted
+++ resolved
@@ -22,13 +22,8 @@
 
 class Utils {
 
-<<<<<<< HEAD
-    public static KustoResults post(String url, String aadAccessToken, String payload) throws Exception {
-        HttpClient httpClient = HttpClients.createSystem();
-=======
     static Results post(String url, String aadAccessToken, String payload) throws DataServiceException, DataClientException {
         HttpClient httpClient = HttpClients.createDefault();
->>>>>>> 1716662a
         HttpPost httpPost = new HttpPost(url);
 
         // Request parameters and other properties.
@@ -71,35 +66,22 @@
                         columnNameToType.put(columnName, column.getString("DataType"));
                     }
 
-<<<<<<< HEAD
-                JSONArray resultsRows = table0.getJSONArray("Rows");
-                ArrayList<ArrayList<String>> values = new ArrayList<>();
-                for (int i = 0; i < resultsRows.length(); i++) {
-                    JSONArray row = resultsRows.getJSONArray(i);
-                    ArrayList<String> rowVector = new ArrayList<>();
-                    for(int j = 0; j < row.length(); ++j) {
-                        Object obj = row.get(j);
-                        if (obj == JSONObject.NULL) {
-                            rowVector.add((Object)null);
-                        } else {
-                            rowVector.add(obj.toString());
-                        }
-                    }
-                }
-=======
                     JSONArray resultsRows = table0.getJSONArray("Rows");
                     ArrayList<ArrayList<String>> values = new ArrayList<>();
                     for (int i = 0; i < resultsRows.length(); i++) {
                         JSONArray row = resultsRows.getJSONArray(i);
                         ArrayList<String> rowVector = new ArrayList<>();
-                        for (int j = 0; j < row.length(); j++) {
-                            rowVector.add(row.getString(j));
+                        for(int j = 0; j < row.length(); ++j) {
+                            Object obj = row.get(j);
+                            if (obj == JSONObject.NULL) {
+                                rowVector.add((Object)null);
+                            } else {
+                                rowVector.add(obj.toString());
+                            }
                         }
-                        values.add(rowVector);
                     }
->>>>>>> 1716662a
 
-                    return new Results(columnNameToIndex, columnNameToType, values);
+                    return new KustoResults(columnNameToIndex, columnNameToType, values);
                 } else {
                     throw new DataServiceException(url, "Error in post request", new DataWebException(responseContent, response));
                 }
