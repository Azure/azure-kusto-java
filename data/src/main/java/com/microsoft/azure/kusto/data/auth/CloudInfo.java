--- conflicted
+++ resolved
@@ -86,9 +86,8 @@
 
             CloudInfo result;
 
-<<<<<<< HEAD
             try {
-                HttpClient localHttpClient = givenHttpClient == null ? HttpClients.createDefault() : givenHttpClient;
+                HttpClient localHttpClient = givenHttpClient == null ? HttpClients.createSystem() : givenHttpClient;
                 try {
                     HttpGet request = new HttpGet(UriUtils.setPathForUri(clusterUrl, METADATA_ENDPOINT));
                     request.addHeader(HttpHeaders.ACCEPT_ENCODING, "gzip,deflate");
@@ -108,18 +107,6 @@
                             String errorFromResponse = EntityUtils.toString(response.getEntity());
                             throw new DataServiceException(clusterUrl,
                                     "Error in metadata endpoint, got code: " + statusCode + "\nWith error: " + errorFromResponse, true);
-=======
-            try (CloseableHttpClient httpClient = HttpClients.createSystem()) {
-                HttpGet request = new HttpGet(UriUtils.setPathForUri(clusterUrl, METADATA_ENDPOINT));
-                request.addHeader(HttpHeaders.ACCEPT_ENCODING, "gzip,deflate");
-                request.addHeader(HttpHeaders.ACCEPT, "application/json");
-                try (CloseableHttpResponse response = httpClient.execute(request)) {
-                    int statusCode = response.getStatusLine().getStatusCode();
-                    if (statusCode == 200) {
-                        String content = EntityUtils.toString(response.getEntity());
-                        if (content == null || content.equals("") || content.equals("{}")) {
-                            throw new DataServiceException(clusterUrl, "Error in metadata endpoint, received no data", true);
->>>>>>> 9c79f08e
                         }
                     } finally {
                         if (response instanceof Closeable) {
