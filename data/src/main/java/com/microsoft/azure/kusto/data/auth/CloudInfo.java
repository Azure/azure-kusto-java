package com.microsoft.azure.kusto.data.auth;

import com.microsoft.azure.kusto.data.UriUtils;
import com.microsoft.azure.kusto.data.auth.endpoints.KustoTrustedEndpoints;
import com.microsoft.azure.kusto.data.exceptions.DataServiceException;
<<<<<<< HEAD
import com.microsoft.azure.kusto.data.exceptions.KustoClientInvalidConnectionStringException;
=======

>>>>>>> f9c0ce77
import org.apache.http.HttpHeaders;
import org.apache.http.HttpResponse;
import org.apache.http.client.HttpClient;
import org.apache.http.client.methods.CloseableHttpResponse;
import org.apache.http.client.methods.HttpGet;
import org.apache.http.impl.client.CloseableHttpClient;
import org.apache.http.impl.client.HttpClients;
import org.apache.http.util.EntityUtils;
import org.jetbrains.annotations.Nullable;
import org.json.JSONObject;

import java.io.Closeable;
import java.io.IOException;
import java.net.URISyntaxException;
import java.util.HashMap;
import java.util.Map;
import java.util.Objects;

public class CloudInfo {
    private static final Map<String, CloudInfo> cache = new HashMap<>();

    public static final String METADATA_ENDPOINT = "v1/rest/auth/metadata";
    public static final String DEFAULT_KUSTO_CLIENT_APP_ID = "db662dc1-0cfe-4e1c-a843-19a68e65be58";
    public static final boolean DEFAULT_LOGIN_MFA_REQUIRED = false;
    public static final String DEFAULT_PUBLIC_LOGIN_URL = "https://login.microsoftonline.com";
    public static final String DEFAULT_REDIRECT_URI = "https://microsoft/kustoclient";
    public static final String DEFAULT_KUSTO_SERVICE_RESOURCE_ID = "https://kusto.kusto.windows.net";
    public static final String DEFAULT_FIRST_PARTY_AUTHORITY_URL = "https://login.microsoftonline.com/f8cdef31-a31e-4b4a-93e4-5f571e91255a";
    public static final CloudInfo DEFAULT_CLOUD = new CloudInfo(
            DEFAULT_LOGIN_MFA_REQUIRED,
            DEFAULT_PUBLIC_LOGIN_URL,
            DEFAULT_KUSTO_CLIENT_APP_ID,
            DEFAULT_REDIRECT_URI,
            DEFAULT_KUSTO_SERVICE_RESOURCE_ID,
            DEFAULT_FIRST_PARTY_AUTHORITY_URL);
    public static final String LOCALHOST = "http://localhost";

    static {
        cache.put(LOCALHOST, DEFAULT_CLOUD);
    }

    public static boolean isLocalAddress(String host)
    {
        if (host.equals("localhost")
                || host.equals("127.0.0.1")
                || host.equals("::1")
                || host.equals("[::1]"))
        {
            return true;
        }

        if (host.startsWith("127.") && host.length() <= 15 && host.length() >= 9)
        {
            for (int i = 0; i < host.length(); i++) {
                char c = host.charAt(i);
                if (c != '.' && (c < '0' || c > '9'))
                {
                    return false;
                }
            }
            return true;
        }

        return false;
    }

    private final boolean loginMfaRequired;
    private final String loginEndpoint;
    private final String kustoClientAppId;
    private final String kustoClientRedirectUri;
    private final String kustoServiceResourceId;
    private final String firstPartyAuthorityUrl;

    public CloudInfo(boolean loginMfaRequired, String loginEndpoint, String kustoClientAppId, String kustoClientRedirectUri, String kustoServiceResourceId,
            String firstPartyAuthorityUrl) {
        this.loginMfaRequired = loginMfaRequired;
        this.loginEndpoint = loginEndpoint;
        this.kustoClientAppId = kustoClientAppId;
        this.kustoClientRedirectUri = kustoClientRedirectUri;
        this.kustoServiceResourceId = kustoServiceResourceId;
        this.firstPartyAuthorityUrl = firstPartyAuthorityUrl;
    }

    public static void manuallyAddToCache(String clusterUrl, CloudInfo cloudInfo) throws URISyntaxException {
        synchronized (cache) {
            cache.put(UriUtils.setPathForUri(clusterUrl, ""), cloudInfo);
        }
    }

<<<<<<< HEAD
    public static CloudInfo retrieveCloudInfoForCluster(String clusterUrl) throws DataServiceException{
=======
    public static CloudInfo retrieveCloudInfoForCluster(String clusterUrl) throws DataServiceException {
        return retrieveCloudInfoForCluster(clusterUrl, null);
    }

    public static CloudInfo retrieveCloudInfoForCluster(String clusterUrl,
            @Nullable HttpClient givenHttpClient)
            throws DataServiceException {
>>>>>>> f9c0ce77
        synchronized (cache) {
            CloudInfo cloudInfo;
            try {
                cloudInfo = cache.get(UriUtils.setPathForUri(clusterUrl, ""));
            } catch (URISyntaxException ex) {
                throw new DataServiceException(clusterUrl, "Error in metadata endpoint, cluster uri invalid", ex, true);
            }
            if (cloudInfo != null) {
                return cloudInfo;
            }

            CloudInfo result;

            try {
                HttpClient localHttpClient = givenHttpClient == null ? HttpClients.createSystem() : givenHttpClient;
                try {
                    HttpGet request = new HttpGet(UriUtils.setPathForUri(clusterUrl, METADATA_ENDPOINT));
                    request.addHeader(HttpHeaders.ACCEPT_ENCODING, "gzip,deflate");
                    request.addHeader(HttpHeaders.ACCEPT, "application/json");
                    HttpResponse response = localHttpClient.execute(request);
                    try {
                        int statusCode = response.getStatusLine().getStatusCode();
                        if (statusCode == 200) {
                            String content = EntityUtils.toString(response.getEntity());
                            if (content == null || content.equals("") || content.equals("{}")) {
                                throw new DataServiceException(clusterUrl, "Error in metadata endpoint, received no data", true);
                            }
                            result = parseCloudInfo(content);
                        } else if (statusCode == 404) {
                            result = DEFAULT_CLOUD;
                        } else {
                            String errorFromResponse = EntityUtils.toString(response.getEntity());
                            throw new DataServiceException(clusterUrl,
                                    "Error in metadata endpoint, got code: " + statusCode + "\nWith error: " + errorFromResponse, true);
                        }
                    } finally {
                        if (response instanceof Closeable) {
                            ((Closeable) response).close();
                        }
                    }
                } finally {
                    if (givenHttpClient == null && localHttpClient != null) {
                        ((Closeable) localHttpClient).close();
                    }
                }
            } catch (IOException | URISyntaxException ex) {
                throw new DataServiceException(clusterUrl, "IOError when trying to retrieve CloudInfo", ex, true);
            }
            cache.put(clusterUrl, result);
            return result;
        }
    }

    private static CloudInfo parseCloudInfo(String content) {
        JSONObject jsonObject = new JSONObject(content);
        JSONObject innerObject = jsonObject.optJSONObject("AzureAD");
        if (innerObject == null) {
            return DEFAULT_CLOUD;
        }
        return new CloudInfo(
                innerObject.getBoolean("LoginMfaRequired"),
                innerObject.getString("LoginEndpoint"),
                innerObject.getString("KustoClientAppId"),
                innerObject.getString("KustoClientRedirectUri"),
                innerObject.getString("KustoServiceResourceId"),
                innerObject.getString("FirstPartyAuthorityUrl"));
    }

    @Override
    public boolean equals(Object o) {
        if (this == o) {
            return true;
        }
        if (o == null || getClass() != o.getClass()) {
            return false;
        }
        CloudInfo cloudInfo = (CloudInfo) o;

        return loginMfaRequired == cloudInfo.loginMfaRequired
                && Objects.equals(loginEndpoint, cloudInfo.loginEndpoint)
                && Objects.equals(kustoClientAppId, cloudInfo.kustoClientAppId)
                && Objects.equals(kustoClientRedirectUri, cloudInfo.kustoClientRedirectUri)
                && Objects.equals(kustoServiceResourceId, cloudInfo.kustoServiceResourceId)
                && Objects.equals(firstPartyAuthorityUrl, cloudInfo.firstPartyAuthorityUrl);
    }

    @Override
    public int hashCode() {
        return Objects.hash(loginMfaRequired, loginEndpoint, kustoClientAppId, kustoClientRedirectUri, kustoServiceResourceId, firstPartyAuthorityUrl);
    }

    public boolean isLoginMfaRequired() {
        return loginMfaRequired;
    }

    public String getLoginEndpoint() {
        return loginEndpoint;
    }

    public String getKustoClientAppId() {
        return kustoClientAppId;
    }

    public String getKustoClientRedirectUri() {
        return kustoClientRedirectUri;
    }

    public String getKustoServiceResourceId() {
        return kustoServiceResourceId;
    }

    public String getFirstPartyAuthorityUrl() {
        return firstPartyAuthorityUrl;
    }

    public String determineScope() throws URISyntaxException {
        String resourceUrl = getKustoServiceResourceId();
        if (isLoginMfaRequired()) {
            resourceUrl = resourceUrl.replace(".kusto.", ".kustomfa.");
        }

        return UriUtils.setPathForUri(resourceUrl, ".default");
    }
}<|MERGE_RESOLUTION|>--- conflicted
+++ resolved
@@ -1,19 +1,12 @@
 package com.microsoft.azure.kusto.data.auth;
 
 import com.microsoft.azure.kusto.data.UriUtils;
-import com.microsoft.azure.kusto.data.auth.endpoints.KustoTrustedEndpoints;
+
 import com.microsoft.azure.kusto.data.exceptions.DataServiceException;
-<<<<<<< HEAD
-import com.microsoft.azure.kusto.data.exceptions.KustoClientInvalidConnectionStringException;
-=======
-
->>>>>>> f9c0ce77
 import org.apache.http.HttpHeaders;
 import org.apache.http.HttpResponse;
 import org.apache.http.client.HttpClient;
-import org.apache.http.client.methods.CloseableHttpResponse;
 import org.apache.http.client.methods.HttpGet;
-import org.apache.http.impl.client.CloseableHttpClient;
 import org.apache.http.impl.client.HttpClients;
 import org.apache.http.util.EntityUtils;
 import org.jetbrains.annotations.Nullable;
@@ -97,9 +90,6 @@
         }
     }
 
-<<<<<<< HEAD
-    public static CloudInfo retrieveCloudInfoForCluster(String clusterUrl) throws DataServiceException{
-=======
     public static CloudInfo retrieveCloudInfoForCluster(String clusterUrl) throws DataServiceException {
         return retrieveCloudInfoForCluster(clusterUrl, null);
     }
@@ -107,7 +97,6 @@
     public static CloudInfo retrieveCloudInfoForCluster(String clusterUrl,
             @Nullable HttpClient givenHttpClient)
             throws DataServiceException {
->>>>>>> f9c0ce77
         synchronized (cache) {
             CloudInfo cloudInfo;
             try {
