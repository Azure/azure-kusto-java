// Copyright (c) Microsoft Corporation.
// Licensed under the MIT License.

package com.microsoft.azure.kusto.data;

import com.microsoft.azure.kusto.data.exceptions.KustoServiceQueryError;
import org.apache.commons.lang3.StringUtils;
import org.apache.commons.lang3.time.FastDateFormat;
import org.json.JSONArray;
import org.json.JSONObject;

import java.io.ByteArrayInputStream;
import java.io.InputStream;
import java.io.Reader;
import java.io.StringReader;
import java.math.BigDecimal;
import java.net.MalformedURLException;
import java.net.URL;
import java.sql.Date;
import java.sql.*;
import java.time.LocalDateTime;
import java.time.LocalTime;
import java.time.format.DateTimeFormatter;
import java.time.format.DateTimeFormatterBuilder;
import java.util.*;

// This class does not keep an open connection with the cluster - the results are evaluated once and can be get by getData()
public class KustoResultSetTable {
    private static final String TABLE_NAME_PROPERTY_NAME = "TableName";
    private static final String TABLE_ID_PROPERTY_NAME = "TableId";
    private static final String TABLE_KIND_PROPERTY_NAME = "TableKind";
    private static final String COLUMNS_PROPERTY_NAME = "Columns";
    private static final String COLUMN_NAME_PROPERTY_NAME = "ColumnName";
    private static final String COLUMN_TYPE_PROPERTY_NAME = "ColumnType";
    private static final String COLUMN_TYPE_SECOND_PROPERTY_NAME = "DataType";
    private static final String ROWS_PROPERTY_NAME = "Rows";
    private static final String EXCEPTIONS_PROPERTY_NAME = "Exceptions";
    private static final String EXCEPTIONS_MESSAGE = "Query execution failed with multiple inner exceptions";

    private final List<List<Object>> rows;
    private String tableName;
    private String tableId;
    private WellKnownDataSet tableKind;
    private final Map<String, KustoResultColumn> columns = new HashMap<>();
    private KustoResultColumn[] columnsAsArray = null;
    private Iterator<List<Object>> rowIterator;
    private List<Object> currentRow = null;

    public String getTableName() {
        return tableName;
    }

    public void setTableName(String tableName) {
        this.tableName = tableName;
    }

    public String getTableId() {
        return tableId;
    }

    public KustoResultColumn[] getColumns() {
        return columnsAsArray;
    }

    void setTableId(String tableId) {
        this.tableId = tableId;
    }

    void setTableKind(WellKnownDataSet tableKind) {
        this.tableKind = tableKind;
    }

    WellKnownDataSet getTableKind() {
        return tableKind;
    }

    protected KustoResultSetTable(JSONObject jsonTable) throws KustoServiceQueryError {
        tableName = jsonTable.optString(TABLE_NAME_PROPERTY_NAME);
        tableId = jsonTable.optString(TABLE_ID_PROPERTY_NAME);
        String tableKindString = jsonTable.optString(TABLE_KIND_PROPERTY_NAME);
        tableKind = StringUtils.isBlank(tableKindString) ? null : WellKnownDataSet.valueOf(tableKindString);
        JSONArray columnsJson = jsonTable.optJSONArray(COLUMNS_PROPERTY_NAME);
        if (columnsJson != null) {
            columnsAsArray = new KustoResultColumn[columnsJson.length()];
            for (int i = 0; i < columnsJson.length(); i++) {
                JSONObject jsonCol = columnsJson.getJSONObject(i);
                String columnType = jsonCol.optString(COLUMN_TYPE_PROPERTY_NAME);
                if (columnType.equals("")) {
                    columnType = jsonCol.optString(COLUMN_TYPE_SECOND_PROPERTY_NAME);
                }
                KustoResultColumn col = new KustoResultColumn(jsonCol.getString(COLUMN_NAME_PROPERTY_NAME), columnType, i);
                columnsAsArray[i] = col;
                columns.put(jsonCol.getString(COLUMN_NAME_PROPERTY_NAME), col);
            }
        }

        JSONArray exceptions;
        JSONArray jsonRows = jsonTable.optJSONArray(ROWS_PROPERTY_NAME);
        if (jsonRows != null) {
            List<List<Object>> values = new ArrayList<>();
            for (int i = 0; i < jsonRows.length(); i++) {
                Object row = jsonRows.get(i);
                if (row instanceof JSONObject) {
                    exceptions = ((JSONObject) row).optJSONArray(EXCEPTIONS_PROPERTY_NAME);
                    if (exceptions != null) {
                        if (exceptions.length() == 1) {
                            String message = exceptions.getString(0);
                            throw new KustoServiceQueryError(message);
                        } else {
                            throw new KustoServiceQueryError(exceptions, false, EXCEPTIONS_MESSAGE);
                        }
                    } else {
                        throw new KustoServiceQueryError(((JSONObject) row).getJSONArray(
                                "OneApiErrors"), true, EXCEPTIONS_MESSAGE);
                    }
                }
                JSONArray rowAsJsonArray = jsonRows.getJSONArray(i);
                List<Object> rowVector = new ArrayList<>();
                for (int j = 0; j < rowAsJsonArray.length(); ++j) {
                    Object obj = rowAsJsonArray.get(j);
                    if (obj == JSONObject.NULL) {
                        rowVector.add(null);
                    } else {
                        rowVector.add(obj);
                    }
                }
                values.add(rowVector);
            }

            rows = values;
        } else {
            rows = new ArrayList<>();
        }

        rowIterator = rows.iterator();
    }

    public List<Object> getCurrentRow() {
        return currentRow;
    }

    public boolean next() {
        boolean hasNext = rowIterator.hasNext();
        if (hasNext) {
            currentRow = rowIterator.next();
        }
        return hasNext;
    }

    public List<List<Object>> getData() {
        return rows;
    }

    private Object get(int columnIndex) {
        return currentRow.get(columnIndex);
    }

    private Object get(String colName) {
        return currentRow.get(findColumn(colName));
    }

    public String getString(int columnIndex) {
        return get(columnIndex).toString();
    }

    public boolean getBoolean(int columnIndex) {
        return (boolean) get(columnIndex);
    }

    public Boolean getBooleanObject(int columnIndex) {
        return (Boolean) get(columnIndex);
    }

    public byte getByte(int columnIndex) {
        return (byte) get(columnIndex);
    }

    public short getShort(int columnIndex) {
        Object obj = get(columnIndex);
        if (obj instanceof Integer) {
            return ((Integer) obj).shortValue();
        }
        return (short) get(columnIndex);
    }

    public Short getShortObject(int columnIndex) {
        Object obj = get(columnIndex);
        if (obj == null) {
            return null;
        }
        return getShort(columnIndex);
    }

    public int getInt(int columnIndex) {
        return (int) get(columnIndex);
    }

    public Integer getIntegerObject(int columnIndex) {
        return (Integer) get(columnIndex);
    }

    public long getLong(int columnIndex) {
        Object obj = get(columnIndex);
        if (obj instanceof Integer) {
            return ((Integer) obj).longValue();
        }
        return (long) obj;
    }

    public Long getLongObject(int columnIndex) {
        Object obj = get(columnIndex);
        if (obj instanceof Integer) {
            return ((Integer) obj).longValue();
        }
        return (Long) obj;
    }

    public float getFloat(int columnIndex) {
        return (float) get(columnIndex);
    }

    public Float getFloatObject(int columnIndex) {
        return (Float) get(columnIndex);
    }

    public double getDouble(int columnIndex) {
        return (double) get(columnIndex);
    }

    public Double getDoubleObject(int columnIndex) {
        Object d = get(columnIndex);
        if (d instanceof BigDecimal) {
            return ((BigDecimal) d).doubleValue();
        }
        return (Double) get(columnIndex);
    }

    public byte[] getBytes(int columnIndex) {
        return (byte[]) get(columnIndex);
    }

    public Date getDate(int columnIndex) throws SQLException {
        return getDate(columnIndex, Calendar.getInstance());
    }

    public Time getTime(int columnIndex) throws SQLException {
        LocalTime time = getLocalTime(columnIndex);
        if (time == null) {
            return null;
        }

        return Time.valueOf(getLocalTime(columnIndex));
    }

    public Timestamp getTimestamp(int columnIndex) throws SQLException {
        switch (columnsAsArray[columnIndex].getColumnType()) {
            case "string":
            case "datetime":
                if (get(columnIndex) == null) {
                    return null;
                }
                return Timestamp.valueOf(StringUtils.chop(getString(columnIndex)).replace("T", " "));
            case "long":
            case "int":
                Long l = getLongObject(columnIndex);
                if (l == null) {
                    return null;
                }

                return new Timestamp(l);
        }
        throw new SQLException("Error parsing timestamp - expected string or long columns.");
    }

    public InputStream getBinaryStream(int columnIndex) throws SQLFeatureNotSupportedException {
        if (columnsAsArray[columnIndex].getColumnType().equals("String")) {
            return new ByteArrayInputStream(getString(columnIndex).getBytes());
        }

        throw new SQLFeatureNotSupportedException("getBinaryStream is only available for strings");
    }

    public String getString(String columnName) {
        return get(columnName).toString();
    }

    public boolean getBoolean(String columnName) {
        return (boolean) get(columnName);
    }

    public Boolean getBooleanObject(String columnName) {
        return (Boolean) get(columnName);
    }

    public byte getByte(String columnName) {
        return (byte) get(columnName);
    }

    public short getShort(String columnName) {
        return (short) getShort(findColumn(columnName));
    }

    public Short getShortObject(String columnName) {
        return getShortObject(findColumn(columnName));
    }

    public int getInt(String columnName) {
        return (int) get(columnName);
    }

    public int getIntegerObject(String columnName) {
        return getIntegerObject(findColumn(columnName));
    }

    public long getLong(String columnName) {
        return (long) get(columnName);
    }

    public Long getLongObject(String columnName) {
        return getLongObject(findColumn(columnName));
    }

    public float getFloat(String columnName) {
        return (float) get(columnName);
    }

    public Float getFloatObject(String columnName) {
        return getFloatObject(findColumn(columnName));
    }

    public double getDouble(String columnName) {
        return (double) get(columnName);
    }

    public Double getDoubleObject(String columnName) {
        return (Double) get(columnName);
    }

    public byte[] getBytes(String columnName) {
        return (byte[]) get(columnName);
    }

    public Date getDate(String columnName) throws SQLException {
        return getDate(findColumn(columnName));
    }

    public Time getTime(String columnName) throws SQLException {
        return getTime(findColumn(columnName));
    }

    public Timestamp getTimestamp(String columnName) throws SQLException {
        return getTimestamp(findColumn(columnName));
    }

    public InputStream getAsciiStream(String columnName) {
        return (InputStream) get(columnName);
    }

    public InputStream getBinaryStream(String columnName) throws SQLFeatureNotSupportedException {
        return getBinaryStream(findColumn(columnName));
    }

    public Object getObject(int columnIndex) {
        return get(columnIndex);
    }

    public Object getObject(String columnName) {
        return get(columnName);
    }

    public JSONObject getJSONObject(String colName) {
        return getJSONObject(findColumn(colName));
    }

    public JSONObject getJSONObject(int columnIndex) {
        return (JSONObject) get(columnIndex);
    }

    public UUID getUUID(int columnIndex) {
        Object u = get(columnIndex);
        if (u == null) {
            return null;
        }
        return UUID.fromString((String) u);
    }

    public UUID getUUID(String columnName) {
        return getUUID(findColumn(columnName));
    }

    public int findColumn(String columnName) {
        return columns.get(columnName).getOrdinal();
    }

    public Reader getCharacterStream(int columnIndex) {
        return new StringReader(getString(columnIndex));
    }

    public Reader getCharacterStream(String columnName) {
        return new StringReader(getString(columnName));
    }

    public BigDecimal getBigDecimal(int columnIndex) {
        if (get(columnIndex) == null) {
            return null;
        }

        return new BigDecimal(getString(columnIndex));
    }

    public BigDecimal getBigDecimal(String columnName) {
        return getBigDecimal(findColumn(columnName));
    }

    public boolean isBeforeFirst() {
        return currentRow == null;
    }

    public boolean isAfterLast() {
        return currentRow == null && !rowIterator.hasNext();
    }

    public boolean isLast() {
        return currentRow != null && !rowIterator.hasNext();
    }

    public void beforeFirst() {
        rowIterator = rows.iterator();
    }

    public boolean first() {
        if (rows.isEmpty())
            return false;
        rowIterator = rows.iterator();
        currentRow = rowIterator.next();
        return true;
    }

    public boolean last() {
        if (rows.isEmpty())
            return false;
        while (rowIterator.next() != null) ;
        return true;
    }

    public boolean relative(int columnIndex) {
        return false;
    }

    public Array getArray(int columnIndex) {
        return (Array) get(columnIndex);
    }

    public Array getArray(String columnName) {
        return getArray(findColumn(columnName));
    }

    /*
     * This will return the full dateTime from Kusto as sql.Date is less precise
     */
    public LocalDateTime getKustoDateTime(int columnIndex) {
        if (get(columnIndex) == null) {
            return null;
        }
        String dateString = getString(columnIndex);
        DateTimeFormatter dateTimeFormatter;
        if (dateString.length() < 21) {
            dateTimeFormatter = new DateTimeFormatterBuilder().parseCaseInsensitive().append(DateTimeFormatter.ofPattern("yyyy-MM-dd'T'HH:mm:ss'Z'")).toFormatter();
        } else {
            dateTimeFormatter = new DateTimeFormatterBuilder().parseCaseInsensitive().append(DateTimeFormatter.ofPattern("yyyy-MM-dd'T'HH:mm:ss.SSSSSSS'Z'")).toFormatter();
        }
        return LocalDateTime.parse(getString(columnIndex), dateTimeFormatter);
    }

    public LocalDateTime getKustoDateTime(String columnName) {
        return getKustoDateTime(findColumn(columnName));
    }

<<<<<<< HEAD

    // This will cut the date up to yyyy-MM-dd'T'HH:mm:ss.SSS
=======
    /**
     * This will cut the date up to yyyy-MM-dd'T'HH:mm:ss.SSS
     *
     * @param columnIndex         Column index that contains the date
     * @param calendar            Calendar container appropriate timezone
     * @throws SQLException       Throws SQLException if date can't be parsed
     * @return Date
     */
>>>>>>> 6bec9e77
    public Date getDate(int columnIndex, Calendar calendar) throws SQLException {
        if (calendar == null) {
            return getDate(columnIndex);
        }

        switch (columnsAsArray[columnIndex].getColumnType()) {
            case "string":
            case "datetime":
                try {
                    if (get(columnIndex) == null) {
                        return null;
                    }
                    String dateString = getString(columnIndex);
                    FastDateFormat dateFormat;
                    if (dateString.length() < 21) {
                        dateFormat = FastDateFormat.getInstance("yyyy-MM-dd'T'HH:mm:ss", calendar.getTimeZone());
                    } else {
                        dateFormat = FastDateFormat.getInstance("yyyy-MM-dd'T'HH:mm:ss.SSS", calendar.getTimeZone());
                    }
                    return new java.sql.Date(dateFormat.parse(dateString.substring(0, Math.min(dateString.length() - 1, 23))).getTime());
                } catch (Exception e) {
                    throw new SQLException("Error parsing Date", e);
                }
            case "long":
            case "int":
                Long longVal = getLongObject(columnIndex);
                if (longVal == null) {
                    return null;
                }
                return new Date(longVal);
        }
        throw new SQLException("Error parsing Date - expected string, long or datetime data type.");
    }

    public Date getDate(String columnName, Calendar calendar) throws SQLException {
        return getDate(findColumn(columnName));
    }

    public Time getTime(int columnIndex, Calendar calendar) throws SQLException {
        return getTime(columnIndex);
    }

    public Time getTime(String columnName, Calendar calendar) throws SQLException {
        return getTime(columnName);
    }

    public LocalTime getLocalTime(int columnIndex) {
        Object time = get(columnIndex);
        if (time == null) {
            return null;
        }
        return LocalTime.parse((String) time);
    }

    public LocalTime getLocalTime(String columnName) {
        return getLocalTime(findColumn(columnName));
    }

    public Timestamp getTimestamp(int columnIndex, Calendar calendar) throws SQLException {
        return getTimestamp(columnIndex);
    }

    public Timestamp getTimestamp(String columnName, Calendar calendar) throws SQLException {
        return getTimestamp(findColumn(columnName), calendar);
    }

    public URL getURL(int columnIndex) throws SQLException {
        try {
            return new URL(getString(columnIndex));
        } catch (MalformedURLException e) {
            throw new SQLException(e);
        }
    }

    public URL getURL(String columnName) throws SQLException {
        try {
            return new URL(getString(columnName));
        } catch (MalformedURLException e) {
            throw new SQLException(e);
        }
    }

    public int count() {
        return rows.size();
    }

    public boolean isNull(int columnIndex) {
        return get(columnIndex) == null;
    }
}<|MERGE_RESOLUTION|>--- conflicted
+++ resolved
@@ -476,10 +476,6 @@
         return getKustoDateTime(findColumn(columnName));
     }
 
-<<<<<<< HEAD
-
-    // This will cut the date up to yyyy-MM-dd'T'HH:mm:ss.SSS
-=======
     /**
      * This will cut the date up to yyyy-MM-dd'T'HH:mm:ss.SSS
      *
@@ -488,7 +484,6 @@
      * @throws SQLException       Throws SQLException if date can't be parsed
      * @return Date
      */
->>>>>>> 6bec9e77
     public Date getDate(int columnIndex, Calendar calendar) throws SQLException {
         if (calendar == null) {
             return getDate(columnIndex);
