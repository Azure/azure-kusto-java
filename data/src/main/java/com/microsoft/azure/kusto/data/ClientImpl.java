--- conflicted
+++ resolved
@@ -15,20 +15,12 @@
 import com.microsoft.azure.kusto.data.exceptions.KustoClientInvalidConnectionStringException;
 import com.microsoft.azure.kusto.data.exceptions.KustoServiceQueryError;
 import org.apache.commons.lang3.StringUtils;
-<<<<<<< HEAD
 import org.apache.hc.client5.http.impl.classic.CloseableHttpClient;
 import org.apache.hc.core5.http.HttpHeaders;
+import org.apache.http.ParseException;
 import org.apache.hc.core5.http.HttpHost;
 import org.apache.hc.core5.http.ParseException;
 import org.apache.hc.core5.net.URIBuilder;
-import org.json.JSONException;
-import org.json.JSONObject;
-=======
-import org.apache.http.HttpHeaders;
-import org.apache.http.ParseException;
-import org.apache.http.client.utils.URIBuilder;
-import org.apache.http.impl.client.CloseableHttpClient;
->>>>>>> 6147035e
 
 import java.io.IOException;
 import java.io.InputStream;
@@ -210,11 +202,7 @@
 
         Long timeoutMs = null;
         if (properties != null) {
-<<<<<<< HEAD
-            timeoutMs = getClientTimeout(properties);
-=======
             timeoutMs = determineTimeout(properties, CommandType.STREAMING_INGEST, clusterUrl);
->>>>>>> 6147035e
             Iterator<Map.Entry<String, Object>> iterator = properties.getOptions();
             while (iterator.hasNext()) {
                 Map.Entry<String, Object> pair = iterator.next();
@@ -279,19 +267,6 @@
         return Utils.postToStreamingOutput(httpClient, clusterEndpoint, jsonPayload, timeoutMs + CLIENT_SERVER_DELTA_IN_MILLISECS, headers);
     }
 
-<<<<<<< HEAD
-    private Long getClientTimeout(ClientRequestProperties properties) {
-        Long timeoutMs = null;
-        try {
-            timeoutMs = properties == null ? null : properties.getTimeoutInMilliSec();
-        } catch (ParseException ignored) {
-        }
-        return timeoutMs;
-    }
-
-    private long determineTimeout(ClientRequestProperties properties, CommandType commandType) {
-        Long timeoutMs = getClientTimeout(properties);
-=======
     private long determineTimeout(ClientRequestProperties properties, CommandType commandType, String clusterUrl) throws DataClientException {
         Long timeoutMs = null;
         try {
@@ -299,7 +274,6 @@
         } catch (ParseException e) {
             throw new DataClientException(clusterUrl, "Failed to parse timeout from ClientRequestProperties");
         }
->>>>>>> 6147035e
         if (timeoutMs == null) {
             if (commandType == CommandType.ADMIN_COMMAND) {
                 timeoutMs = COMMAND_TIMEOUT_IN_MILLISECS;
