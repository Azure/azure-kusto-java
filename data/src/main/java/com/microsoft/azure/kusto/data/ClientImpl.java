--- conflicted
+++ resolved
@@ -179,23 +179,18 @@
         } catch (KustoClientInvalidConnectionStringException e) {
             throw new DataClientException(clusterUrl, e.getMessage(), e);
         }
-<<<<<<< HEAD
+        addCommandHeaders(headers);
+        String jsonPayload = generateCommandPayload(database, command, properties);
+        StringEntity requestEntity = new StringEntity(jsonPayload, ContentType.APPLICATION_JSON);
         // trace execution
         try (DistributedTracing.Span span = DistributedTracing.startSpan("ClientImpl.executeToJsonResult", Context.NONE, ProcessKind.PROCESS, null)) {
             try {
-                return Utils.post(httpClient, clusterEndpoint, jsonPayload, null, timeoutMs + CLIENT_SERVER_DELTA_IN_MILLISECS, headers, false);
+                return Utils.post(httpClient, clusterEndpoint, requestEntity, timeoutMs + CLIENT_SERVER_DELTA_IN_MILLISECS, headers);
             } catch (DataClientException | DataServiceException e) {
                 span.addException(e);
                 throw e;
             }
         }
-=======
-
-        addCommandHeaders(headers);
-        String jsonPayload = generateCommandPayload(database, command, properties);
-        StringEntity requestEntity = new StringEntity(jsonPayload, ContentType.APPLICATION_JSON);
-        return Utils.post(httpClient, clusterEndpoint, requestEntity, timeoutMs + CLIENT_SERVER_DELTA_IN_MILLISECS, headers);
->>>>>>> ae64f375
     }
 
     private void validateEndpoint() throws DataServiceException, KustoClientInvalidConnectionStringException {
@@ -249,7 +244,16 @@
             // We use UncloseableStream to prevent HttpClient From closing it
             AbstractHttpEntity entity = isStreamSource ? new InputStreamEntity(new UncloseableStream(stream))
                     : new StringEntity(new IngestionSourceStorage(blobUrl).toString(), ContentType.APPLICATION_JSON);
-            String response = Utils.post(httpClient, clusterEndpoint, entity, timeoutMs + CLIENT_SERVER_DELTA_IN_MILLISECS, headers);
+            String response;
+            // trace executeStreamingIngest
+            try (DistributedTracing.Span span = DistributedTracing.startSpan("ClientImpl.executeStreamingIngest", Context.NONE, ProcessKind.PROCESS, null)) {
+                try {
+                    response = Utils.post(httpClient, clusterEndpoint, entity, timeoutMs + CLIENT_SERVER_DELTA_IN_MILLISECS, headers);
+                } catch (DataClientException | DataServiceException e) {
+                    span.addException(e);
+                    throw e;
+                }
+            }
             return new KustoOperationResult(response, "v1");
         } catch (KustoServiceQueryError e) {
             throw new DataClientException(clusterEndpoint, "Error converting json response to KustoOperationResult:" + e.getMessage(), e);
@@ -271,31 +275,10 @@
         if (timeoutMs == null) {
             timeoutMs = STREAMING_INGEST_TIMEOUT_IN_MILLISECS;
         }
-        // trace executeStreamingIngest
-        try (DistributedTracing.Span span = DistributedTracing.startSpan("ClientImpl.executeStreamingIngest", Context.NONE, ProcessKind.PROCESS, null)) {
-            try {
-                return getStreamingIngestResponse(stream, leaveOpen, clusterEndpoint, headers, timeoutMs);
-            } catch (DataClientException | DataServiceException e) {
-                span.addException(e);
-                throw e;
-            }
-        }
-    }
-
-<<<<<<< HEAD
-    @NotNull
-    private KustoOperationResult getStreamingIngestResponse(InputStream stream, boolean leaveOpen, String clusterEndpoint, Map<String, String> headers, Long timeoutMs) throws DataServiceException, DataClientException {
-        try {
-            validateEndpoint();
-            String response = Utils.post(httpClient, clusterEndpoint, null, stream, timeoutMs + CLIENT_SERVER_DELTA_IN_MILLISECS, headers, leaveOpen);
-            return new KustoOperationResult(response, "v1");
-        } catch (KustoServiceQueryError e) {
-            throw new DataClientException(clusterEndpoint, "Error converting json response to KustoOperationResult:" + e.getMessage(), e);
-        } catch (KustoClientInvalidConnectionStringException e) {
-            throw new DataClientException(clusterUrl, e.getMessage(), e);
-=======
+
         return timeoutMs;
     }
+
 
     private String buildClusterEndpoint(String database, String table, String format, String mappingName) {
         if (StringUtils.isBlank(database)) {
@@ -303,7 +286,6 @@
         }
         if (StringUtils.isBlank(table)) {
             throw new IllegalArgumentException("Parameter table is empty.");
->>>>>>> ae64f375
         }
         if (StringUtils.isBlank(format)) {
             throw new IllegalArgumentException("Parameter format is empty.");
