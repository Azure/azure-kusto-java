// Copyright (c) Microsoft Corporation.
// Licensed under the MIT License.

package com.microsoft.azure.kusto.data;

import com.azure.core.http.HttpClient;
import com.azure.core.http.HttpRequest;
import com.azure.core.util.BinaryData;
import com.microsoft.azure.kusto.data.auth.CloudInfo;
import com.microsoft.azure.kusto.data.auth.ConnectionStringBuilder;
import com.microsoft.azure.kusto.data.auth.TokenProviderBase;
import com.microsoft.azure.kusto.data.auth.TokenProviderFactory;
import com.microsoft.azure.kusto.data.auth.endpoints.KustoTrustedEndpoints;
<<<<<<< HEAD
import com.microsoft.azure.kusto.data.exceptions.DataClientException;
import com.microsoft.azure.kusto.data.exceptions.DataServiceException;
import com.microsoft.azure.kusto.data.exceptions.KustoClientInvalidConnectionStringException;
import com.microsoft.azure.kusto.data.exceptions.KustoServiceQueryError;
import com.microsoft.azure.kusto.data.exceptions.ExceptionsUtils;
import com.microsoft.azure.kusto.data.http.HttpClientFactory;
import com.microsoft.azure.kusto.data.http.HttpPostUtils;
import com.microsoft.azure.kusto.data.http.UncloseableStream;
import com.microsoft.azure.kusto.data.instrumentation.MonitoredActivity;
import com.microsoft.azure.kusto.data.instrumentation.SupplierTwoExceptions;
import com.microsoft.azure.kusto.data.instrumentation.TraceableAttributes;
=======
import com.microsoft.azure.kusto.data.exceptions.*;
import com.microsoft.azure.kusto.data.http.*;
import com.microsoft.azure.kusto.data.instrumentation.*;
import com.microsoft.azure.kusto.data.req.KustoRequest;
import com.microsoft.azure.kusto.data.req.KustoRequestContext;
import com.microsoft.azure.kusto.data.res.JsonResult;
>>>>>>> d73eeb36
import org.apache.commons.lang3.StringUtils;

import org.jetbrains.annotations.NotNull;

import java.io.IOException;
import java.io.InputStream;
import java.net.URISyntaxException;
import java.util.*;

class ClientImpl extends BaseClient {
    public static final String MGMT_ENDPOINT_VERSION = "v1";
    public static final String QUERY_ENDPOINT_VERSION = "v2";
    public static final String STREAMING_VERSION = "v1";
    private static final String DEFAULT_DATABASE_NAME = "NetDefaultDb";

    private final TokenProviderBase aadAuthenticationHelper;

    private final String clusterUrl;
    private final ClientDetails clientDetails;
    private boolean endpointValidated = false;

    public ClientImpl(ConnectionStringBuilder csb) throws URISyntaxException {
        this(csb, HttpClientProperties.builder().build());
    }

    public ClientImpl(ConnectionStringBuilder csb, HttpClientProperties properties) throws URISyntaxException {
        this(csb, HttpClientFactory.create(properties));
    }

    public ClientImpl(ConnectionStringBuilder csb, HttpClient httpClient) throws URISyntaxException {
        super(httpClient);
        String clusterURL = UriUtils.createClusterURLFrom(csb.getClusterUrl());
        csb.setClusterUrl(clusterURL);

        clusterUrl = csb.getClusterUrl();
        aadAuthenticationHelper = clusterUrl.toLowerCase().startsWith(CloudInfo.LOCALHOST) ? null : TokenProviderFactory.createTokenProvider(csb, httpClient);
        clientDetails = new ClientDetails(csb.getApplicationNameForTracing(), csb.getUserNameForTracing(), csb.getClientVersionForTracing());
    }

    @Override
    public KustoOperationResult executeQuery(String command) throws DataServiceException, DataClientException {
        return executeQuery(DEFAULT_DATABASE_NAME, command);
    }

    @Override
    public KustoOperationResult executeQuery(String database, String command) throws DataServiceException, DataClientException {
        return executeQuery(database, command, null);
    }

    @Override
    public KustoOperationResult executeQuery(String database, String command, ClientRequestProperties properties)
            throws DataServiceException, DataClientException {
        return execute(database, command, properties, CommandType.QUERY);
    }

    @Override
    public KustoOperationResult executeMgmt(String command) throws DataServiceException, DataClientException {
        return executeMgmt(DEFAULT_DATABASE_NAME, command);
    }

    @Override
    public KustoOperationResult executeMgmt(String database, String command) throws DataServiceException, DataClientException {
        return executeMgmt(database, command, null);
    }

    @Override
    public KustoOperationResult executeMgmt(String database, String command, ClientRequestProperties properties)
            throws DataServiceException, DataClientException {
        return execute(database, command, properties, CommandType.ADMIN_COMMAND);
    }

    private KustoOperationResult execute(String database, String command, ClientRequestProperties properties, CommandType commandType)
            throws DataServiceException, DataClientException {
        KustoRequest kr = new KustoRequest(command, database, properties, commandType);

        return MonitoredActivity.invoke(
                (SupplierTwoExceptions<KustoOperationResult, DataServiceException, DataClientException>) () -> executeImpl(kr),
                commandType.getActivityTypeSuffix().concat(".execute"),
                updateAndGetExecuteTracingAttributes(database, properties));
    }

    private Map<String, String> updateAndGetExecuteTracingAttributes(String database, TraceableAttributes traceableAttributes) {
        Map<String, String> attributes = new HashMap<>();
        attributes.put("cluster", clusterUrl);
        attributes.put("database", database);
        if (traceableAttributes != null) {
            attributes.putAll(traceableAttributes.getTracingAttributes());
        }
        return attributes;
    }

    private KustoOperationResult executeImpl(KustoRequest kr) throws DataServiceException, DataClientException {
        String response = executeToJsonResult(kr);
        String clusterEndpoint = String.format(kr.getCommandType().getEndpoint(), clusterUrl);
        return processJsonResult(new JsonResult(response, clusterEndpoint));
    }

    private KustoOperationResult processJsonResult(JsonResult res) throws DataServiceException, DataClientException {
        try {
            return new KustoOperationResult(res.getResult(), res.getEndpoint().endsWith("v2/rest/query") ? "v2" : "v1");
        } catch (KustoServiceQueryError e) {
<<<<<<< HEAD
            throw new DataServiceException(clusterEndpoint,
                    "Error found while parsing json response as KustoOperationResult:" + e, e, e.isPermanent());
        } catch (Exception e) {
            throw new DataClientException(clusterEndpoint, ExceptionsUtils.getMessageEx(e), e);
=======
            throw new DataServiceException(res.getEndpoint(),
                    "Error found while parsing json response as KustoOperationResult:" + e.getMessage(), e, e.isPermanent());
        } catch (Exception e) {
            throw new DataClientException(res.getEndpoint(), e.getMessage(), e);
>>>>>>> d73eeb36
        }
    }

    KustoRequestContext prepareRequest(@NotNull KustoRequest kr) throws DataServiceException, DataClientException {

        // Validate and optimize the query object
        kr.validateAndOptimize();

        String clusterEndpoint = String.format(kr.getCommandType().getEndpoint(), clusterUrl);
        String authorization = getAuthorizationHeaderValue();

        // Validate the endpoint (?)
        validateEndpoint();

        // Build the tracing object
        HttpTracing tracing = HttpTracing
                .newBuilder()
                .withProperties(kr.getProperties())
                .withRequestPrefix("KJC.execute")
                .withActivitySuffix(kr.getCommandType().getActivityTypeSuffix())
                .withClientDetails(clientDetails)
                .build();

        // Build the HTTP request
        HttpRequest request = HttpRequestBuilder
                .newPost(clusterEndpoint)
                .createCommandPayload(kr)
                .withTracing(tracing)
                .withAuthorization(authorization)
                .build();

        // Wrap the Http request and SDK request in a singular object, so we can use BiConsumer later.
        return new KustoRequestContext(kr, request);
    }

    @Override
    public String executeToJsonResult(String command) throws DataServiceException, DataClientException {
        return executeToJsonResult(DEFAULT_DATABASE_NAME, command);
    }

    @Override
    public String executeToJsonResult(String database, String command) throws DataServiceException, DataClientException {
        return executeToJsonResult(database, command, null);
    }

    @Override
    public String executeToJsonResult(String database, String command, ClientRequestProperties properties) throws DataServiceException, DataClientException {
        KustoRequest kr = new KustoRequest(command, database, properties);
        return executeToJsonResult(kr);
    }

    private String executeToJsonResult(KustoRequest kr) throws DataServiceException, DataClientException {

        KustoRequestContext request = prepareRequest(kr);

        // Get the response and trace the call
        return MonitoredActivity.invoke(
                (SupplierOneException<String, DataServiceException>) () -> post(request.getHttpRequest()),
                request.getSdkRequest().getCommandType().getActivityTypeSuffix().concat(".executeToJsonResult"));
    }

    private void validateEndpoint() throws DataServiceException, DataClientException {
        if (!endpointValidated) {
            KustoTrustedEndpoints.validateTrustedEndpoint(clusterUrl,
                    CloudInfo.retrieveCloudInfoForCluster(clusterUrl).getLoginEndpoint());
            endpointValidated = true;
        }
    }

    @Override
    public KustoOperationResult executeStreamingIngest(String database, String table, InputStream stream, ClientRequestProperties properties,
            String streamFormat, String mappingName, boolean leaveOpen)
            throws DataServiceException, DataClientException {
        if (stream == null) {
            throw new IllegalArgumentException("The provided stream is null.");
        }

        String clusterEndpoint = buildClusterEndpoint(database, table, streamFormat, mappingName);
        return executeStreamingIngestImpl(clusterEndpoint, stream, null, properties, leaveOpen);
    }

    @Override
    public KustoOperationResult executeStreamingIngestFromBlob(String database, String table, String blobUrl, ClientRequestProperties properties,
            String dataFormat, String mappingName)
            throws DataServiceException, DataClientException {
        if (blobUrl == null) {
            throw new IllegalArgumentException("The provided blobUrl is null.");
        }

        String clusterEndpoint = buildClusterEndpoint(database, table, dataFormat, mappingName)
                .concat("&sourceKind=uri");
        return executeStreamingIngestImpl(clusterEndpoint, null, blobUrl, properties, false);
    }

    private KustoOperationResult executeStreamingIngestImpl(String clusterEndpoint, InputStream stream, String blobUrl, ClientRequestProperties properties,
            boolean leaveOpen) throws DataServiceException, DataClientException {
        boolean isStreamSource = stream != null;

        Map<String, String> headers = new HashMap<>();
        String authorization = getAuthorizationHeaderValue();
        String contentEncoding = null;
        String contentType;
        if (isStreamSource) {
            contentEncoding = "gzip";
        }

        // This was a separate method but was moved into the body of this method because it performs a side effect
        if (properties != null) {
            Iterator<Map.Entry<String, Object>> iterator = properties.getOptions();
            while (iterator.hasNext()) {
                Map.Entry<String, Object> pair = iterator.next();
                headers.put(pair.getKey(), pair.getValue().toString());
            }
        }

        try (InputStream ignored = (isStreamSource && !leaveOpen) ? stream : null) {
            // Validate the endpoint
            validateEndpoint();
            BinaryData data;

            if (isStreamSource) {
                // We use UncloseableStream to prevent HttpClient From closing it
                data = BinaryData.fromStream(new UncloseableStream(stream));
                contentType = "application/octet-stream";
            } else {
                data = BinaryData.fromString(new IngestionSourceStorage(blobUrl).toString());
                contentType = "application/json";
            }

            // Build the tracing object
            HttpTracing tracing = HttpTracing
                    .newBuilder()
                    .withProperties(properties)
                    .withRequestPrefix("KJC.executeStreamingIngest" + (isStreamSource ? "" : "FromBlob"))
                    .withActivitySuffix(CommandType.STREAMING_INGEST.getActivityTypeSuffix())
                    .withClientDetails(clientDetails)
                    .build();

            // Build the HTTP request. Since this is an ingestion and not a command, content headers aren't auto-applied.
            HttpRequest request = HttpRequestBuilder
                    .newPost(clusterEndpoint)
                    .withTracing(tracing)
                    .withHeaders(headers)
                    .withAuthorization(authorization)
                    .withContentType(contentType)
                    .withContentEncoding(contentEncoding)
                    .withBody(data)
                    .build();

            // Get the response, and trace the call.
            String response = MonitoredActivity.invoke(
                    (SupplierOneException<String, DataServiceException>) () -> post(request), "ClientImpl.executeStreamingIngest");

            return new KustoOperationResult(response, "v1");

        } catch (KustoServiceQueryError e) {
            throw new DataClientException(clusterEndpoint, "Error converting json response to KustoOperationResult:" + e.getMessage(), e);
        } catch (IOException e) {
            throw new DataClientException(clusterUrl, e.getMessage(), e);
        }
    }

    private String buildClusterEndpoint(String database, String table, String format, String mappingName) {
        if (StringUtils.isBlank(database)) {
            throw new IllegalArgumentException("Parameter database is empty.");
        }
        if (StringUtils.isBlank(table)) {
            throw new IllegalArgumentException("Parameter table is empty.");
        }
        if (StringUtils.isBlank(format)) {
            throw new IllegalArgumentException("Parameter format is empty.");
        }
        String clusterEndpoint = String.format(CommandType.STREAMING_INGEST.getEndpoint(), clusterUrl, database, table, format);

        if (!StringUtils.isEmpty(mappingName)) {
            clusterEndpoint = clusterEndpoint.concat(String.format("&mappingName=%s", mappingName));
        }
        return clusterEndpoint;
    }

    @Override
    public InputStream executeStreamingQuery(String command) throws DataServiceException, DataClientException {
        return executeStreamingQuery(DEFAULT_DATABASE_NAME, command);
    }

    @Override
    public InputStream executeStreamingQuery(String database, String command) throws DataServiceException, DataClientException {
        return executeStreamingQuery(database, command, null);
    }

    @Override
    public InputStream executeStreamingQuery(String database, String command, ClientRequestProperties properties)
            throws DataServiceException, DataClientException {
        KustoRequest kr = new KustoRequest(command, database, properties);
        return executeStreamingQuery(kr);
    }

    private InputStream executeStreamingQuery(@NotNull KustoRequest kr) throws DataServiceException, DataClientException {

        // Validate and optimize the query object
        kr.validateAndOptimize();

        String clusterEndpoint = String.format(kr.getCommandType().getEndpoint(), clusterUrl);
        String authorization = getAuthorizationHeaderValue();

        // Validate the endpoint
        validateEndpoint();

        // Build the tracing object
        HttpTracing tracing = HttpTracing
                .newBuilder()
                .withProperties(kr.getProperties())
                .withRequestPrefix("KJC.executeStreaming")
                .withActivitySuffix(kr.getCommandType().getActivityTypeSuffix())
                .withClientDetails(clientDetails)
                .build();

        // Build the HTTP request
        HttpRequest request = HttpRequestBuilder
                .newPost(clusterEndpoint)
                .createCommandPayload(kr)
                .withTracing(tracing)
                .withAuthorization(authorization)
                .build();

        // Get the response and trace the call
        return MonitoredActivity.invoke(
                (SupplierOneException<InputStream, DataServiceException>) () -> postToStreamingOutput(request, kr.getProperties().getRedirectCount()),
                "ClientImpl.executeStreamingQuery", updateAndGetExecuteTracingAttributes(kr.getDatabase(), kr.getProperties()));
    }

    private String getAuthorizationHeaderValue() throws DataServiceException, DataClientException {
        if (aadAuthenticationHelper != null) {
            return String.format("Bearer %s", aadAuthenticationHelper.acquireAccessToken());
        }
        return null;
    }

    public String getClusterUrl() {
        return clusterUrl;
    }

    ClientDetails getClientDetails() {
        return clientDetails;
    }

}<|MERGE_RESOLUTION|>--- conflicted
+++ resolved
@@ -11,26 +11,20 @@
 import com.microsoft.azure.kusto.data.auth.TokenProviderBase;
 import com.microsoft.azure.kusto.data.auth.TokenProviderFactory;
 import com.microsoft.azure.kusto.data.auth.endpoints.KustoTrustedEndpoints;
-<<<<<<< HEAD
-import com.microsoft.azure.kusto.data.exceptions.DataClientException;
-import com.microsoft.azure.kusto.data.exceptions.DataServiceException;
-import com.microsoft.azure.kusto.data.exceptions.KustoClientInvalidConnectionStringException;
-import com.microsoft.azure.kusto.data.exceptions.KustoServiceQueryError;
-import com.microsoft.azure.kusto.data.exceptions.ExceptionsUtils;
-import com.microsoft.azure.kusto.data.http.HttpClientFactory;
-import com.microsoft.azure.kusto.data.http.HttpPostUtils;
-import com.microsoft.azure.kusto.data.http.UncloseableStream;
-import com.microsoft.azure.kusto.data.instrumentation.MonitoredActivity;
-import com.microsoft.azure.kusto.data.instrumentation.SupplierTwoExceptions;
-import com.microsoft.azure.kusto.data.instrumentation.TraceableAttributes;
-=======
-import com.microsoft.azure.kusto.data.exceptions.*;
 import com.microsoft.azure.kusto.data.http.*;
 import com.microsoft.azure.kusto.data.instrumentation.*;
 import com.microsoft.azure.kusto.data.req.KustoRequest;
 import com.microsoft.azure.kusto.data.req.KustoRequestContext;
 import com.microsoft.azure.kusto.data.res.JsonResult;
->>>>>>> d73eeb36
+import com.microsoft.azure.kusto.data.exceptions.DataClientException;
+import com.microsoft.azure.kusto.data.exceptions.DataServiceException;
+import com.microsoft.azure.kusto.data.exceptions.KustoServiceQueryError;
+import com.microsoft.azure.kusto.data.exceptions.ExceptionsUtils;
+import com.microsoft.azure.kusto.data.http.HttpClientFactory;
+import com.microsoft.azure.kusto.data.http.UncloseableStream;
+import com.microsoft.azure.kusto.data.instrumentation.MonitoredActivity;
+import com.microsoft.azure.kusto.data.instrumentation.SupplierTwoExceptions;
+import com.microsoft.azure.kusto.data.instrumentation.TraceableAttributes;
 import org.apache.commons.lang3.StringUtils;
 
 import org.jetbrains.annotations.NotNull;
@@ -132,17 +126,10 @@
         try {
             return new KustoOperationResult(res.getResult(), res.getEndpoint().endsWith("v2/rest/query") ? "v2" : "v1");
         } catch (KustoServiceQueryError e) {
-<<<<<<< HEAD
-            throw new DataServiceException(clusterEndpoint,
+            throw new DataServiceException(res.getEndpoint(),
                     "Error found while parsing json response as KustoOperationResult:" + e, e, e.isPermanent());
         } catch (Exception e) {
-            throw new DataClientException(clusterEndpoint, ExceptionsUtils.getMessageEx(e), e);
-=======
-            throw new DataServiceException(res.getEndpoint(),
-                    "Error found while parsing json response as KustoOperationResult:" + e.getMessage(), e, e.isPermanent());
-        } catch (Exception e) {
-            throw new DataClientException(res.getEndpoint(), e.getMessage(), e);
->>>>>>> d73eeb36
+            throw new DataClientException(res.getEndpoint(), ExceptionsUtils.getMessageEx(e), e);
         }
     }
 
@@ -388,5 +375,4 @@
     ClientDetails getClientDetails() {
         return clientDetails;
     }
-
 }