package com.microsoft.azure.kusto.data.http;

import com.azure.core.http.HttpClientProvider;
import com.azure.core.http.ProxyOptions;

import java.time.Duration;

/**
 * HTTP client properties.
 */
public class HttpClientProperties {
    private final Integer maxIdleTime;
    private final boolean keepAlive;
    private final Integer maxKeepAliveTime;
    private final Integer maxConnectionTotal;
<<<<<<< HEAD
    private final Duration timeout;
=======
    private final Integer maxConnectionRoute;
>>>>>>> afd44a74
    private final Class<? extends HttpClientProvider> provider;
    private final ProxyOptions proxy;

    private HttpClientProperties(HttpClientPropertiesBuilder builder) {
        this.maxIdleTime = builder.maxIdleTime;
        this.keepAlive = builder.keepAlive;
        this.maxKeepAliveTime = builder.maxKeepAliveTime;
        this.maxConnectionTotal = builder.maxConnectionsTotal;
<<<<<<< HEAD
        this.timeout = builder.timeout;
=======
        this.maxConnectionRoute = builder.maxConnectionsPerRoute;
>>>>>>> afd44a74
        this.provider = builder.provider;
        this.proxy = builder.proxy;
    }

    /**
     * Instantiates a new builder.
     *
     * @return a new {@linkplain HttpClientPropertiesBuilder}
     */
    public static HttpClientPropertiesBuilder builder() {
        return new HttpClientPropertiesBuilder();
    }

    /**
     * The maximum time persistent connections can stay idle while kept alive in the connection pool. Connections whose
     * inactivity period exceeds this value will get closed and evicted from the pool.
     *
     * @return the maximum idle time expressed in seconds
     */
    public Integer maxIdleTime() {
        return maxIdleTime;
    }

    /**
     * Indicates whether or not a custom connection keep-alive time should be used. If set to {@code false}, the HTTP
     * client will use the default connection keep-alive strategy, which is to use only the server instructions
     * (if any) set in the {@code Keep-Alive} response header.
     * If set to {@code true}, the HTTP client will use a custom connection keep-alive strategy which uses the
     * server instructions set in the {@code Keep-Alive} response header; if the response doesn't contain a
     * {@code Keep-Alive} header, the client will use a default keep-alive period indicated by
     * {@linkplain #maxKeepAliveTime()}.
     *
     * @return whether a custom connection keep-alive strategy should be used
     *
     * @see #maxKeepAliveTime()
     * @see <a href="https://developer.mozilla.org/en-US/docs/Web/HTTP/Headers/Keep-Alive">Keep-Alive</a>
     */
    public boolean isKeepAlive() {
        return keepAlive;
    }

    /**
     * The time a connection can remain idle as part of the keep-alive strategy. This value is only used if
     * {@linkplain #isKeepAlive()} is set to {@code true}.
     * Defaults to 2 minutes.
     *
     * @return the maximum custom keep-alive time expressed in seconds
     */
    public Integer maxKeepAliveTime() {
        return maxKeepAliveTime;
    }

    /**
     * The maximum number of connections the client may keep open at the same time across all routes.
     *
     * @return the maximum number of connections
     */
    public Integer maxConnectionTotal() {
        return maxConnectionTotal;
    }

    /**
<<<<<<< HEAD
     * The default response timeout to apply to HTTP requests
     *
     * @return the timeout
     */
    public Duration timeout() {
        return timeout;
=======
     * The maximum number of connections the client may keep open at the same time per route.
     *
     * @return the maximum number of connections per route
     */
    public Integer maxConnectionRoute() {
        return maxConnectionRoute;
>>>>>>> afd44a74
    }

    /**
     * Gets the HTTP Client Provider used by Azure Core when constructing HTTP Client instances.
     *
     * @return the provider
     */
    public Class<? extends HttpClientProvider> provider() {
        return provider;
    }

    /**
     * The proxy to use when connecting to the remote server.
     *
     * @return the proxy
     */
    public ProxyOptions getProxy() {
        return proxy;
    }

    public static class HttpClientPropertiesBuilder {

        private Integer maxIdleTime = 120;
        private boolean keepAlive;
        private Integer maxKeepAliveTime = 120;
        private Integer maxConnectionsTotal = 40;
        private Duration timeout = Duration.ofMinutes(10);
        private Class<? extends HttpClientProvider> provider = null;
        private ProxyOptions proxy = null;

        private HttpClientPropertiesBuilder() {
        }

        /**
         * Set the maximum time persistent connections can stay idle while kept alive in the connection pool.
         * Connections whose inactivity period exceeds this value will get closed and evicted from the pool.
         * Defaults to 120 seconds (2 minutes).
         *
         * @param maxIdleTime the maximum idle time expressed in seconds
         * @return the builder instance
         */
        public HttpClientPropertiesBuilder maxIdleTime(Integer maxIdleTime) {
            this.maxIdleTime = maxIdleTime;
            return this;
        }

        /**
         * Set whether or not a custom connection keep-alive time should be used. If set to {@code false}, the HTTP
         * client will use the default connection keep-alive strategy, which is to use only the server instructions
         * (if any) set in the {@code Keep-Alive} response header.
         * If set to {@code true}, the HTTP client will use a custom connection keep-alive strategy which uses the
         * server instructions set in the {@code Keep-Alive} response header; if the response doesn't contain a
         * {@code Keep-Alive} header, the client will use a default keep-alive period which is configurable via
         * {@linkplain #maxKeepAliveTime(Integer)}.
         *
         * @param keepAlive set to {@code false} to use a default keep-alive strategy or to {@code true} to use a
         *                  custom one
         * @return the builder instance
         *
         * @see #maxKeepAliveTime(Integer)
         * @see <a href="https://developer.mozilla.org/en-US/docs/Web/HTTP/Headers/Keep-Alive">Keep-Alive</a>
         */
        public HttpClientPropertiesBuilder keepAlive(boolean keepAlive) {
            this.keepAlive = keepAlive;
            return this;
        }

        /**
         * Sets the time a connection can remain idle as part of the keep-alive strategy. This value is only used if
         * {@linkplain #keepAlive(boolean)} is set to {@code true}.
         * Defaults to 120 seconds (2 minutes).
         *
         * @param maxKeepAliveTime the maximum time a connection may remain idle, expressed in seconds
         * @return the builder instance
         */
        public HttpClientPropertiesBuilder maxKeepAliveTime(Integer maxKeepAliveTime) {
            this.maxKeepAliveTime = maxKeepAliveTime;
            return this;
        }

        /**
         * Sets the total maximum number of connections the client may keep open at the same time.
         *
         * @param maxConnectionsTotal the total maximum number of connections
         * @return the builder instance
         */
        public HttpClientPropertiesBuilder maxConnectionsTotal(Integer maxConnectionsTotal) {
            this.maxConnectionsTotal = maxConnectionsTotal;
            return this;
        }

        /**
         * Sets the HTTP Client Provider used by Azure Core when constructing HTTP Client instances.
         *
         * @param provider the requested HTTP Client provider class
         * @return the builder instance
         */
        public HttpClientPropertiesBuilder provider(Class<? extends HttpClientProvider> provider) {
            this.provider = provider;
            return this;
        }

        /**
         * Sets a response timeout to use by default on the client's requests.
         *
         * @param timeout the requested response timeout
         * @return the builder instance
         */
        public HttpClientPropertiesBuilder timeout(Duration timeout) {
            this.timeout = timeout;
            return this;
        }

        /**
         * Sets a proxy server to use for the client.
         *
         * @param proxy the proxy server
         * @return the builder instance
         */
        public HttpClientPropertiesBuilder proxy(ProxyOptions proxy) {
            this.proxy = proxy;
            return this;
        }

        public HttpClientProperties build() {
            return new HttpClientProperties(this);
        }
    }

}<|MERGE_RESOLUTION|>--- conflicted
+++ resolved
@@ -13,11 +13,7 @@
     private final boolean keepAlive;
     private final Integer maxKeepAliveTime;
     private final Integer maxConnectionTotal;
-<<<<<<< HEAD
-    private final Duration timeout;
-=======
     private final Integer maxConnectionRoute;
->>>>>>> afd44a74
     private final Class<? extends HttpClientProvider> provider;
     private final ProxyOptions proxy;
 
@@ -26,11 +22,7 @@
         this.keepAlive = builder.keepAlive;
         this.maxKeepAliveTime = builder.maxKeepAliveTime;
         this.maxConnectionTotal = builder.maxConnectionsTotal;
-<<<<<<< HEAD
-        this.timeout = builder.timeout;
-=======
         this.maxConnectionRoute = builder.maxConnectionsPerRoute;
->>>>>>> afd44a74
         this.provider = builder.provider;
         this.proxy = builder.proxy;
     }
@@ -92,22 +84,12 @@
         return maxConnectionTotal;
     }
 
-    /**
-<<<<<<< HEAD
-     * The default response timeout to apply to HTTP requests
-     *
-     * @return the timeout
-     */
-    public Duration timeout() {
-        return timeout;
-=======
      * The maximum number of connections the client may keep open at the same time per route.
      *
      * @return the maximum number of connections per route
      */
     public Integer maxConnectionRoute() {
         return maxConnectionRoute;
->>>>>>> afd44a74
     }
 
     /**
