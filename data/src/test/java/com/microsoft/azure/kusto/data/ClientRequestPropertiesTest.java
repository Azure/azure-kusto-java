--- conflicted
+++ resolved
@@ -53,10 +53,7 @@
         // before setting value should be null
         Assertions.assertNull(clientRequestProperties.getTimeoutInMilliSec());
         Object timeoutObj = clientRequestProperties.getOption(OPTION_SERVER_TIMEOUT);
-<<<<<<< HEAD
-=======
         Assertions.assertNull(clientRequestProperties.getTimeoutAsCslTimespan(timeoutObj));
->>>>>>> 84218c18
 
         clientRequestProperties.setTimeoutInMilliSec(serverTimeoutOptionMillis);
         Assertions.assertEquals(clientRequestProperties.getTimeoutInMilliSec(), expectedMillis);
@@ -74,10 +71,7 @@
         // before setting value should be null
         Assertions.assertNull(clientRequestProperties.getTimeoutInMilliSec());
         Object timeoutObj = clientRequestProperties.getOption(OPTION_SERVER_TIMEOUT);
-<<<<<<< HEAD
-=======
         Assertions.assertNull(clientRequestProperties.getTimeoutAsCslTimespan(timeoutObj));
->>>>>>> 84218c18
 
         clientRequestProperties.setOption(ClientRequestProperties.OPTION_SERVER_TIMEOUT, serverTimeoutOptionMillis);
         Assertions.assertEquals(clientRequestProperties.getTimeoutInMilliSec(), expectedMillis);
@@ -94,10 +88,7 @@
         // before setting value should be null
         Assertions.assertNull(clientRequestProperties.getTimeoutInMilliSec());
         Object timeoutObj = clientRequestProperties.getOption(OPTION_SERVER_TIMEOUT);
-<<<<<<< HEAD
-=======
         Assertions.assertNull(clientRequestProperties.getTimeoutAsCslTimespan(timeoutObj));
->>>>>>> 84218c18
 
         clientRequestProperties.setOption(ClientRequestProperties.OPTION_SERVER_TIMEOUT, serverTimeoutOptionTimespan);
         Assertions.assertEquals(clientRequestProperties.getTimeoutInMilliSec(), expectedMillis);
