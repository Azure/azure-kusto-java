<?xml version="1.0" encoding="UTF-8"?>
<project xmlns="http://maven.apache.org/POM/4.0.0"
         xmlns:xsi="http://www.w3.org/2001/XMLSchema-instance"
         xsi:schemaLocation="http://maven.apache.org/POM/4.0.0 http://maven.apache.org/xsd/maven-4.0.0.xsd">
    <modelVersion>4.0.0</modelVersion>
    <artifactId>kusto-data</artifactId>
    <name>Kusto data client library</name>
    <description>Kusto client library for executing queries and retrieving data</description>

    <parent>
        <artifactId>kusto-client</artifactId>
        <groupId>com.microsoft.azure.kusto</groupId>
        <!--suppress MavenPropertyInParent -->
        <version>${revision}</version>
    </parent>

    <build>
        <plugins>
            <plugin>
                <groupId>org.apache.maven.plugins</groupId>
                <artifactId>maven-compiler-plugin</artifactId>
                <version>${maven-compiler-plugin.version}</version>
                <configuration>
                    <source>${java.version}</source>
                    <target>${java.version}</target>
                </configuration>
            </plugin>
            <plugin>
                <groupId>org.apache.maven.plugins</groupId>
                <artifactId>maven-assembly-plugin</artifactId>
                <version>${maven-assembly-plugin.version}</version>
                <configuration>
                    <archive>
                        <manifest>
                            <mainClass>com.microsoft.azure.kusto.data.Client</mainClass>
                            <addDefaultImplementationEntries>true</addDefaultImplementationEntries>
                            <addDefaultSpecificationEntries>true</addDefaultSpecificationEntries>
                        </manifest>
                    </archive>
                    <descriptorRefs>
                        <descriptorRef>jar-with-dependencies</descriptorRef>
                    </descriptorRefs>
                </configuration>
                <executions>
                    <execution>
                        <id>make-assembly</id> <!-- this is used for inheritance merges -->
                        <phase>package</phase> <!-- bind to the packaging phase -->
                        <goals>
                            <goal>single</goal>
                        </goals>
                    </execution>
                </executions>
            </plugin>
            <plugin>
                <groupId>org.apache.maven.plugins</groupId>
                <artifactId>maven-surefire-plugin</artifactId>
                <version>${maven-surefire-plugin.version}</version>
                <configuration>
                    <excludes>
                    </excludes>
                </configuration>
            </plugin>
            <plugin>
                <groupId>org.apache.maven.plugins</groupId>
                <artifactId>maven-source-plugin</artifactId>
                <version>${maven-source-plugin.version}</version>
                <executions>
                    <execution>
                        <id>attach-sources</id>
                        <phase>verify</phase>
                        <goals>
                            <goal>jar-no-fork</goal>
                        </goals>
                    </execution>
                </executions>
            </plugin>
            <plugin>
                <groupId>org.apache.maven.plugins</groupId>
                <artifactId>maven-javadoc-plugin</artifactId>
                <version>${maven-javadoc-plugin.version}</version>
                <executions>
                    <execution>
                        <id>attach-javadoc</id>
                        <phase>verify</phase>
                        <goals>
                            <goal>jar</goal>
                        </goals>
                    </execution>
                </executions>
            </plugin>
            <plugin>
                <groupId>org.apache.maven.plugins</groupId>
                <artifactId>maven-dependency-plugin</artifactId>
                <version>${maven-dependency-plugin.version}</version>
                <configuration>
                    <failOnWarning>true</failOnWarning>
                    <ignoredUnusedDeclaredDependencies>
                        <dependency>org.junit.jupiter:junit-jupiter-engine</dependency>
                    </ignoredUnusedDeclaredDependencies>
                </configuration>
                <executions>
                    <execution>
                        <id>analyze-only</id>
                        <goals>
                            <goal>analyze-only</goal>
                        </goals>
                    </execution>
                </executions>
            </plugin>

        </plugins>
    </build>

    <dependencies>

        <!-- https://mvnrepository.com/artifact/com.microsoft.azure/adal4j -->
        <dependency>
            <groupId>com.microsoft.azure</groupId>
            <artifactId>adal4j</artifactId>
            <version>1.6.4</version>
        </dependency>

        <!-- https://mvnrepository.com/artifact/org.apache.httpcomponents/httpclient -->
        <dependency>
            <groupId>org.apache.httpcomponents</groupId>
            <artifactId>httpclient</artifactId>
            <version>4.5.8</version>
        </dependency>
        <dependency>
            <groupId>org.apache.httpcomponents</groupId>
            <artifactId>httpcore</artifactId>
            <version>4.4.11</version>
        </dependency>
        <dependency>
            <groupId>org.json</groupId>
            <artifactId>json</artifactId>
            <version>20180813</version>
        </dependency>
        <dependency>
            <groupId>org.apache.commons</groupId>
            <artifactId>commons-lang3</artifactId>
            <version>${commons-lang3.version}</version>
        </dependency>
        <dependency>
            <groupId>org.jetbrains</groupId>
            <artifactId>annotations</artifactId>
            <version>17.0.0</version>
            <scope>compile</scope>
        </dependency>

        <!-- https://mvnrepository.com/artifact/org.codehaus.jackson/jackson-mapper-asl -->
        <dependency>
<<<<<<< HEAD
            <groupId>org.bouncycastle</groupId>
            <artifactId>bcpkix-jdk15on</artifactId>
            <version>1.61</version>
            <scope>test</scope>
        </dependency>
        <dependency>
=======
>>>>>>> 2e97e279
            <groupId>org.bouncycastle</groupId>
            <artifactId>bcprov-jdk15on</artifactId>
            <version>1.61</version>
            <scope>test</scope>
        </dependency>
        <dependency>
            <groupId>org.junit.jupiter</groupId>
            <artifactId>junit-jupiter-api</artifactId>
            <version>${junit.version}</version>
            <scope>test</scope>
        </dependency>
        <dependency>
            <groupId>org.junit.jupiter</groupId>
            <artifactId>junit-jupiter-engine</artifactId>
            <version>${junit.version}</version>
            <scope>test</scope>
        </dependency>
        <dependency>
            <groupId>org.mockito</groupId>
            <artifactId>mockito-core</artifactId>
            <version>${mockito.version}</version>
            <scope>test</scope>
        </dependency>
        <dependency>
            <groupId>org.skyscreamer</groupId>
            <artifactId>jsonassert</artifactId>
            <version>1.5.0</version>
            <scope>test</scope>
        </dependency>
    </dependencies>


</project><|MERGE_RESOLUTION|>--- conflicted
+++ resolved
@@ -134,12 +134,7 @@
         <dependency>
             <groupId>org.json</groupId>
             <artifactId>json</artifactId>
-            <version>20180813</version>
-        </dependency>
-        <dependency>
-            <groupId>org.apache.commons</groupId>
-            <artifactId>commons-lang3</artifactId>
-            <version>${commons-lang3.version}</version>
+            <version>20090211</version>
         </dependency>
         <dependency>
             <groupId>org.jetbrains</groupId>
@@ -150,15 +145,12 @@
 
         <!-- https://mvnrepository.com/artifact/org.codehaus.jackson/jackson-mapper-asl -->
         <dependency>
-<<<<<<< HEAD
             <groupId>org.bouncycastle</groupId>
             <artifactId>bcpkix-jdk15on</artifactId>
             <version>1.61</version>
             <scope>test</scope>
         </dependency>
         <dependency>
-=======
->>>>>>> 2e97e279
             <groupId>org.bouncycastle</groupId>
             <artifactId>bcprov-jdk15on</artifactId>
             <version>1.61</version>
